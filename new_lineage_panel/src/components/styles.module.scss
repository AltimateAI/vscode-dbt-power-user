.tooltip_container {
  position: relative;
  display: flex;
  align-items: center;
}

.tooltip_container:hover .tooltip_text {
  display: block;
}

.tooltip_text {
  display: none;
  position: absolute;
  bottom: 125%;
  left: 50%;
  transform: translateX(-50%);
  padding: 8px;
  color: #ffffff;
  border-radius: 4px;
  white-space: nowrap;
  background: #082247;
}

.views_type_badge {
  background-color: var(--views-color) !important;
  font-size: 8px;
  padding: 2px;
  width: 12px;
  height: 12px;
  border-radius: 6px;
  display: flex;
  align-items: center;
  justify-content: center;
  color: #ffffff;
  cursor: default;
}

.lineage_legend {
  position: absolute;
  bottom: 1rem;
  left: 3.5rem;
  z-index: 4;
  background-color: var(--card-bg) !important;
  color: var(--text-color) !important;
  border: 1px solid var(--input-border-color) !important;
  border-radius: 5px !important;
  font-size: 10px !important;
  padding: 6px !important;

  svg {
    margin-left: 0.6rem;
    vertical-align: baseline;
  }
}

.column_legend {
  :global .popover {
    border-radius: 2px;
    --bs-popover-bg: --popover-bg;
    background-color: var(--popover-bg);
    color: var(--text-color) !important;
    text-transform: capitalize;
    border: 1px solid #d5dbe4;
    :global .popover-body {
      color: var(--text-color) !important;
      padding: 0.5rem 1rem;
      > div {
        margin-bottom: 1rem;
        font-size: 10px;
      }
    }
  }
}

.column_code_icon {
  background-color: #082247 !important;
  padding: 2px;
  width: 12px;
  height: 12px;
  display: flex;
  align-items: center;
  justify-content: center;
  border-radius: 6px;
  cursor: pointer;
}

.edge_select {
  display: flex;
  align-items: center;
  div {
    height: 2px;
    width: 12px;
    border-top: solid 2px #e38e00;
  }
}

.edge_non_select {
  display: flex;
  align-items: center;
  div {
    height: 2px;
    width: 12px;
<<<<<<< HEAD
    border-top: dashed 2px #e38e00;
=======
    border-top: dashed 1px #E38E00;
>>>>>>> 41f8bdc9
  }
}

.modal_views_code_container {
  background-color: var(--card-bg);
  border-radius: 6px;
}

.code_editor_container {
  background-color: var(--code-bg) !important;
  margin: 0 !important;
  padding: 0.25rem !important;
  flex-grow: 1;
  border-radius: 6px;
}

.code_editor {
  background-color: var(--code-bg) !important;
  padding: 0.5rem;
  width: 100%;
  line-height: 2 !important;
}<|MERGE_RESOLUTION|>--- conflicted
+++ resolved
@@ -100,11 +100,7 @@
   div {
     height: 2px;
     width: 12px;
-<<<<<<< HEAD
-    border-top: dashed 2px #e38e00;
-=======
     border-top: dashed 1px #E38E00;
->>>>>>> 41f8bdc9
   }
 }
 
