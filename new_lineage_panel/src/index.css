body {
  padding: 0;
}

.position-relative {
  position: relative;
}

.gap-xxs {
  gap: 0.25rem;
}

.gap-xs {
  gap: 0.5rem;
}

.gap-sm {
  gap: 0.75rem;
}

.gap-md {
  gap: 1rem;
}

.gap-lg {
  gap: 1.25rem;
}

.gap-xl {
  gap: 2rem;
}

.overflow-y {
  overflow-y: auto;
}

.lines-2 {
  display: -webkit-box;
  text-overflow: ellipsis;
  overflow: hidden;
  -webkit-line-clamp: 2;
  -webkit-box-orient: vertical;
  word-break: break-all;
}

.text-primary {
  color: #247efe;
}

.text-muted {
  color: #8390a3;
}

.text-black {
  color: #000000;
}

.text-overflow {
  text-overflow: ellipsis;
  overflow-x: hidden;
  white-space: nowrap;
}

.invisible {
  visibility: hidden;
}

.spacer {
  flex-grow: 1;
}

.fw-semibold {
  font-weight: 600;
}

.top-right-container {
  position: absolute;
  top: 16px;
  right: 16px;
  display: flex;
  gap: 8px;
<<<<<<< HEAD
}

.panel-tab {
  padding: 8px 16px 8px 16px;
  cursor: pointer;
  border-radius: 8px;
  background-color: #ffffff;
  color: #247efe;
}

.panel-tab:hover {
  background-color: #247efe22;
}

.panel-tab-selected {
  padding: 8px 16px 8px 16px;
  cursor: pointer;
  border-radius: 8px;
  background-color: #247efe;
  color: #ffffff;
}

.bg-gray {
  background-color: #f5f6f7;
}

.bg-blue {
  background-color: #eaf3ff;
=======
  z-index: 10;
>>>>>>> 1097a11a
}<|MERGE_RESOLUTION|>--- conflicted
+++ resolved
@@ -79,36 +79,5 @@
   right: 16px;
   display: flex;
   gap: 8px;
-<<<<<<< HEAD
-}
-
-.panel-tab {
-  padding: 8px 16px 8px 16px;
-  cursor: pointer;
-  border-radius: 8px;
-  background-color: #ffffff;
-  color: #247efe;
-}
-
-.panel-tab:hover {
-  background-color: #247efe22;
-}
-
-.panel-tab-selected {
-  padding: 8px 16px 8px 16px;
-  cursor: pointer;
-  border-radius: 8px;
-  background-color: #247efe;
-  color: #ffffff;
-}
-
-.bg-gray {
-  background-color: #f5f6f7;
-}
-
-.bg-blue {
-  background-color: #eaf3ff;
-=======
   z-index: 10;
->>>>>>> 1097a11a
 }