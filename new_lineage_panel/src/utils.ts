import { Edge, MarkerType, Node } from "reactflow";
import { Table } from "./service";

// config constants
export const MAX_EXPAND_TABLE = 5;

// value constants
export const COLUMNS_SIDEBAR = "columns";
export const TABLES_SIDEBAR = "tables";
export const COLUMN_PREFIX = "column-";
export const SEE_MORE_PREFIX = "see-more-";

// dimensions
export const T_NODE_W = 260;
export const T_NODE_H = 200;
export const C_OFFSET_X = 12;
export const C_OFFSET_Y = 92;
export const C_NODE_H = 36;
export const C_PADDING_Y = 16;
export const LEVEL_SEPARATION = 150;

// node styles
const DEFAULT_COLOR = "#7A899E";
const HIGHLIGHT_COLOR = "#E38E00";
export const defaultEdgeStyle = { stroke: DEFAULT_COLOR, strokeWidth: 1 };
export const highlightEdgeStyle = { stroke: HIGHLIGHT_COLOR, strokeWidth: 2 };
export const defaultMarker = {
  type: "arrow" as MarkerType,
  strokeWidth: 1,
  width: 24,
  height: 24,
  color: DEFAULT_COLOR,
};
export const highlightMarker = {
  type: "arrow" as MarkerType,
  strokeWidth: 1,
  width: 16,
  height: 16,
  color: HIGHLIGHT_COLOR,
};

export const isColumn = (x: { id: string }) => x.id.startsWith(COLUMN_PREFIX);
export const isNotColumn = (x: { id: string }) =>
  !x.id.startsWith(COLUMN_PREFIX);

const _createEdge =
  (sourceHandle: string, targetHandle: string, edgeType: string) =>
  (n1: string, n2: string, right: boolean): Edge => {
    let src = n1;
    let dst = n2;
    if (!right) {
      src = n2;
      dst = n1;
    }
    if (n1 === n2) {
      edgeType = "selfConnecting";
    }
    return {
      id: `${src}-${dst}`,
      source: src,
      target: dst,
      sourceHandle,
      targetHandle,
      style: defaultEdgeStyle,
      markerEnd: defaultMarker,
      type: edgeType,
    };
  };

export const createForwardEdge = _createEdge("right", "left", "default");
export const createReverseEdge = _createEdge("left", "right", "default");

export const createTableNode = (
<<<<<<< HEAD
  { key, table, count, url, nodeType }: Table,
  right: boolean,
=======
  { table, upstreamCount, downstreamCount, url }: Table,
>>>>>>> 1097a11a
  level: number,
  parent: string,
): Node => {
  return {
    id: table,
    data: {
      key,
      table,
      url,
      level,
      parent,
<<<<<<< HEAD
      nodeType,
      shouldExpand: right ? [false, expand] : [expand, false],
      processed: right ? [true, false] : [false, true],
=======
      shouldExpand: [downstreamCount > 0, upstreamCount > 0],
      processed: [false, false],
      upstreamCount,
      downstreamCount,
>>>>>>> 1097a11a
    },
    position: { x: 100, y: 100 },
    type: "table",
    width: T_NODE_W,
    height: T_NODE_H,
  };
};

export const applyEdgeStyling = (e: Edge, highlight: boolean) => {
  e.style = highlight ? highlightEdgeStyle : defaultEdgeStyle;
  e.markerEnd = highlight ? highlightMarker : defaultMarker;
};<|MERGE_RESOLUTION|>--- conflicted
+++ resolved
@@ -71,12 +71,7 @@
 export const createReverseEdge = _createEdge("left", "right", "default");
 
 export const createTableNode = (
-<<<<<<< HEAD
-  { key, table, count, url, nodeType }: Table,
-  right: boolean,
-=======
-  { table, upstreamCount, downstreamCount, url }: Table,
->>>>>>> 1097a11a
+  { table, upstreamCount, downstreamCount, url, nodeType, key }: Table,
   level: number,
   parent: string,
 ): Node => {
@@ -88,16 +83,11 @@
       url,
       level,
       parent,
-<<<<<<< HEAD
-      nodeType,
-      shouldExpand: right ? [false, expand] : [expand, false],
-      processed: right ? [true, false] : [false, true],
-=======
       shouldExpand: [downstreamCount > 0, upstreamCount > 0],
       processed: [false, false],
       upstreamCount,
       downstreamCount,
->>>>>>> 1097a11a
+      nodeType,
     },
     position: { x: 100, y: 100 },
     type: "table",
