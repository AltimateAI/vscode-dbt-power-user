--- conflicted
+++ resolved
@@ -83,18 +83,6 @@
     background-color: #e5e6e7;
     cursor: default;
   }
-<<<<<<< HEAD
-}
-
-.table_input {
-  padding: 0.5em;
-  background-color: #ffffff;
-  color: #000000;
-  border-radius: 0.5em;
-  border: 1px solid #000000;
-  &:focus {
-    outline: 1px solid #247efe;
-  }
 }
 
 .column_card {
@@ -156,6 +144,4 @@
   background-color: #ffffff;
   border-radius: 0.5rem;
   padding: 0.5rem;
-=======
->>>>>>> 7597470f
 }