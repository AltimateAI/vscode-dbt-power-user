--- conflicted
+++ resolved
@@ -69,14 +69,11 @@
   setMoreTables: Dispatch<TMoreTables>;
   sidebarScreen: string;
   setSidebarScreen: Dispatch<string>;
-<<<<<<< HEAD
   selectedColumn: { name: string; table: string };
   setSelectedColumn: Dispatch<SetStateAction<{ name: string; table: string }>>;
   collectColumns: Record<string, string[]>;
   setCollectColumns: Dispatch<SetStateAction<Record<string, string[]>>>;
-=======
   rerender: () => void;
->>>>>>> 1097a11a
 }>({
   showSidebar: false,
   setShowSidebar: () => {},
@@ -86,18 +83,11 @@
   setMoreTables: () => {},
   sidebarScreen: "",
   setSidebarScreen: () => {},
-<<<<<<< HEAD
   selectedColumn: { name: "", table: "" },
   setSelectedColumn: () => "",
   collectColumns: {},
   setCollectColumns: () => {},
-=======
   rerender: () => {},
-  // selectedColumn: {},
-  // setSelectedColumn: () => {},
-  // collectColumns: {},
-  // setCollectColumns: () => {},
->>>>>>> 1097a11a
 });
 
 function App() {
@@ -109,13 +99,10 @@
   const [showSidebar, setShowSidebar] = useState(false);
   const [moreTables, setMoreTables] = useState<TMoreTables | null>(null);
   const [sidebarScreen, setSidebarScreen] = useState("");
-<<<<<<< HEAD
   const [selectedColumn, setSelectedColumn] = useState({ name: "", table: "" });
   const [collectColumns, setCollectColumns] = useState({});
-=======
   const [, _rerender] = useState(0);
   const rerender = () => _rerender((x) => x + 1);
->>>>>>> 1097a11a
 
   useEffect(() => {
     const render = async (args: {
@@ -159,13 +146,13 @@
           level: number;
           processed: [boolean, boolean];
         };
-<<<<<<< HEAD
         _nodes = _flow.getNodes();
         _edges = _flow.getEdges();
-        if (level > 0 && !processed[1]) {
+        if (!processed[1]) {
           const { tables } = await upstreamTables(node.key);
           addNodesEdges(tables, true, level);
-        } else if (level < 0 && !processed[0]) {
+        }
+        if (!processed[0]) {
           const { tables } = await downstreamTables(node.key);
           addNodesEdges(tables, false, level);
         }
@@ -181,51 +168,11 @@
               shouldExpand: [node.downstreamCount > 0, node.upstreamCount > 0],
               processed: [node.downstreamCount > 0, node.upstreamCount > 0],
               nodeType: node.nodeType,
+              upstreamCount: node.upstreamCount,
+              downstreamCount: node.downstreamCount,
             },
             position: { x: 100, y: 100 },
             type: "table",
-=======
-        let _nodes = _flow.getNodes();
-        let _edges = _flow.getEdges();
-        if (!processed[1]) {
-          const { tables } = await upstreamTables(node.table);
-          [_nodes, _edges] = createNewNodesEdges(
-            _nodes,
-            _edges,
-            tables,
-            node.table,
-            true,
-            level
-          );
-        }
-        if (!processed[0]) {
-          const { tables } = await downstreamTables(node.table);
-          [_nodes, _edges] = createNewNodesEdges(
-            _nodes,
-            _edges,
-            tables,
-            node.table,
-            false,
-            level
-          );
-        }
-        layoutElementsOnCanvas(_nodes, _edges);
-        _flow.setNodes(_nodes);
-        _flow.setEdges(_edges);
-        return;
-      }
-      let _nodes: Node[] = [
-        {
-          id: node.table,
-          data: {
-            table: node.table,
-            url: node.url,
-            level: 0,
-            shouldExpand: [node.downstreamCount > 0, node.upstreamCount > 0],
-            processed: [node.downstreamCount > 0, node.upstreamCount > 0],
-            upstreamCount: node.upstreamCount,
-            downstreamCount: node.downstreamCount,
->>>>>>> 1097a11a
           },
         ];
         if (node.upstreamCount > 0) {
@@ -311,14 +258,11 @@
           setMoreTables,
           sidebarScreen,
           setSidebarScreen,
-<<<<<<< HEAD
           selectedColumn,
           setSelectedColumn,
           collectColumns,
           setCollectColumns,
-=======
           rerender,
->>>>>>> 1097a11a
         }}
       >
         <ReactFlowProvider>
