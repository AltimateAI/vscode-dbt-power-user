--- conflicted
+++ resolved
@@ -28,11 +28,8 @@
 import { MoreTables, TMoreTables } from "./MoreTables";
 import { Table, downstreamTables, upstreamTables } from "./service";
 import { createNewNodesEdges, layoutElementsOnCanvas } from "./graph";
-<<<<<<< HEAD
 import { TableDetails } from "./TableDetails";
-=======
 import { Button } from "reactstrap";
->>>>>>> e0f02119
 
 declare const acquireVsCodeApi: () => { postMessage: (v: unknown) => void };
 
