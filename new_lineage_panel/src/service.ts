--- conflicted
+++ resolved
@@ -1,12 +1,13 @@
 import { requestExecutor } from "./App";
 
 export type Table = {
-<<<<<<< HEAD
   key: string;
   table: string;
   count: number;
   url: string;
   nodeType: string;
+  downstreamCount: number;
+  upstreamCount: number;
 };
 export type Column = {
   name: string;
@@ -27,26 +28,12 @@
 
 export const upstreamTables = (tableKey: string) => {
   return requestExecutor("upstreamTables", { table: tableKey }) as Promise<{
-=======
-  table: string;
-  url: string;
-  downstreamCount: number;
-  upstreamCount: number;
-};
-export const upstreamTables = (table: string) => {
-  return requestExecutor("upstreamTables", { table }) as Promise<{
->>>>>>> 1097a11a
     tables: Table[];
   }>;
 };
 
-<<<<<<< HEAD
 export const downstreamTables = (tableKey: string) => {
   return requestExecutor("downstreamTables", { table: tableKey }) as Promise<{
-=======
-export const downstreamTables = (table: string) => {
-  return requestExecutor("downstreamTables", { table }) as Promise<{
->>>>>>> 1097a11a
     tables: Table[];
   }>;
 };
