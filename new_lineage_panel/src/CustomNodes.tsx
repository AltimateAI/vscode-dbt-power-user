--- conflicted
+++ resolved
@@ -163,7 +163,6 @@
               <div className="text-muted text-overflow">{schema}</div>
             </div>
           </div>
-<<<<<<< HEAD
           <div className="d-flex gap-sm">
             <div
               className={classNames(
@@ -183,16 +182,6 @@
             >
               View Details
             </div>
-=======
-          <div
-            className={classNames(
-              "nodrag",
-              selected ? "text-primary" : "text-muted"
-            )}
-            onClick={() => openFile(url)}
-          >
-            Open file
->>>>>>> 7597470f
           </div>
         </div>
       </div>
