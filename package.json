--- conflicted
+++ resolved
@@ -122,19 +122,11 @@
         }
       },
       {
-<<<<<<< HEAD
         "command": "dbtPowerUser.previewSQL",
         "title": "dbt Power User: Preview SQL query results",
         "icon": {
           "light": "./media/run-light.svg",
           "dark": "./media/run-dark.svg"
-=======
-        "command": "dbtPowerUser.runSQL",
-        "title": "dbt Power User: Run SQL",
-        "icon": {
-          "light": "./media/file-code_light.svg",
-          "dark": "./media/file-code_dark.svg"
->>>>>>> 4066bc7e
         }
       }
     ],
