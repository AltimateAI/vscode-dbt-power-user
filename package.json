{
  "name": "vscode-dbt-power-user",
  "displayName": "Power User for dbt",
  "description": "a.k.a. dbt power user makes vscode work seamlessly with dbt™ core and dbt™ cloud: auto-complete, preview, column lineage, AI docs generation, health checks, cost estimation etc",
  "icon": "media/images/dbt.png",
  "publisher": "innoverio",
  "license": "MIT",
  "homepage": "https://www.altimate.ai/vscode",
  "repository": {
    "type": "git",
    "url": "https://github.com/AltimateAI/vscode-dbt-power-user.git"
  },
  "bugs": {
    "url": "https://github.com/AltimateAI/vscode-dbt-power-user/issues"
  },
  "version": "0.55.0",
  "engines": {
    "vscode": "^1.81.0"
  },
  "capabilities": {
    "hoverProvider": true
  },
  "categories": [
    "Other",
    "Programming Languages",
    "Snippets",
    "Data Science",
    "Formatters",
    "Testing"
  ],
  "keywords": [
    "dbt",
    "sql",
    "jinja-sql",
    "dbt power user"
  ],
  "activationEvents": [
    "workspaceContains:**/dbt_project.yml"
  ],
  "main": "./dist/extension",
  "contributes": {
    "notebookRenderer": [
      {
        "id": "datapilot-notebook-perspective-renderer",
        "displayName": "Github Issues Notebook Renderer",
        "entrypoint": "./webview_panels/dist/assets/renderer.js",
        "mimeTypes": [
          "application/perspective-json"
        ]
      }
    ],
    "notebooks": [
      {
        "type": "datapilot-notebook",
        "displayName": "Datapilot Notebook",
        "selector": [
          {
            "filenamePattern": "*.notebook"
          }
        ]
      }
    ],
    "snippets": [
      {
        "language": "jinja-sql",
        "path": "./snippets/snippets_sql.json"
      },
      {
        "language": "jinja-yaml",
        "path": "./snippets/snippets_yaml.json"
      },
      {
        "language": "jinja-md",
        "path": "./snippets/snippets_markdown.json"
      }
    ],
    "configuration": [
      {
        "title": "Altimate AI",
        "properties": {
          "dbt.altimateAiKey": {
            "type": "string",
            "displayName": "Altimate AI API Key",
            "markdownDescription": "Needed for features that require backend support. Sign up for a free Altimate AI account [here](https://app.myaltimate.com/register). API Key can be copied from Altimate AI UI (navigate to Settings->API Key)"
          },
          "dbt.altimateUrl": {
            "type": "string",
            "displayName": "Altimate API endpoint",
            "description": "Select Altimate API endpoint",
            "enum": [
              "https://api.myaltimate.com",
              "https://api.getaltimate.com"
            ],
            "enumDescriptions": [
              "Community, Pro or Team Plan",
              "Enterprise Plan"
            ],
            "default": "https://api.myaltimate.com"
          },
          "dbt.altimateInstanceName": {
            "type": "string",
            "displayName": "Altimate AI Instance Name",
            "markdownDescription": "Needed for features that require backend support. Sign up for a free Altimate AI account [here](https://app.myaltimate.com/register). If your Altimate AI instance URL is https://betatest.app.myaltimate.com/, The instance name is betatest"
          },
          "dbt.onboardedMcpServer": {
            "type": "boolean",
            "description": "Flag to identify if onboarding is done for MCP server",
            "default": false
          },
          "dbt.enableMcpServer": {
            "type": "boolean",
            "description": "Enable MCP server feature for Cursor IDE",
            "default": false
          },
          "dbt.enableNewLineagePanel": {
            "type": "boolean",
            "description": "Enable the new lineage panel in dbt."
          },
          "dbt.enableCollaboration": {
            "type": "boolean",
            "description": "Enable dbt docs collaboration.",
            "default": true
          },
          "dbt.disableQueryHistory": {
            "type": "boolean",
            "description": "Disable Query history and bookmarks",
            "default": false
          },
          "dbt.enableNotebooks": {
            "type": "boolean",
            "description": "Enable Datapilot notebooks feature",
            "default": true
          },
          "dbt.lineage.showSelectEdges": {
            "type": "boolean",
            "description": "Show select edges in lineage panel.",
            "default": true
          },
          "dbt.lineage.showNonSelectEdges": {
            "type": "boolean",
            "description": "Show non-select edges in lineage panel.",
            "default": false
          },
          "dbt.lineage.defaultExpansion": {
            "type": "number",
            "description": "By default how much lineage should expand.",
            "default": 1
          },
          "dbt.installDepsOnProjectInitialization": {
            "type": "boolean",
            "description": "Install dbt deps on project initialization",
            "default": true
          }
        }
      },
      {
        "title": "dbt Power User",
        "properties": {
          "dbt.unquotedCaseInsensitiveIdentifierRegex": {
            "type": "string",
            "markdownDescription": "Regex to identify unquoted identifiers. Example: `^([_A-Z]+[_A-Z0-9$]*)$`"
          },
          "dbt.dbtIntegration": {
            "type": "string",
            "enum": [
              "core",
              "cloud",
              "corecommand"
            ],
            "default": "core",
            "description": "Select dbt core or dbt cloud"
          },
          "dbt.dbtPythonPathOverride": {
            "type": "string",
            "description": "Path to a python executable or entrypoint. If undefined, we will use the Python extension's configured environment. Most users will not need to change this setting without specific reasoning such as custom wrappers and should instead modify the Python extensions selected interpreter."
          },
          "dbt.dbtCustomRunnerImport": {
            "type": "string",
            "description": "Python import string to import custom dbt runner. (Only supported for dbt core)",
            "default": "from dbt.cli.main import dbtRunner"
          },
          "dbt.allowListFolders": {
            "type": "array",
            "items": {
              "type": "string"
            },
            "default": [],
            "description": "Define workspace-relative paths to include. Only projects within these folders will be built. If empty, no filtering is applied. The path should be relative to the workspace. Example: [folder1, folder2]"
          },
          "dbt.runModelCommandAdditionalParams": {
            "type": "array",
            "items": {
              "type": "string"
            },
            "default": [],
            "description": "Add additional params to the dbt run model command. Ex: --select model1 --target prod needs to be added as four different entries \n--select \nmodel1 \n--target \nprod "
          },
          "dbt.buildModelCommandAdditionalParams": {
            "type": "array",
            "items": {
              "type": "string"
            },
            "default": [],
            "description": "Add additional params to the dbt build model command. Ex: --select model1 --target prod needs to be added as four different entries \n--select \nmodel1 \n--target \nprod "
          },
          "dbt.queryLimit": {
            "type": "integer",
            "description": "The maximum number of rows the `Preview SQL Query` command returns.",
            "default": 500,
            "minimum": 1
          },
          "dbt.perspectiveTheme": {
            "type": "string",
            "description": "Theme for perspective viewer in query results panel",
            "default": "Vintage",
            "enum": [
              "Vintage",
              "Pro Light",
              "Pro Dark",
              "Vaporwave",
              "Solarized",
              "Solarized Dark",
              "Monokai"
            ]
          },
          "dbt.conversationsPollingInterval": {
            "type": "integer",
            "description": "Polling interval to fetch latest conversations (in seconds)",
            "default": 900,
            "minimum": 30
          },
          "dbt.queryTemplate": {
            "type": "string",
            "description": "Override the default query template that is used by the `Preview SQL Query` command. Use this if your database has special syntax to limit query results",
            "default": "select * from ({query}\n) as query limit {limit}"
          },
          "dbt.queryScale": {
            "type": "string",
            "description": "Override the default scale of the result table that is used by the `Preview SQL Query` command.",
            "default": 1
          },
          "dbt.fileNameTemplateGenerateModel": {
            "type": "string",
            "enum": [
              "{prefix}_{sourceName}_{tableName}",
              "{prefix}_{sourceName}__{tableName}",
              "{prefix}_{tableName}",
              "{tableName}"
            ],
            "default": "{prefix}_{sourceName}_{tableName}",
            "description": "Set the naming template that is used when generating a model from a source yml file."
          },
          "dbt.prefixGenerateModel": {
            "type": "string",
            "default": "base",
            "description": "Set the prefix that is used when generating a model from a source yml file."
          },
          "dbt.sqlFmtPath": {
            "type": "string",
            "description": "Path to `sqlfmt`. If not set, it will look on your PATH"
          },
          "dbt.sqlFmtAdditionalParams": {
            "type": "array",
            "items": {
              "type": "string"
            },
            "default": [],
            "description": "Add additional params to `sqlfmt`"
          },
          "dbt.deferConfigPerProject": {
            "type": "object",
            "description": "Run subset of models without building their parent models",
            "scope": "resource",
            "patternProperties": {
              ".*": {
                "type": "object",
                "properties": {
                  "deferToProduction": {
                    "type": "boolean",
                    "description": "Run subset of models without building their parent models",
                    "default": false
                  },
                  "manifestPathForDeferral": {
                    "type": "string",
                    "description": "Manifest path to defer the parent models",
                    "default": ""
                  },
                  "favorState": {
                    "type": "boolean",
                    "description": "If a given model exists in both the current environment and the defined defer state, turn this flag on to use the latter always",
                    "default": false
                  }
                }
              }
            }
          }
        }
      }
    ],
    "customEditors": [
      {
        "viewType": "dbtPowerUser.Mcp",
        "displayName": "MCP Walkthrough",
        "selector": [
          {
            "filenamePattern": "*.mcpwalkthrough"
          }
        ]
      }
    ],
    "viewsContainers": {
      "activitybar": [
        {
          "id": "dbt_view",
          "title": "dbt Power User",
          "icon": "./media/images/dbt_icon.svg",
          "contextualTitle": "dbt Power User"
        },
        {
          "id": "datapilot_view",
          "title": "DataPilot Chat",
          "icon": "./media/images/altimate.svg",
          "contextualTitle": "Altimate Data pilot"
        }
      ],
      "panel": [
        {
          "id": "dbt_preview_results",
          "title": "Query Results",
          "icon": "./media/images/dbt_icon.svg"
        },
        {
          "id": "lineage_view",
          "title": "Lineage",
          "icon": "./media/images/dbt_icon.svg"
        },
        {
          "id": "docs_edit_view",
          "title": "Documentation Editor",
          "icon": "./media/images/dbt_icon.svg"
        },
        {
          "id": "insights_view",
          "title": "Actions",
          "icon": "./media/images/dbt_icon.svg"
        }
      ]
    },
    "views": {
      "dbt_view": [
        {
          "id": "model_test_treeview",
          "name": "Model Tests"
        },
        {
          "id": "parent_model_treeview",
          "name": "Parent Models"
        },
        {
          "id": "children_model_treeview",
          "name": "Children Models"
        },
        {
          "id": "documentation_treeview",
          "name": "Documentation"
        },
        {
          "id": "icon_actions_treeview",
          "name": "Project Actions ✨"
        }
      ],
      "dbt_preview_results": [
        {
          "id": "dbtPowerUser.PreviewResults",
          "name": "",
          "type": "webview"
        }
      ],
      "lineage_view": [
        {
          "id": "dbtPowerUser.Lineage",
          "name": "",
          "type": "webview"
        }
      ],
      "docs_edit_view": [
        {
          "id": "dbtPowerUser.DocsEdit",
          "name": "",
          "type": "webview"
        }
      ],
      "datapilot_view": [
        {
          "type": "webview",
          "id": "dbtPowerUser.datapilot-webview",
          "name": "",
          "icon": "./media/images/dbt_icon.svg"
        }
      ],
      "insights_view": [
        {
          "id": "dbtPowerUser.Insights",
          "name": "",
          "type": "webview"
        }
      ]
    },
    "commands": [
      {
        "command": "dbtPowerUser.collectQueryResultsDebugInfo",
        "title": "Query Results Debug Info",
        "category": "dbt Power User"
      },
      {
        "command": "dbtPowerUser.resolveConversation",
        "title": "Resolve",
        "category": "dbt Power User"
      },
      {
        "command": "dbtPowerUser.createConversation",
        "title": "Publish",
        "category": "dbt Power User",
        "enablement": "!commentIsEmpty"
      },
      {
        "command": "dbtPowerUser.viewInDbtDocs",
        "title": "View in dbt docs",
        "category": "dbt Power User"
      },
      {
        "command": "dbtPowerUser.copyDbtDocsLink",
        "title": "Copy link",
        "category": "dbt Power User"
      },
      {
        "command": "dbtPowerUser.viewInDocEditor",
        "title": "View in documentation editor",
        "category": "dbt Power User"
      },
      {
        "command": "dbtPowerUser.createSqlFile",
        "title": "Create Power User SQL file"
      },
      {
        "command": "dbtPowerUser.createDatapilotNotebook",
        "title": "Datapilot notebook",
        "enablement": "dbt.enableNotebooks == true"
      },
      {
        "command": "dbtPowerUser.datapilotProfileYourQuery",
        "title": "Profile your query",
        "icon": {
          "light": "./media/images/sql-action-light.svg",
          "dark": "./media/images/sql-action-dark.svg"
        }
      },
      {
        "command": "dbtPowerUser.replyToConversation",
        "title": "Reply",
        "enablement": "!commentIsEmpty",
        "category": "dbt Power User"
      },
      {
        "command": "dbtPowerUser.puQuickPick",
        "category": "dbt Power User",
        "title": "dbt Power User Quick Pick"
      },
      {
        "command": "dbtPowerUser.openInsights",
        "category": "dbt Power User",
        "title": "Open dbt Power User insights panel"
      },
      {
        "command": "dbtPowerUser.sqlQuickPick",
        "title": "SQL Actions",
        "category": "dbt Power User",
        "icon": {
          "light": "./media/images/sql-action-light.svg",
          "dark": "./media/images/sql-action-dark.svg"
        }
      },
      {
        "command": "dbtPowerUser.runCurrentModel",
        "title": "Run dbt Model",
        "category": "dbt Power User",
        "icon": {
          "light": "./media/images/run-light.svg",
          "dark": "./media/images/run-dark.svg"
        }
      },
      {
        "command": "dbtPowerUser.openDatapilotWithQuery",
        "title": "Start Chat",
        "category": "dbt Power User"
      },
      {
        "command": "dbtPowerUser.summarizeQuery",
        "title": "Explain",
        "category": "dbt Power User"
      },
      {
        "command": "dbtPowerUser.changeQuery",
        "title": "Change",
        "category": "dbt Power User"
      },
      {
        "command": "dbtPowerUser.translateQuery",
        "title": "Translate to other SQL dialect",
        "category": "dbt Power User"
      },
      {
        "command": "dbtPowerUser.sqlToModel",
        "title": "Convert to dbt Model (Preview feature)",
        "shortTitle": "Convert to dbt Model",
        "category": "dbt Power User",
        "icon": {
          "light": "./media/images/preview-dbt-light.svg",
          "dark": "./media/images/preview-dbt-dark.svg"
        }
      },
      {
        "command": "dbtPowerUser.validateSql",
        "title": "Validate SQL",
        "category": "dbt Power User",
        "icon": "$(circuit-board)"
      },
      {
        "command": "dbtPowerUser.altimateScan",
        "title": "Project Healthcheck",
        "category": "dbt Power User",
        "icon": "$(circuit-board)"
      },
      {
        "command": "dbtPowerUser.clearAltimateScanResults",
        "category": "dbt Power User",
        "title": "Clear Health Check Results"
      },
      {
        "command": "dbtPowerUser.bigqueryCostEstimate",
        "category": "dbt Power User",
        "title": "Estimate cost for BigQuery"
      },
      {
        "command": "dbtPowerUser.compileCurrentModel",
        "title": "Compile dbt Model",
        "category": "dbt Power User",
        "icon": {
          "light": "./media/images/build_light.svg",
          "dark": "./media/images/build_dark.svg"
        }
      },
      {
        "command": "dbtPowerUser.sqlPreview",
        "title": "Compiled dbt Preview",
        "category": "dbt Power User",
        "icon": "$(diff)"
      },
      {
        "command": "dbtPowerUser.runTest",
        "title": "Run Test",
        "category": "dbt Power User",
        "icon": "$(pass)"
      },
      {
        "command": "dbtPowerUser.testCurrentModel",
        "title": "Test dbt Model",
        "category": "dbt Power User",
        "icon": "$(pass)"
      },
      {
        "command": "dbtPowerUser.runChildrenModels",
        "title": "Run Downstream Models",
        "category": "dbt Power User",
        "icon": "$(run-below)"
      },
      {
        "command": "dbtPowerUser.runParentModels",
        "title": "Run Upstream Models",
        "category": "dbt Power User",
        "icon": "$(run-above)"
      },
      {
        "command": "dbtPowerUser.copyModelName",
        "title": "Copy model name to clipboard",
        "category": "dbt Power User"
      },
      {
        "command": "dbtPowerUser.showRunSQL",
        "title": "Open dbt target folder run SQL",
        "category": "dbt Power User",
        "icon": {
          "light": "./media/images/file-code_light.svg",
          "dark": "./media/images/file-code_dark.svg"
        }
      },
      {
        "command": "dbtPowerUser.generateSchemaYML",
        "title": "Generate Documentation YML",
        "category": "dbt Power User",
        "icon": {
          "light": "./media/images/file-code_light.svg",
          "dark": "./media/images/file-code_dark.svg"
        }
      },
      {
        "command": "dbtPowerUser.goToDocumentationEditor",
        "title": "Open Documentation Editor",
        "category": "dbt Power User",
        "icon": {
          "light": "./media/images/file-code_light.svg",
          "dark": "./media/images/file-code_dark.svg"
        }
      },
      {
        "command": "dbtPowerUser.generateDBTDocs",
        "title": "Run Dbt Docs Generate",
        "category": "dbt Power User",
        "icon": {
          "light": "./media/images/run-light.svg",
          "dark": "./media/images/run-dark.svg"
        }
      },
      {
        "command": "dbtPowerUser.resetDatapilot",
        "title": "Start New Chat",
        "icon": "$(add)",
        "category": "dbt Power User"
      },
      {
        "command": "dbtPowerUser.maximizeDatapilot",
        "title": "Maximize",
        "category": "dbt Power User",
        "icon": {
          "light": "./media/images/fullscreen-light.svg",
          "dark": "./media/images/fullscreen-dark.svg"
        }
      },
      {
        "command": "dbtPowerUser.showHelpDatapilot",
        "title": "Help",
        "category": "dbt Power User",
        "icon": "$(question)"
      },
      {
        "command": "dbtPowerUser.showCompiledSQL",
        "title": "Open dbt target folder compiled SQL",
        "category": "dbt Power User",
        "icon": {
          "light": "./media/images/file-code_light.svg",
          "dark": "./media/images/file-code_dark.svg"
        }
      },
      {
        "command": "dbtPowerUser.executeSQL",
        "title": "Execute dbt SQL",
        "category": "dbt Power User",
        "icon": "$(play)"
      },
      {
        "command": "dbtPowerUser.buildCurrentModel",
        "title": "Build dbt Model",
        "category": "dbt Power User",
        "icon": {
          "light": "./media/images/build-model_light.svg",
          "dark": "./media/images/build-model_dark.svg"
        }
      },
      {
        "command": "dbtPowerUser.buildChildrenModels",
        "title": "Build Downstream Models (model+)",
        "category": "dbt Power User",
        "icon": {
          "light": "./media/images/build-model_light.svg",
          "dark": "./media/images/build-model_dark.svg"
        }
      },
      {
        "command": "dbtPowerUser.buildParentModels",
        "title": "Build Upstream Models (+model)",
        "category": "dbt Power User",
        "icon": {
          "light": "./media/images/build-model_light.svg",
          "dark": "./media/images/build-model_dark.svg"
        }
      },
      {
        "command": "dbtPowerUser.buildChildrenParentModels",
        "title": "Build Upstream and Downstream Models (+model+)",
        "category": "dbt Power User",
        "icon": {
          "light": "./media/images/build-model_light.svg",
          "dark": "./media/images/build-model_dark.svg"
        }
      },
      {
        "command": "dbtPowerUser.buildCurrentProject",
        "title": "Build dbt Project",
        "category": "dbt Power User",
        "icon": {
          "light": "./media/images/build-model_light.svg",
          "dark": "./media/images/build-model_dark.svg"
        }
      },
      {
        "command": "dbtPowerUser.printEnvVars",
        "title": "Print environment variables",
        "category": "dbt Power User",
        "icon": "$(gist-secret)"
      },
      {
        "command": "dbtPowerUser.diagnostics",
        "title": "Collect diagnostics",
        "category": "dbt Power User",
        "icon": "$(debug-console)"
      },
      {
        "command": "dbtPowerUser.sqlLineage",
        "title": "Visualize SQL (Beta)",
        "category": "dbt Power User",
        "icon": "$(eye)"
      },
      {
        "command": "dbtPowerUser.showDocumentation",
        "title": "Show documentation",
        "category": "dbt Power User"
      },
      {
        "command": "dbtPowerUser.showDatapilotNotebooksQuickPick",
        "title": "Show Datapilot Notebooks Quick Pick",
        "category": "dbt Power User"
      },
      {
        "command": "dbtPowerUser.showNotebookProfileQuery",
        "title": "Profile this query",
        "group": "notebooks@1"
      },
      {
        "command": "dbtPowerUser.showNotebookTestSuggestions",
        "title": "Get test suggestions",
        "group": "notebooks@2"
      },
      {
        "command": "dbtPowerUser.showNotebookGenerateBaseModelSql",
        "title": "Generate dbt base model sql",
        "group": "notebooks@3"
      },
      {
        "command": "dbtPowerUser.showNotebookGenerateModelYaml",
        "title": "Generate dbt model yaml",
        "group": "notebooks@4"
      },
      {
        "command": "dbtPowerUser.showNotebookGenerateModelCTE",
        "title": "Generate dbt model CTE",
        "group": "notebooks@5"
      }
    ],
    "keybindings": [
      {
        "key": "Ctrl+Enter",
        "mac": "Cmd+Enter",
        "command": "dbtPowerUser.executeSQL",
        "when": "editorFocus && resourceLangId =~ /^sql$|^jinja-sql$/"
      },
      {
        "key": "Ctrl+'",
        "mac": "Cmd+'",
        "command": "dbtPowerUser.sqlPreview"
      }
    ],
    "menus": {
      "file/newFile": [
        {
          "command": "dbtPowerUser.createSqlFile"
        },
        {
          "command": "dbtPowerUser.createDatapilotNotebook",
          "when": "dbt.enableNotebooks == true",
          "group": "notebook"
        }
      ],
      "comments/commentThread/title": [
        {
          "command": "dbtPowerUser.viewInDocEditor",
          "group": "navigation",
          "when": "commentController == altimate-conversations && (commentThread =~ /saved/) && commentThread =~ /description/"
        },
        {
          "command": "dbtPowerUser.copyDbtDocsLink",
          "group": "navigation",
          "when": "commentController == altimate-conversations && (commentThread =~ /saved/)"
        },
        {
          "command": "dbtPowerUser.viewInDbtDocs",
          "group": "navigation",
          "when": "commentController == altimate-conversations && (commentThread =~ /saved/)"
        },
        {
          "command": "dbtPowerUser.resolveConversation",
          "group": "inline",
          "when": "commentController == altimate-conversations && !commentThreadIsEmpty && (commentThread =~ /saved/)"
        }
      ],
      "comments/commentThread/context": [
        {
          "command": "dbtPowerUser.createConversation",
          "group": "inline@1",
          "when": "commentController == altimate-conversations && commentThreadIsEmpty"
        },
        {
          "command": "dbtPowerUser.replyToConversation",
          "group": "inline",
          "when": "commentController == altimate-conversations && !commentThreadIsEmpty"
        }
      ],
      "dbtPowerUser.datapilotSubmenu": [
        {
          "command": "dbtPowerUser.openDatapilotWithQuery",
          "group": "datapilot@1"
        },
        {
          "command": "dbtPowerUser.summarizeQuery",
          "group": "datapilot@2"
        },
        {
          "command": "dbtPowerUser.changeQuery",
          "group": "datapilot@3"
        },
        {
          "command": "dbtPowerUser.translateQuery",
          "group": "datapilot@4"
        },
        {
          "command": "dbtPowerUser.sqlLineage",
          "group": "datapilot@5"
        },
        {
          "command": "dbtPowerUser.showNotebookProfileQuery",
          "group": "notebooks@1"
        },
        {
          "command": "dbtPowerUser.showNotebookTestSuggestions",
          "group": "notebooks@2"
        },
        {
          "command": "dbtPowerUser.showNotebookGenerateBaseModelSql",
          "group": "notebooks@3"
        },
        {
          "command": "dbtPowerUser.showNotebookGenerateModelYaml",
          "group": "notebooks@4"
        },
        {
          "command": "dbtPowerUser.showNotebookGenerateModelCTE",
          "group": "notebooks@5"
        }
      ],
      "editor/title": [
        {
          "command": "dbtPowerUser.executeSQL",
          "when": "resourceLangId =~ /^sql$|^jinja-sql$/",
          "group": "navigation@1"
        },
        {
          "command": "dbtPowerUser.runCurrentModel",
          "when": "resourceLangId =~ /^sql$|^jinja-sql$/",
          "group": "navigation@3"
        },
        {
          "command": "dbtPowerUser.testCurrentModel",
          "when": "resourceLangId =~ /^sql$|^jinja-sql$/",
          "group": "navigation@4"
        },
        {
          "command": "dbtPowerUser.sqlPreview",
          "when": "resourceLangId =~ /^sql$|^jinja-sql$/",
          "group": "navigation@5"
        },
        {
          "command": "dbtPowerUser.sqlQuickPick",
          "when": "resourceLangId =~ /^sql$|^jinja-sql$/",
          "group": "navigation@1"
        },
        {
          "command": "dbtPowerUser.sqlToModel",
          "when": "resourceLangId =~ /^sql$|^jinja-sql$/",
          "group": "navigation@6"
        }
      ],
      "editor/context": [
        {
          "submenu": "dbtPowerUser.datapilotSubmenu",
          "group": "datapilot@1",
          "when": "resourceLangId =~ /^sql$|^jinja-sql$/"
        },
        {
          "submenu": "dbtPowerUser.buildModel",
          "group": "dbt@5",
          "when": "resourceLangId =~ /^sql$|^jinja-sql$/"
        },
        {
          "command": "dbtPowerUser.showCompiledSQL",
          "group": "dbt@5",
          "when": "resourceLangId =~ /^sql$|^jinja-sql$/"
        },
        {
          "command": "dbtPowerUser.showRunSQL",
          "group": "dbt@6",
          "when": "resourceLangId =~ /^sql$|^jinja-sql$/"
        },
        {
          "command": "dbtPowerUser.goToDocumentationEditor",
          "group": "dbt@7",
          "when": "resourceLangId =~ /^sql$|^jinja-sql$/"
        },
        {
          "command": "dbtPowerUser.testCurrentModel",
          "group": "dbt@2",
          "when": "resourceLangId =~ /^sql$|^jinja-sql$/"
        },
        {
          "command": "dbtPowerUser.runCurrentModel",
          "group": "dbt@1",
          "when": "resourceLangId =~ /^sql$|^jinja-sql$/"
        },
        {
          "command": "dbtPowerUser.sqlToModel",
          "group": "dbt@3",
          "when": "resourceLangId =~ /^sql$|^jinja-sql$/"
        },
        {
          "command": "dbtPowerUser.compileCurrentModel",
          "group": "dbt@4",
          "when": "resourceLangId =~ /^sql$|^jinja-sql$/"
        },
        {
          "command": "dbtPowerUser.validateSql",
          "group": "dbt@4",
          "when": "resourceLangId =~ /^sql$|^jinja-sql$/"
        },
        {
          "command": "dbtPowerUser.bigqueryCostEstimate",
          "group": "dbt@4",
          "when": "resourceLangId =~ /^sql$|^jinja-sql$/"
        }
      ],
      "editor/title/run": [
        {
          "command": "dbtPowerUser.buildCurrentProject",
          "when": "resourceLangId =~ /^sql$|^jinja-sql$/",
          "group": "inline"
        },
        {
          "command": "dbtPowerUser.buildCurrentModel",
          "when": "resourceLangId =~ /^sql$|^jinja-sql$/",
          "group": "inline"
        },
        {
          "command": "dbtPowerUser.buildChildrenModels",
          "when": "resourceLangId =~ /^sql$|^jinja-sql$/",
          "group": "inline"
        },
        {
          "command": "dbtPowerUser.buildParentModels",
          "when": "resourceLangId =~ /^sql$|^jinja-sql$/",
          "group": "inline"
        },
        {
          "command": "dbtPowerUser.buildChildrenParentModels",
          "when": "resourceLangId =~ /^sql$|^jinja-sql$/",
          "group": "inline"
        },
        {
          "command": "dbtPowerUser.runCurrentModel",
          "when": "resourceLangId =~ /^sql$|^jinja-sql$/",
          "group": "inline"
        }
      ],
      "view/title": [
        {
          "command": "dbtPowerUser.testCurrentModel",
          "when": "view == model_test_treeview",
          "group": "navigation"
        },
        {
          "command": "dbtPowerUser.runChildrenModels",
          "when": "view == children_model_treeview",
          "group": "navigation"
        },
        {
          "command": "dbtPowerUser.runParentModels",
          "when": "view == parent_model_treeview",
          "group": "navigation"
        },
        {
          "command": "dbtPowerUser.generateDBTDocs",
          "when": "view == documentation_treeview",
          "group": "navigation"
        },
        {
          "command": "dbtPowerUser.resetDatapilot",
          "when": "view == dbtPowerUser.datapilot-webview",
          "group": "navigation@1"
        },
        {
          "command": "dbtPowerUser.showHelpDatapilot",
          "when": "view == dbtPowerUser.datapilot-webview",
          "group": "navigation@3"
        }
      ],
      "view/item/context": [
        {
          "command": "dbtPowerUser.runTest",
          "when": "view == model_test_treeview && viewItem != source",
          "group": "inline"
        },
        {
          "command": "dbtPowerUser.runChildrenModels",
          "when": "view == children_model_treeview && viewItem != source",
          "group": "inline"
        },
        {
          "command": "dbtPowerUser.runParentModels",
          "when": "view == parent_model_treeview && viewItem != source",
          "group": "inline"
        },
        {
          "command": "dbtPowerUser.copyModelName",
          "when": "(view == parent_model_treeview || view ==  children_model_treeview || view == documentation_treeview) && viewItem != source",
          "group": "navigation"
        },
        {
          "command": "dbtPowerUser.goToDocumentationEditor",
          "when": "view == documentation_treeview",
          "group": "inline"
        }
      ]
    },
    "dbtPowerUser.buildModel": [
      {
        "command": "dbtPowerUser.buildCurrentModel",
        "when": "resourceLangId =~ /^sql$|^jinja-sql$/",
        "group": "inline"
      },
      {
        "command": "dbtPowerUser.buildChildrenModels",
        "when": "resourceLangId =~ /^sql$|^jinja-sql$/",
        "group": "inline"
      },
      {
        "command": "dbtPowerUser.buildParentModels",
        "when": "resourceLangId =~ /^sql$|^jinja-sql$/",
        "group": "inline"
      },
      {
        "command": "dbtPowerUser.buildChildrenParentModels",
        "when": "resourceLangId =~ /^sql$|^jinja-sql$/",
        "group": "inline"
      }
    ],
    "submenus": [
      {
        "id": "dbtPowerUser.buildModel",
        "label": "Build dbt Model",
        "icon": {
          "light": "./media/images/build-model_light.svg",
          "dark": "./media/images/build-model_dark.svg"
        }
      },
      {
        "id": "dbtPowerUser.datapilotSubmenu",
        "label": "Datapilot"
      }
    ],
    "languages": [
      {
        "id": "jinja-sql",
        "icon": {
          "light": "./media/images/dbt_file_icon.svg",
          "dark": "./media/images/dbt_file_icon.svg"
        }
      }
    ],
    "walkthroughs": [
      {
        "id": "initialSetup",
        "title": "%walkthrough.initialSetup.title%",
        "description": "%walkthrough.initialSetup.description%",
        "steps": [
          {
            "id": "open",
            "title": "%walkthrough.initialSetup.steps.open.title%",
            "description": "%walkthrough.initialSetup.steps.open.description%",
            "when": "workspaceFolderCount == 0",
            "media": {
              "markdown": "media/loadDbtProject.md"
            }
          },
          {
            "id": "initialSupport",
            "title": "%walkthrough.initialSetup.steps.support.title%",
            "description": "%walkthrough.initialSetup.steps.support.description%",
            "media": {
              "markdown": "media/initialSetup.md"
            }
          },
          {
            "id": "updateExtension",
            "title": "%walkthrough.initialSetup.steps.updateExtension.title%",
            "description": "%walkthrough.initialSetup.steps.updateExtension.description%",
            "when": "dbtPowerUser.needsExtensionUpdate",
            "media": {
              "markdown": "media/updateExtension.md"
            },
            "completionEvents": [
              "onContext:dbtPowerUser.needsExtensionUpdate"
            ]
          },
          {
            "id": "selectInterpreter",
            "title": "%walkthrough.initialSetup.steps.selectInterpreter.title%",
            "description": "%walkthrough.initialSetup.steps.selectInterpreter.description%",
            "media": {
              "markdown": "media/selectInterpreter.md"
            },
            "completionEvents": [
              "onSettingChanged:python.setInterpreter"
            ]
          },
          {
            "id": "installDbtCore",
            "title": "%walkthrough.initialSetup.steps.installDbt.title%",
            "description": "%walkthrough.initialSetup.steps.installDbt.description%",
            "when": "dbtPowerUser.dbtIntegration === 'core' && !dbtPowerUser.dbtInstalled",
            "media": {
              "markdown": "media/installDbtCore.md"
            },
            "completionEvents": [
              "onContext:dbtPowerUser.dbtInstalled"
            ]
          },
          {
            "id": "installDbtCloud",
            "title": "%walkthrough.initialSetup.steps.installDbt.title%",
            "description": "%walkthrough.initialSetup.steps.installDbt.description%",
            "when": "dbtPowerUser.dbtIntegration === 'cloud' && !dbtPowerUser.dbtInstalled",
            "media": {
              "markdown": "media/installDbtCloud.md"
            },
            "completionEvents": [
              "onContext:dbtPowerUser.dbtInstalled"
            ]
          },
          {
            "id": "associateFileExts",
            "title": "%walkthrough.initialSetup.steps.associateFileExts.title%",
            "description": "%walkthrough.initialSetup.steps.associateFileExts.description%",
            "when": "dbtPowerUser.showFileAssociationStep",
            "media": {
              "markdown": "media/associateFileExts.md"
            },
            "completionEvents": [
              "onCommand:dbtPowerUser.checkDbtInstalled"
            ]
          },
          {
            "id": "pickProject",
            "title": "%walkthrough.initialSetup.steps.pickProject.title%",
            "description": "%walkthrough.initialSetup.steps.pickProject.description%",
            "when": "dbtPowerUser.dbtIntegration === 'core' && dbtPowerUser.projectCount > 1",
            "media": {
              "markdown": "media/pickProject.md"
            },
            "completionEvents": [
              "onContext:dbtPowerUser.walkthroughProjectSelected"
            ]
          },
          {
            "id": "installDeps",
            "title": "%walkthrough.initialSetup.steps.installDeps.title%",
            "description": "%walkthrough.initialSetup.steps.installDeps.description%",
            "when": "dbtPowerUser.dbtIntegration === 'core' && dbtPowerUser.walkthroughProjectSelected",
            "media": {
              "markdown": "media/installDeps.md"
            },
            "completionEvents": [
              "onCommand:dbtPowerUser.installDeps"
            ]
          },
          {
            "id": "validateProjectCore",
            "title": "%walkthrough.initialSetup.steps.validateProjectCore.title%",
            "description": "%walkthrough.initialSetup.steps.validateProjectCore.description%",
            "when": "dbtPowerUser.dbtIntegration === 'core' && dbtPowerUser.walkthroughProjectSelected",
            "media": {
              "markdown": "media/validateProjectCore.md"
            },
            "completionEvents": [
              "onCommand:dbtPowerUser.validateProjectCore"
            ]
          },
          {
            "id": "validateProjectCloud",
            "title": "%walkthrough.initialSetup.steps.validateProjectCloud.title%",
            "description": "%walkthrough.initialSetup.steps.validateProjectCloud.description%",
            "when": "dbtPowerUser.dbtIntegration === 'cloud' && dbtPowerUser.walkthroughProjectSelected",
            "media": {
              "markdown": "media/validateProjectCloud.md"
            },
            "completionEvents": [
              "onCommand:dbtPowerUser.validateProjectCloud"
            ]
          },
          {
            "id": "finish",
            "title": "%walkthrough.initialSetup.steps.finish.title%",
            "description": "%walkthrough.initialSetup.steps.finish.description%",
            "when": "dbtPowerUser.walkthroughProjectSelected",
            "media": {
              "markdown": "media/finish.md"
            }
          }
        ]
      },
      {
        "id": "tutorials",
        "title": "%walkthrough.tutorials.title%",
        "description": "%walkthrough.tutorials.description%",
        "steps": [
          {
            "id": "generate_models",
            "title": "%walkthrough.tutorials.steps.generate_models.title%",
            "description": "%walkthrough.tutorials.steps.generate_models.description%",
            "media": {
              "markdown": "media/generate_models.md"
            }
          },
          {
            "id": "autocompletion",
            "title": "%walkthrough.tutorials.steps.autocompletion.title%",
            "description": "%walkthrough.tutorials.steps.autocompletion.description%",
            "media": {
              "markdown": "media/autocompletion.md"
            }
          },
          {
            "id": "previews",
            "title": "%walkthrough.tutorials.steps.previews.title%",
            "description": "%walkthrough.tutorials.steps.previews.description%",
            "media": {
              "markdown": "media/previews.md"
            }
          },
          {
            "id": "dependants",
            "title": "%walkthrough.tutorials.steps.dependants.title%",
            "description": "%walkthrough.tutorials.steps.dependants.description%",
            "media": {
              "markdown": "media/dependants.md"
            }
          },
          {
            "id": "documentation",
            "title": "%walkthrough.tutorials.steps.documentation.title%",
            "description": "%walkthrough.tutorials.steps.documentation.description%",
            "media": {
              "markdown": "media/documentation.md"
            }
          },
          {
            "id": "lineage",
            "title": "%walkthrough.tutorials.steps.lineage.title%",
            "description": "%walkthrough.tutorials.steps.lineage.description%",
            "media": {
              "markdown": "media/lineage.md"
            }
          },
          {
            "id": "healthcheck",
            "title": "%walkthrough.tutorials.steps.healthcheck.title%",
            "description": "%walkthrough.tutorials.steps.healthcheck.description%",
            "media": {
              "markdown": "media/healthcheck.md"
            }
          }
        ]
      }
    ]
  },
  "scripts": {
    "postinstall": "node postInstall.js",
    "prepare": "husky",
<<<<<<< HEAD
    "vscode:prepublish": "npm run panel:webviews && npm run panel:lineage && webpack --mode production && node prepareBuild.js",
    "webpack": "npm run panel:webviews && webpack --mode development",
    "webpack-dev": "npm run panel:webviews && npm run panel:lineage && webpack --mode development --watch",
=======
    "vscode:prepublish": "npm run panel:webviews && webpack --mode production && node prepareBuild.js",
    "webpack": "npm run panel:webviews && webpack --mode development",
    "webpack-dev": "npm run panel:webviews && webpack --mode development --watch",
>>>>>>> 6d0adb4f
    "watch": "concurrently \"npm:watch --prefix ./webview_panels\" \"webpack --mode development --watch\"",
    "test-compile": "tsc -p ./",
    "lint": "eslint src --ext ts",
    "lint:fix": "eslint src --ext ts --fix",
    "deploy-vscode": "vsce publish",
    "build-vsix": "vsce package",
    "deploy-openvsx": "ovsx publish",
    "panel:webviews": "npm run build --prefix ./webview_panels",
    "install:panels": "npm install --prefix ./webview_panels",
    "test": "jest",
    "test:unit": "jest",
    "test:coverage": "jest --coverage",
    "pretest": "npm run clean && npm run compile",
    "clean": "rimraf out coverage",
    "compile": "tsc -p ./"
  },
  "devDependencies": {
    "@istanbuljs/nyc-config-typescript": "^1.0.2",
    "@types/chai": "^4.3.9",
    "@types/glob": "^8.1.0",
    "@types/istanbul-lib-coverage": "^2.0.6",
    "@types/jest": "^29.5.0",
    "@types/node": "^20.14.11",
    "@types/vscode": "^1.81.0",
    "@types/which": "^3.0.4",
    "@types/ws": "^8.5.12",
    "@typescript-eslint/eslint-plugin": "^5.62.0",
    "@typescript-eslint/parser": "^5.62.0",
    "@vscode/debugadapter": "^1.68.0",
    "@vscode/debugprotocol": "^1.68.0",
    "@vscode/test-electron": "^2.4.1",
    "@vscode/zeromq": "^0.2.1",
    "chai": "^4.3.10",
    "concurrently": "^8.2.2",
    "copy-webpack-plugin": "^11.0.0",
    "cross-env": "^7.0.3",
    "eslint": "^8.57.0",
    "eslint-config-prettier": "^8.9.0",
    "eslint-plugin-prettier": "^5.2.1",
    "file-loader": "^6.1.0",
    "glob": "^10.4.2",
    "glob-parent": "^6.0.2",
    "husky": "^9.1.4",
    "istanbul-lib-coverage": "^3.2.2",
    "istanbul-lib-instrument": "^6.0.3",
    "jest": "^29.5.0",
    "lint-staged": "^15.2.5",
    "ovsx": "^0.9.2",
    "prettier": "^3.3.3",
    "prettier-eslint": "^15.0.1",
    "prettier-plugin-organize-imports": "^3.2.4",
    "source-map-support": "^0.5.21",
    "terser-webpack-plugin": "^5.3.10",
    "ts-jest": "^29.1.0",
    "ts-loader": "^9.4.4",
    "ts-mockito": "^2.6.1",
    "ts-node": "^10.9.2",
    "typescript": "^4.9.5",
    "webpack": "^5.93.0",
    "webpack-cli": "^5.1.4",
    "webpack-shell-plugin-next": "^2.3.1"
  },
  "extensionDependencies": [
    "samuelcolvin.jinjahtml",
    "ms-python.python"
  ],
  "dependencies": {
    "@altimate/components": "file:../altimate-components/packages/web/package.tgz",
    "@altimate/components-extension": "file:../altimate-components/packages/extension/package.tgz",
    "@altimate/extension-components": "file:../altimate-components/packages/extension/package.tgz",
    "@altimate/ui-components": "file:../altimate-components/packages/web/package.tgz",
    "@jupyterlab/coreutils": "^6.2.4",
    "@jupyterlab/nbformat": "^4.2.4",
    "@jupyterlab/services": "^6.6.7",
    "@modelcontextprotocol/sdk": "^1.7.0",
    "@nteract/messaging": "^7.0.20",
    "@types/express": "^5.0.0",
    "@vscode/codicons": "^0.0.36",
    "@vscode/extension-telemetry": "0.9.6",
    "@vscode/vsce": "^2.31.1",
    "@vscode/webview-ui-toolkit": "^1.4.0",
    "dayjs": "^1.11.13",
    "express": "^5.0.1",
    "inversify": "^6.0.2",
    "inversify-binding-decorators": "^4.0.0",
    "node-abort-controller": "^3.1.1",
    "node-fetch": "^3.3.2",
    "parse-diff": "^0.11.1",
    "portfinder": "^1.0.34",
    "python-bridge": "github:mdesmet/node-python-bridge#feat/detached",
    "reflect-metadata": "^0.2.2",
    "semver": "^7.6.3",
    "which": "^4.0.0",
    "ws": "^8.18.0",
    "yaml": "^2.5.0",
    "zeromq": "^6.1.0",
    "zod-to-json-schema": "^3.24.3"
  },
  "lint-staged": {
    "**/webview_panels/**/*.{ts,tsx}": [
      "cross-env PRE_COMMIT=true npm run lint --fix --prefix webview_panels",
      "prettier -w"
    ],
    "*.ts": [
      "eslint src --ext ts --fix",
      "eslint --max-warnings=0"
    ],
    "*.{js,css,md,html,json}": "prettier --cache --write"
  }
}<|MERGE_RESOLUTION|>--- conflicted
+++ resolved
@@ -1291,15 +1291,9 @@
   "scripts": {
     "postinstall": "node postInstall.js",
     "prepare": "husky",
-<<<<<<< HEAD
-    "vscode:prepublish": "npm run panel:webviews && npm run panel:lineage && webpack --mode production && node prepareBuild.js",
-    "webpack": "npm run panel:webviews && webpack --mode development",
-    "webpack-dev": "npm run panel:webviews && npm run panel:lineage && webpack --mode development --watch",
-=======
     "vscode:prepublish": "npm run panel:webviews && webpack --mode production && node prepareBuild.js",
     "webpack": "npm run panel:webviews && webpack --mode development",
     "webpack-dev": "npm run panel:webviews && webpack --mode development --watch",
->>>>>>> 6d0adb4f
     "watch": "concurrently \"npm:watch --prefix ./webview_panels\" \"webpack --mode development --watch\"",
     "test-compile": "tsc -p ./",
     "lint": "eslint src --ext ts",
