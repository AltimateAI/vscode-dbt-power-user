--- conflicted
+++ resolved
@@ -453,14 +453,6 @@
         "icon": "$(play)"
       },
       {
-<<<<<<< HEAD
-        "command": "dbtPowerUser.summarizeQuery",
-        "title": "Explain selected SQL (Preview feature)",
-        "icon": {
-          "light": "./media/images/lightbulb_light.svg",
-          "dark": "./media/images/lightbulb_dark.svg"
-        }
-      },
       {
         "command": "dbtPowerUser.buildCurrentProject",
         "title": "Build dbt project",
@@ -470,8 +462,6 @@
         }
       },
       {
-=======
->>>>>>> f70d5278
         "command": "dbtPowerUser.buildCurrentModel",
         "title": "Build dbt Model",
         "icon": {
