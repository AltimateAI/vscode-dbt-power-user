--- conflicted
+++ resolved
@@ -1167,11 +1167,7 @@
   "dependencies": {
     "@vscode/codicons": "^0.0.36",
     "@vscode/extension-telemetry": "^0.9.6",
-<<<<<<< HEAD
-    "@vscode/vsce": "^2.25.0",
-=======
     "@vscode/vsce": "^2.26.1",
->>>>>>> 7c91f4be
     "@vscode/webview-ui-toolkit": "^1.4.0",
     "dayjs": "^1.11.11",
     "inversify": "^6.0.2",
