--- conflicted
+++ resolved
@@ -1133,13 +1133,8 @@
   "devDependencies": {
     "@types/glob": "^8.1.0",
     "@types/mocha": "^10.0.6",
-<<<<<<< HEAD
-    "@types/node": "^20.11.30",
+    "@types/node": "^20.14.2",
     "@types/vscode": "^1.90.0",
-=======
-    "@types/node": "^20.14.2",
-    "@types/vscode": "^1.81.0",
->>>>>>> f926cea4
     "@types/which": "^3.0.3",
     "@typescript-eslint/eslint-plugin": "^5.62.0",
     "@typescript-eslint/parser": "^5.62.0",
