import { readFileSync } from "fs";
import * as path from "path";
import { Uri } from "vscode";
import { DBTProject } from "../dbtProject";
import { ManifestCacheChangedEvent } from "../event/manifestCacheChangedEvent";
import { GraphParser } from "./graphParser";
import { MacroParser } from "./macroParser";
import { NodeParser } from "./nodeParser";
import { SourceParser } from "./sourceParser";
import { provide } from "inversify-binding-decorators";
import { DBTTerminal } from "../../dbt_client/dbtTerminal";

@provide(ManifestParser)
export class ManifestParser {
  constructor(
    private nodeParser: NodeParser,
    private macroParser: MacroParser,
    private graphParser: GraphParser,
    private sourceParser: SourceParser,
    private terminal: DBTTerminal
  ) {}

  public async parseManifest(
    projectRoot: Uri,
    projectName: string,
    targetPath: string
  ) {
    const manifest = this.readAndParseManifest(projectRoot, targetPath);
    if (manifest === undefined) {
      const event: ManifestCacheChangedEvent = {
        added: [
          {
            projectName: projectName,
            projectRoot: projectRoot,
            nodeMetaMap: new Map(),
            macroMetaMap: new Map(),
            sourceMetaMap: new Map(),
            graphMetaMap: { parents: new Map(), children: new Map() },
          },
        ],
      };
      return event;
    }

    const { nodes, sources, macros, parent_map, child_map } = manifest;

    const modelMetaMapPromise = this.nodeParser.createModelMetaMap(nodes);
    const macroMetaMapPromise = this.macroParser.createMacroMetaMap(
      projectName,
      macros
    );
    const sourceMetaMapPromise = this.sourceParser.createSourceMetaMap(sources);

    const [
      modelMetaMap,
      macroMetaMap,
      sourceMetaMap,
    ] = await Promise.all([
      modelMetaMapPromise,
      macroMetaMapPromise,
      sourceMetaMapPromise,
    ]);
    const graphMetaMap = this.graphParser.createGraphMetaMap(
      parent_map,
      child_map,
      modelMetaMap,
      sourceMetaMap
    );

    const event: ManifestCacheChangedEvent = {
      added: [
        {
          projectName: projectName,
          projectRoot: projectRoot,
          nodeMetaMap: modelMetaMap,
          macroMetaMap: macroMetaMap,
          sourceMetaMap: sourceMetaMap,
          graphMetaMap: graphMetaMap,
        },
      ],
    };
    return event;
  }

  private readAndParseManifest(projectRoot: Uri, targetPath: string) {
    const manifestLocation = path.join(
      projectRoot.fsPath,
      targetPath,
      DBTProject.MANIFEST_FILE
    );
    try {
      const manifestFile = readFileSync(manifestLocation, "utf8");
      return JSON.parse(manifestFile);
    } catch (error) {
<<<<<<< HEAD
=======
      this.terminal.log(`Could not read manifest file at ${manifestLocation}: ${error}`);
>>>>>>> a6aafc83
      console.log("could not read manifest!", error);
    }
  }
}<|MERGE_RESOLUTION|>--- conflicted
+++ resolved
@@ -92,11 +92,7 @@
       const manifestFile = readFileSync(manifestLocation, "utf8");
       return JSON.parse(manifestFile);
     } catch (error) {
-<<<<<<< HEAD
-=======
       this.terminal.log(`Could not read manifest file at ${manifestLocation}: ${error}`);
->>>>>>> a6aafc83
-      console.log("could not read manifest!", error);
     }
   }
 }