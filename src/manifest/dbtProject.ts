import { existsSync, readFileSync, writeFileSync } from "fs";

import * as path from "path";
import { PythonException } from "python-bridge";
import {
  CancellationToken,
  commands,
  Diagnostic,
  DiagnosticCollection,
  Disposable,
  Event,
  EventEmitter,
  FileSystemWatcher,
  languages,
  Range,
  RelativePattern,
  Uri,
  ViewColumn,
  window,
  workspace,
} from "vscode";
import { parse, YAMLError } from "yaml";
import { DBTTerminal } from "../dbt_client/dbtTerminal";
import {
  debounce,
  extendErrorWithSupportLinks,
  getColumnNameByCase,
  setupWatcherHandler,
} from "../utils";
import {
  ManifestCacheChangedEvent,
  RebuildManifestStatusChange,
  ManifestCacheProjectAddedEvent,
} from "./event/manifestCacheChangedEvent";
import { ProjectConfigChangedEvent } from "./event/projectConfigChangedEvent";
import { DBTProjectLog, DBTProjectLogFactory } from "./modules/dbtProjectLog";
import {
  SourceFileWatchers,
  SourceFileWatchersFactory,
} from "./modules/sourceFileWatchers";
import { TargetWatchersFactory } from "./modules/targetWatchers";
import { PythonEnvironment } from "./pythonEnvironment";
import { TelemetryService } from "../telemetry";
import * as crypto from "crypto";
import {
  DBTProjectIntegration,
  DBTCommandFactory,
  RunModelParams,
  Catalog,
  DBTNode,
  DBColumn,
  SourceNode,
  HealthcheckArgs,
} from "../dbt_client/dbtIntegration";
import { DBTCoreProjectIntegration } from "../dbt_client/dbtCoreIntegration";
import { DBTCloudProjectIntegration } from "../dbt_client/dbtCloudIntegration";
import { AltimateRequest, NoCredentialsError } from "../altimate";
import { ValidationProvider } from "../validation_provider";
import { ModelNode } from "../altimate";
import { ColumnMetaData, NodeMetaData } from "../domain";
import { AltimateConfigProps } from "../webview_provider/insightsPanel";
import { SharedStateService } from "../services/sharedStateService";
<<<<<<< HEAD
import { TelemetryEvents } from "../telemetry/events";
=======
import { RunResultsEvent } from "./event/runResultsEvent";
>>>>>>> 838475d5

interface FileNameTemplateMap {
  [key: string]: string;
}

export class DBTProject implements Disposable {
  static DBT_PROJECT_FILE = "dbt_project.yml";
  static MANIFEST_FILE = "manifest.json";
  static CATALOG_FILE = "catalog.json";

  static RESOURCE_TYPE_MODEL = "model";
  static RESOURCE_TYPE_MACRO = "macro";
  static RESOURCE_TYPE_ANALYSIS = "analysis";
  static RESOURCE_TYPE_SOURCE = "source";
  static RESOURCE_TYPE_EXPOSURE = "exposure";
  static RESOURCE_TYPE_SEED = "seed";
  static RESOURCE_TYPE_SNAPSHOT = "snapshot";
  static RESOURCE_TYPE_TEST = "test";
  static RESOURCE_TYPE_METRIC = "semantic_model";

  readonly projectRoot: Uri;
  private projectConfig: any; // TODO: typing
  private dbtProjectIntegration: DBTProjectIntegration;

  private _onProjectConfigChanged =
    new EventEmitter<ProjectConfigChangedEvent>();
  public onProjectConfigChanged = this._onProjectConfigChanged.event;
  private _onRunResults = new EventEmitter<RunResultsEvent>();
  public onRunResults = this._onRunResults.event;
  private sourceFileWatchers: SourceFileWatchers;
  public onSourceFileChanged: Event<void>;
  private dbtProjectLog?: DBTProjectLog;
  private disposables: Disposable[] = [this._onProjectConfigChanged];
  private readonly projectConfigDiagnostics =
    languages.createDiagnosticCollection("dbt");
  public readonly projectHealth = languages.createDiagnosticCollection("dbt");
  private _onRebuildManifestStatusChange =
    new EventEmitter<RebuildManifestStatusChange>();
  readonly onRebuildManifestStatusChange =
    this._onRebuildManifestStatusChange.event;

  private dbSchemaCache: Record<string, ModelNode> = {};

  constructor(
    private PythonEnvironment: PythonEnvironment,
    private sourceFileWatchersFactory: SourceFileWatchersFactory,
    private dbtProjectLogFactory: DBTProjectLogFactory,
    private targetWatchersFactory: TargetWatchersFactory,
    private dbtCommandFactory: DBTCommandFactory,
    private terminal: DBTTerminal,
    private eventEmitterService: SharedStateService,
    private telemetry: TelemetryService,
    private dbtCoreIntegrationFactory: (
      path: Uri,
      projectConfigDiagnostics: DiagnosticCollection,
    ) => DBTCoreProjectIntegration,
    private dbtCloudIntegrationFactory: (
      path: Uri,
    ) => DBTCloudProjectIntegration,
    private altimate: AltimateRequest,
    private validationProvider: ValidationProvider,
    path: Uri,
    projectConfig: any,
    _onManifestChanged: EventEmitter<ManifestCacheChangedEvent>,
  ) {
    this.projectRoot = path;
    this.projectConfig = projectConfig;

    this.validationProvider.validateCredentialsSilently();

    this.sourceFileWatchers =
      this.sourceFileWatchersFactory.createSourceFileWatchers(
        this.onProjectConfigChanged,
      );
    this.onSourceFileChanged = this.sourceFileWatchers.onSourceFileChanged;

    const dbtIntegrationMode = workspace
      .getConfiguration("dbt")
      .get<string>("dbtIntegration", "core");

    switch (dbtIntegrationMode) {
      case "cloud":
        this.dbtProjectIntegration = this.dbtCloudIntegrationFactory(
          this.projectRoot,
        );
        break;
      default:
        this.dbtProjectIntegration = this.dbtCoreIntegrationFactory(
          this.projectRoot,
          this.projectConfigDiagnostics,
        );
        break;
    }

    this.disposables.push(
      this.dbtProjectIntegration,
      this.targetWatchersFactory.createTargetWatchers(
        _onManifestChanged,
        this._onRunResults,
        this.onProjectConfigChanged,
      ),
      this.PythonEnvironment.onPythonEnvironmentChanged(() =>
        this.onPythonEnvironmentChanged(),
      ),
      this.sourceFileWatchers,
      this.projectConfigDiagnostics,
      this.onRunResults((event) => {
        this.invalidateCacheUsingLastRun(event.file);
      }),
    );

    this.terminal.debug(
      "DbtProject",
      `Created ${dbtIntegrationMode} dbt project ${this.getProjectName()} at ${
        this.projectRoot
      }`,
    );
  }

  private async invalidateCacheUsingLastRun(file: Uri) {
    const fileContent = readFileSync(file.fsPath, "utf8").toString();
    if (!fileContent) {
      return;
    }

    try {
      const runResults = JSON.parse(fileContent);
      for (const n of runResults["results"]) {
        if (n["unique_id"] in this.dbSchemaCache) {
          delete this.dbSchemaCache[n["unique_id"]];
        }
      }
    } catch (e) {
      this.terminal.error(
        "invalidateCacheUsingLastRun",
        `Unable to parse run_results.json ${e}`,
        e,
        true,
      );
    }
  }

  public getProjectName() {
    return this.projectConfig.name;
  }

  getDBTProjectFilePath() {
    return path.join(this.projectRoot.fsPath, DBTProject.DBT_PROJECT_FILE);
  }

  getTargetPath() {
    return this.dbtProjectIntegration.getTargetPath();
  }

  getPackageInstallPath() {
    return this.dbtProjectIntegration.getPackageInstallPath();
  }

  getModelPaths() {
    return this.dbtProjectIntegration.getModelPaths();
  }

  getSeedPaths() {
    return this.dbtProjectIntegration.getSeedPaths();
  }

  getMacroPaths() {
    return this.dbtProjectIntegration.getMacroPaths();
  }

  getManifestPath() {
    const targetPath = this.getTargetPath();
    if (!targetPath) {
      return;
    }
    return path.join(targetPath, DBTProject.MANIFEST_FILE);
  }

  getCatalogPath() {
    const targetPath = this.getTargetPath();
    if (!targetPath) {
      return;
    }
    return path.join(targetPath, DBTProject.CATALOG_FILE);
  }

  getPythonBridgeStatus() {
    return this.dbtProjectIntegration.getPythonBridgeStatus();
  }

  getAllDiagnostic(): Diagnostic[] {
    return this.dbtProjectIntegration.getAllDiagnostic();
  }

  async performDatapilotHealthcheck(args: AltimateConfigProps) {
    const manifestPath = this.getManifestPath();
    if (!manifestPath) {
      throw new Error(
        `Unable to find manifest path for project ${this.getProjectName()}`,
      );
    }
    const healthcheckArgs: HealthcheckArgs = { manifestPath };
    if (args.configType === "Manual") {
      healthcheckArgs.configPath = args.configPath;
    } else {
      if (args.configType === "Saas") {
        healthcheckArgs.config = args.config;
      }
      if (
        args.configType === "All" ||
        args.config_schema.some((i) => i.files_required.includes("Catalog"))
      ) {
        const docsGenerateCommand =
          this.dbtCommandFactory.createDocsGenerateCommand();
        docsGenerateCommand.focus = false;
        docsGenerateCommand.logToTerminal = false;
        docsGenerateCommand.showProgress = false;
        await this.dbtProjectIntegration.executeCommandImmediately(
          docsGenerateCommand,
        );
        healthcheckArgs.catalogPath = this.getCatalogPath();
        if (!healthcheckArgs.catalogPath) {
          throw new Error(
            `Unable to find catalog path for project ${this.getProjectName()}`,
          );
        }
      }
    }
    this.terminal.debug(
      "performDatapilotHealthcheck",
      "Performing healthcheck",
      healthcheckArgs,
    );
    const projectHealthcheck =
      await this.dbtProjectIntegration.performDatapilotHealthcheck(
        healthcheckArgs,
      );
    // temp fix: ideally datapilot should return absolute path
    for (const key in projectHealthcheck.model_insights) {
      for (const item of projectHealthcheck.model_insights[key]) {
        item.path = path.join(this.projectRoot.fsPath, item.original_file_path);
      }
    }
    return projectHealthcheck;
  }

  async initialize() {
    // ensure we watch all files and reflect changes
    // This is purely vscode watchers, no need for the project to be fully initialized
    const dbtProjectConfigWatcher = workspace.createFileSystemWatcher(
      new RelativePattern(this.projectRoot, DBTProject.DBT_PROJECT_FILE),
    );
    setupWatcherHandler(dbtProjectConfigWatcher, async () => {
      await this.refreshProjectConfig();
      this.rebuildManifest();
    });
    await this.dbtProjectIntegration.initializeProject();
    await this.refreshProjectConfig();
    this.rebuildManifest();
    this.dbtProjectLog = this.dbtProjectLogFactory.createDBTProjectLog(
      this.onProjectConfigChanged,
    );

    // ensure all watchers are cleaned up
    this.disposables.push(
      this.dbtProjectLog,
      dbtProjectConfigWatcher,
      this.onSourceFileChanged(
        debounce(async () => {
          this.terminal.debug(
            "DBTProject",
            `SourceFileChanged event fired for "${this.getProjectName()}" at ${
              this.projectRoot
            }`,
          );
          await this.rebuildManifest();
        }, this.dbtProjectIntegration.getDebounceForRebuildManifest()),
      ),
    );

    this.terminal.debug(
      "DbtProject",
      `Initialized dbt project ${this.getProjectName()} at ${this.projectRoot}`,
    );
  }

  private async onPythonEnvironmentChanged() {
    this.terminal.debug(
      "DbtProject",
      `Python environment for dbt project ${this.getProjectName()} at ${
        this.projectRoot
      } has changed`,
    );
    await this.initialize();
  }

  async refreshProjectConfig() {
    this.terminal.debug(
      "DBTProject",
      `Going to refresh the project "${this.getProjectName()}" at ${
        this.projectRoot
      } configuration`,
    );
    try {
      this.projectConfig = DBTProject.readAndParseProjectConfig(
        this.projectRoot,
      );
      await this.dbtProjectIntegration.refreshProjectConfig();
      this.projectConfigDiagnostics.clear();
    } catch (error) {
      if (error instanceof YAMLError) {
        this.projectConfigDiagnostics.set(
          Uri.joinPath(this.projectRoot, DBTProject.DBT_PROJECT_FILE),
          [
            new Diagnostic(
              new Range(0, 0, 999, 999),
              "dbt_project.yml is invalid : " + error.message,
            ),
          ],
        );
      } else if (error instanceof PythonException) {
        this.projectConfigDiagnostics.set(
          Uri.joinPath(this.projectRoot, DBTProject.DBT_PROJECT_FILE),
          [
            new Diagnostic(
              new Range(0, 0, 999, 999),
              "dbt configuration is invalid : " + error.exception.message,
            ),
          ],
        );
      }
      this.terminal.debug(
        "DBTProject",
        `An error occurred while trying to refresh the project "${this.getProjectName()}" at ${
          this.projectRoot
        } configuration`,
        error,
      );
      this.telemetry.sendTelemetryError("projectConfigRefreshError", error);
    }
    const event = new ProjectConfigChangedEvent(this);
    this._onProjectConfigChanged.fire(event);
    this.terminal.debug(
      "DBTProject",
      `firing ProjectConfigChanged event for the project "${this.getProjectName()}" at ${
        this.projectRoot
      } configuration`,
      "targetPaths",
      this.getTargetPath(),
      "modelPaths",
      this.getModelPaths(),
      "seedPaths",
      this.getSeedPaths(),
      "macroPaths",
      this.getMacroPaths(),
      "packagesInstallPath",
      this.getPackageInstallPath(),
      "version",
      this.getDBTVersion(),
      "adapterType",
      this.getAdapterType(),
    );
  }

  getAdapterType() {
    return this.dbtProjectIntegration.getAdapterType() || "unknown";
  }

  findPackageName(uri: Uri): string | undefined {
    const documentPath = uri.path;
    const pathSegments = documentPath
      .replace(new RegExp(this.projectRoot.path + "/", "g"), "")
      .split("/");
    const packagesInstallPath = this.getPackageInstallPath();
    if (packagesInstallPath && uri.fsPath.startsWith(packagesInstallPath)) {
      return pathSegments[1];
    }
    return undefined;
  }

  contains(uri: Uri) {
    return (
      uri.fsPath === this.projectRoot.fsPath ||
      uri.fsPath.startsWith(this.projectRoot.fsPath + path.sep)
    );
  }

  private async rebuildManifest() {
    this.terminal.debug(
      "DBTProject",
      `Going to rebuild the manifest for "${this.getProjectName()}" at ${
        this.projectRoot
      }`,
    );
    this._onRebuildManifestStatusChange.fire({
      project: this,
      inProgress: true,
    });
    await this.dbtProjectIntegration.rebuildManifest();
    this._onRebuildManifestStatusChange.fire({
      project: this,
      inProgress: false,
    });
    this.terminal.debug(
      "DBTProject",
      `Finished rebuilding the manifest for "${this.getProjectName()}" at ${
        this.projectRoot
      }`,
    );
  }

  async runModel(runModelParams: RunModelParams) {
    try {
      const runModelCommand =
        this.dbtCommandFactory.createRunModelCommand(runModelParams);
      await this.dbtProjectIntegration.runModel(runModelCommand);
      this.telemetry.sendTelemetryEvent("runModel");
    } catch (error) {
      this.handleNoCredentialsError(error);
    }
  }

  async buildModel(runModelParams: RunModelParams) {
    try {
      const buildModelCommand =
        this.dbtCommandFactory.createBuildModelCommand(runModelParams);
      await this.dbtProjectIntegration.buildModel(buildModelCommand);
      this.telemetry.sendTelemetryEvent("buildModel");
    } catch (error) {
      this.handleNoCredentialsError(error);
    }
  }

  async buildProject() {
    try {
      const buildProjectCommand =
        this.dbtCommandFactory.createBuildProjectCommand();
      await this.dbtProjectIntegration.buildProject(buildProjectCommand);
      this.telemetry.sendTelemetryEvent("buildProject");
    } catch (error) {
      this.handleNoCredentialsError(error);
    }
  }

  async runTest(testName: string) {
    try {
      const testModelCommand =
        this.dbtCommandFactory.createTestModelCommand(testName);
      await this.dbtProjectIntegration.runTest(testModelCommand);
      this.telemetry.sendTelemetryEvent("runTest");
    } catch (error) {
      this.handleNoCredentialsError(error);
    }
  }

  async runModelTest(modelName: string) {
    try {
      const testModelCommand =
        this.dbtCommandFactory.createTestModelCommand(modelName);
      this.dbtProjectIntegration.runModelTest(testModelCommand);
      await this.telemetry.sendTelemetryEvent("runModelTest");
    } catch (error) {
      this.handleNoCredentialsError(error);
    }
  }

  private handleNoCredentialsError(error: unknown) {
    if (error instanceof NoCredentialsError) {
      this.altimate.handlePreviewFeatures();
      return;
    }
    window.showErrorMessage((error as Error).message);
  }

  compileModel(runModelParams: RunModelParams) {
    const compileModelCommand =
      this.dbtCommandFactory.createCompileModelCommand(runModelParams);
    this.dbtProjectIntegration.compileModel(compileModelCommand);
    this.telemetry.sendTelemetryEvent("compileModel");
  }

  async generateDocsImmediately(args?: string[]) {
    const docsGenerateCommand =
      this.dbtCommandFactory.createDocsGenerateCommand();
    args?.forEach((arg) => docsGenerateCommand.addArgument(arg));
    docsGenerateCommand.focus = false;
    docsGenerateCommand.logToTerminal = false;
    await this.dbtProjectIntegration.executeCommandImmediately(
      docsGenerateCommand,
    );
    this.telemetry.sendTelemetryEvent("generateDocsImmediately");
  }

  generateDocs() {
    const docsGenerateCommand =
      this.dbtCommandFactory.createDocsGenerateCommand();
    this.dbtProjectIntegration.generateDocs(docsGenerateCommand);
    this.telemetry.sendTelemetryEvent("generateDocs");
  }

  debug() {
    const debugCommand = this.dbtCommandFactory.createDebugCommand();
    this.telemetry.sendTelemetryEvent("debug");
    return this.dbtProjectIntegration.debug(debugCommand);
  }

  installDeps() {
    this.telemetry.sendTelemetryEvent("installDeps");
    const installDepsCommand =
      this.dbtCommandFactory.createInstallDepsCommand();
    return this.dbtProjectIntegration.deps(installDepsCommand);
  }

  async compileNode(modelName: string): Promise<string | undefined> {
    this.telemetry.sendTelemetryEvent("compileNode");
    try {
      return await this.dbtProjectIntegration.unsafeCompileNode(modelName);
    } catch (exc: any) {
      if (exc instanceof PythonException) {
        window.showErrorMessage(
          extendErrorWithSupportLinks(
            `An error occured while trying to compile your node: ${modelName}` +
              exc.exception.message +
              ".",
          ),
        );
        this.telemetry.sendTelemetryError("compileNodePythonError", exc);
        return (
          "Exception: " +
          exc.exception.message +
          "\n\n" +
          "Detailed error information:\n" +
          exc
        );
      }
      this.telemetry.sendTelemetryError("compileNodeUnknownError", exc);
      // Unknown error
      window.showErrorMessage(
        extendErrorWithSupportLinks(
          "Could not compile model " +
            modelName +
            ": " +
            (exc as Error).message +
            ".",
        ),
      );
      return "Detailed error information:\n" + exc;
    }
  }

  async unsafeCompileNode(modelName: string): Promise<string | undefined> {
    this.telemetry.sendTelemetryEvent("unsafeCompileNode");
    return await this.dbtProjectIntegration.unsafeCompileNode(modelName);
  }

  async validateSql(request: { sql: string; dialect: string; models: any[] }) {
    try {
      const { sql, dialect, models } = request;
      return this.dbtProjectIntegration.validateSql(sql, dialect, models);
    } catch (exc) {
      window.showErrorMessage(
        extendErrorWithSupportLinks("Could not validate sql." + exc),
      );
      this.telemetry.sendTelemetryError("validateSQLError", {
        error: exc,
      });
    }
  }

  async validateSQLDryRun(query: string) {
    try {
      return this.dbtProjectIntegration.validateSQLDryRun(query);
    } catch (exc) {
      const exception = exc as { exception: { message: string } };
      window.showErrorMessage(
        exception.exception.message || "Could not validate sql with dry run.",
      );
      this.telemetry.sendTelemetryError("validateSQLDryRunError", {
        error: exc,
      });
    }
  }

  getDBTVersion(): number[] | undefined {
    // TODO: do this when config or python env changes and cache value
    try {
      return this.dbtProjectIntegration.getVersion();
    } catch (exc) {
      window.showErrorMessage(
        extendErrorWithSupportLinks("Could not get dbt version." + exc),
      );
      this.telemetry.sendTelemetryError("getDBTVersionError", { error: exc });
    }
  }

  async compileQuery(
    query: string,
    originalModelName: string | undefined = undefined,
  ): Promise<string | undefined> {
    this.telemetry.sendTelemetryEvent("compileQuery");
    try {
      return await this.dbtProjectIntegration.unsafeCompileQuery(
        query,
        originalModelName,
      );
    } catch (exc: any) {
      if (exc instanceof PythonException) {
        window.showErrorMessage(
          extendErrorWithSupportLinks(
            "An error occured while trying to compile your query: " +
              exc.exception.message +
              ".",
          ),
        );
        this.telemetry.sendTelemetryError("compileQueryPythonError", exc);
        return undefined;
      }
      this.telemetry.sendTelemetryError("compileQueryUnknownError", exc);
      // Unknown error
      window.showErrorMessage(
        extendErrorWithSupportLinks(
          "Could not compile query: " + (exc as Error).message,
        ),
      );
      return undefined;
    }
  }

  showCompiledSql(modelPath: Uri) {
    this.findModelInTargetfolder(modelPath, "compiled");
  }

  showRunSQL(modelPath: Uri) {
    this.findModelInTargetfolder(modelPath, "run");
  }

  createYMLContent(
    columnsInRelation: { [key: string]: string }[],
    modelName: string,
  ): string {
    let yamlString = "version: 2\n\nmodels:\n";
    yamlString += `  - name: ${modelName}\n    description: ""\n    columns:\n`;
    for (const item of columnsInRelation) {
      yamlString += `    - name: ${item.column}\n      description: ""\n`;
    }
    return yamlString;
  }

  async unsafeCompileQuery(
    query: string,
    originalModelName: string | undefined = undefined,
  ) {
    return this.dbtProjectIntegration.unsafeCompileQuery(
      query,
      originalModelName,
    );
  }

  async getColumnsOfModel(modelName: string) {
    return this.dbtProjectIntegration.getColumnsOfModel(modelName);
  }

  async getColumnsOfSource(sourceName: string, tableName: string) {
    return this.dbtProjectIntegration.getColumnsOfSource(sourceName, tableName);
  }

  async getColumnValues(model: string, column: string) {
    this.telemetry.startTelemetryEvent(
      TelemetryEvents["DocumentationEditor/GetDistinctColumnValues"],
      { column, model },
    );

    try {
      this.terminal.debug(
        "getColumnValues",
        "finding distinct values for column",
        true,
        { model, column },
      );
      const query = `select ${column} from {{ ref('${model}')}} group by ${column}`;
      const queryExecution = await this.dbtProjectIntegration.executeSQL(
        query,
        100, // setting this 100 as executeSql needs a limit and distinct values will be usually less in number
        model,
      );
      const result = await queryExecution.executeQuery();

      this.telemetry.endTelemetryEvent(
        TelemetryEvents["DocumentationEditor/GetDistinctColumnValues"],
        undefined,
        { column, model },
      );

      return result.table.rows.flat();
    } catch (error) {
      this.telemetry.endTelemetryEvent(
        TelemetryEvents["DocumentationEditor/GetDistinctColumnValues"],
        error,
        { column, model },
      );
    }
  }

  async getBulkSchemaFromDB(
    req: DBTNode[],
    cancellationToken: CancellationToken,
  ) {
    return this.dbtProjectIntegration.getBulkSchemaFromDB(
      req,
      cancellationToken,
    );
  }

  async validateWhetherSqlHasColumns(sql: string) {
    const dialect = this.getAdapterType();
    try {
      return await this.dbtProjectIntegration.validateWhetherSqlHasColumns(
        sql,
        dialect,
      );
    } catch (e) {
      this.terminal.error(
        "validateWhetherSqlHasColumnsError",
        "Error while validating whether sql has columns",
        e,
        true,
      );
      return false;
    }
  }

  async getCatalog(): Promise<Catalog> {
    try {
      return this.dbtProjectIntegration.getCatalog();
    } catch (exc: any) {
      if (exc instanceof PythonException) {
        this.telemetry.sendTelemetryError("catalogPythonError", exc, {
          adapter: this.getAdapterType(),
        });
        window.showErrorMessage(
          "Some of the scans could not run as connectivity to database for the project " +
            this.getProjectName() +
            " is not available. ",
        );
        return [];
      }
      // Unknown error
      this.telemetry.sendTelemetryError("catalogUnknownError", exc, {
        adapter: this.getAdapterType(),
      });
      window.showErrorMessage(
        "Some of the scans could not run as connectivity to database for the project " +
          this.getProjectName() +
          " is not available. ",
      );
      return [];
    }
  }

  async generateSchemaYML(modelPath: Uri, modelName: string) {
    try {
      // Create filePath based on model location
      const currentDir = path.dirname(modelPath.fsPath);
      const location = path.join(currentDir, modelName + "_schema.yml");
      if (!existsSync(location)) {
        this.telemetry.sendTelemetryEvent("generateSchemaYML", {
          adapter: this.getAdapterType(),
        });
        const columnsInRelation = await this.getColumnsOfModel(modelName);
        // Generate yml file content
        const fileContents = this.createYMLContent(
          columnsInRelation,
          modelName,
        );
        writeFileSync(location, fileContents);
        const doc = await workspace.openTextDocument(Uri.file(location));
        window.showTextDocument(doc);
      } else {
        window.showErrorMessage(
          `A file called ${modelName}_schema.yml already exists in ${currentDir}. If you want to generate the schema yml, please rename the other file or delete it if you want to generate the yml again.`,
        );
      }
    } catch (exc: any) {
      if (exc instanceof PythonException) {
        this.telemetry.sendTelemetryError("generateSchemaYMLPythonError", exc, {
          adapter: this.getAdapterType(),
        });
        window.showErrorMessage(
          extendErrorWithSupportLinks(
            "An error occured while trying to generate the schema yml " +
              exc.exception.message +
              ".",
          ),
        );
      }
      // Unknown error
      this.telemetry.sendTelemetryError("generateSchemaYMLUnknownError", exc, {
        adapter: this.getAdapterType(),
      });
      window.showErrorMessage(
        extendErrorWithSupportLinks(
          "Could not generate schema yaml: " + (exc as Error).message,
        ),
      );
    }
  }

  async generateModel(
    sourceName: string,
    tableName: string,
    sourcePath: string,
  ) {
    try {
      const prefix = workspace
        .getConfiguration("dbt")
        .get<string>("prefixGenerateModel", "base");

      // Map setting to fileName
      const fileNameTemplateMap: FileNameTemplateMap = {
        "{prefix}_{sourceName}_{tableName}": `${prefix}_${sourceName}_${tableName}`,
        "{prefix}_{sourceName}__{tableName}": `${prefix}_${sourceName}__${tableName}`,
        "{prefix}_{tableName}": `${prefix}_${tableName}`,
        "{tableName}": `${tableName}`,
      };

      // Default filename template
      let fileName = `${prefix}_${sourceName}_${tableName}`;

      const fileNameTemplate = workspace
        .getConfiguration("dbt")
        .get<string>(
          "fileNameTemplateGenerateModel",
          "{prefix}_{sourceName}_{tableName}",
        );

      this.telemetry.sendTelemetryEvent("generateModel", {
        prefix: prefix,
        filenametemplate: fileNameTemplate,
        adapter: this.getAdapterType(),
      });

      // Parse setting to fileName
      if (fileNameTemplate in fileNameTemplateMap) {
        fileName = fileNameTemplateMap[fileNameTemplate];
      }
      // Create filePath based on source.yml location
      const location = path.join(sourcePath, fileName + ".sql");
      if (!existsSync(location)) {
        const columnsInRelation = await this.getColumnsOfSource(
          sourceName,
          tableName,
        );
        this.terminal.debug(
          "dbtProject:generateModel",
          `Generating columns for source ${sourceName} and table ${tableName}`,
          columnsInRelation,
        );

        const fileContents = `with source as (
      select * from {{ source('${sourceName}', '${tableName}') }}
),
renamed as (
    select
        ${columnsInRelation
          .map((column) => `{{ adapter.quote("${column.column}") }}`)
          .join(",\n        ")}

    from source
)
select * from renamed
  `;
        writeFileSync(location, fileContents);
        const doc = await workspace.openTextDocument(Uri.file(location));
        window.showTextDocument(doc);
      } else {
        window.showErrorMessage(
          `A model called ${fileName} already exists in ${sourcePath}. If you want to generate the model, please rename the other model or delete it if you want to generate the model again.`,
        );
      }
    } catch (exc: any) {
      if (exc instanceof PythonException) {
        this.telemetry.sendTelemetryError("generateModelPythonError", exc, {
          adapter: this.getAdapterType(),
        });
        window.showErrorMessage(
          "An error occured while trying to generate the model " +
            exc.exception.message,
        );
      }
      // Unknown error
      this.telemetry.sendTelemetryError("generateModelUnknownError", exc, {
        adapter: this.getAdapterType(),
      });
      window.showErrorMessage(
        extendErrorWithSupportLinks(
          "An error occured while trying to generate the model:" + exc + ".",
        ),
      );
    }
  }

  async executeSQL(query: string, modelName: string) {
    const limit = workspace
      .getConfiguration("dbt")
      .get<number>("queryLimit", 500);

    if (limit <= 0) {
      window.showErrorMessage("Please enter a positive number for query limit");
      return;
    }
    this.telemetry.sendTelemetryEvent("executeSQL", {
      adapter: this.getAdapterType(),
      limit: limit.toString(),
    });
    this.terminal.debug("executeSQL", query, {
      adapter: this.getAdapterType(),
      limit: limit.toString(),
    });

    this.eventEmitterService.fire({
      command: "executeQuery",
      payload: {
        query,
        fn: this.dbtProjectIntegration.executeSQL(query, limit, modelName),
        projectName: this.getProjectName(),
      },
    });
  }

  async dispose() {
    while (this.disposables.length) {
      const x = this.disposables.pop();
      if (x) {
        x.dispose();
      }
    }
  }

  static readAndParseProjectConfig(projectRoot: Uri) {
    const dbtProjectConfigLocation = path.join(
      projectRoot.fsPath,
      DBTProject.DBT_PROJECT_FILE,
    );
    const dbtProjectYamlFile = readFileSync(dbtProjectConfigLocation, "utf8");
    return parse(dbtProjectYamlFile, {
      strict: false,
      uniqueKeys: false,
      maxAliasCount: -1,
    });
  }

  static hashProjectRoot(projectRoot: string) {
    return crypto.createHash("md5").update(projectRoot).digest("hex");
  }

  private async findModelInTargetfolder(modelPath: Uri, type: string) {
    const targetPath = this.getTargetPath();
    if (!targetPath) {
      return;
    }
    const relativePath = path.relative(
      this.projectRoot.fsPath,
      modelPath.fsPath,
    );

    const targetModels = await workspace.findFiles(
      new RelativePattern(targetPath, path.join(type, "**", relativePath)),
    );
    if (targetModels.length > 0) {
      commands.executeCommand("vscode.open", targetModels[0], {
        preview: false,
        preserveFocus: true,
        viewColumn: ViewColumn.Beside,
      });
    }
  }

  static isResourceNode(resource_type: string): boolean {
    return (
      resource_type === DBTProject.RESOURCE_TYPE_MODEL ||
      resource_type === DBTProject.RESOURCE_TYPE_SEED ||
      resource_type === DBTProject.RESOURCE_TYPE_ANALYSIS ||
      resource_type === DBTProject.RESOURCE_TYPE_SNAPSHOT
    );
  }
  static isResourceHasDbColumns(resource_type: string): boolean {
    return (
      resource_type === DBTProject.RESOURCE_TYPE_MODEL ||
      resource_type === DBTProject.RESOURCE_TYPE_SEED ||
      resource_type === DBTProject.RESOURCE_TYPE_SNAPSHOT
    );
  }

  static getNonEphemeralParents(
    event: ManifestCacheProjectAddedEvent,
    keys: string[],
  ): string[] {
    const { nodeMetaMap, graphMetaMap } = event;
    const { parents } = graphMetaMap;
    const parentSet = new Set<string>();
    const queue = keys;
    const visited: Record<string, boolean> = {};
    while (queue.length > 0) {
      const curr = queue.shift()!;
      if (visited[curr]) {
        continue;
      }
      visited[curr] = true;
      const parent = parents.get(curr);
      if (!parent) {
        continue;
      }
      for (const n of parent.nodes) {
        const splits = n.key.split(".");
        const resource_type = splits[0];
        if (resource_type !== DBTProject.RESOURCE_TYPE_MODEL) {
          parentSet.add(n.key);
          continue;
        }
        if (nodeMetaMap.get(splits[2])?.config.materialized === "ephemeral") {
          queue.push(n.key);
        } else {
          parentSet.add(n.key);
        }
      }
    }
    return Array.from(parentSet);
  }

  mergeColumnsFromDB(
    node: Pick<ModelNode, "columns">,
    columnsFromDB: DBColumn[],
  ) {
    if (!columnsFromDB || columnsFromDB.length === 0) {
      return false;
    }
    if (columnsFromDB.length > 100) {
      // Flagging events where more than 100 columns are fetched from db to get a sense of how many of these happen
      this.telemetry.sendTelemetryEvent("excessiveColumnsFetchedFromDB");
    }
    const columnsFromManifest: Record<string, ColumnMetaData> = {};
    Object.entries(node.columns).forEach(([k, v]) => {
      columnsFromManifest[getColumnNameByCase(k, this.getAdapterType())] = v;
    });

    for (const c of columnsFromDB) {
      const columnNameFromDB = getColumnNameByCase(
        c.column,
        this.getAdapterType(),
      );
      const existing_column = columnsFromManifest[columnNameFromDB];
      if (existing_column) {
        existing_column.data_type = (
          existing_column.data_type || c.dtype
        )?.toLowerCase();
        continue;
      }
      node.columns[columnNameFromDB] = {
        name: columnNameFromDB,
        data_type: c.dtype?.toLowerCase(),
        description: "",
      };
    }
    if (Object.keys(node.columns).length > columnsFromDB.length) {
      // Flagging events where columns fetched from db are less than the number of columns in the manifest
      this.telemetry.sendTelemetryEvent("possibleStaleSchema");
    }
    return true;
  }

  public findPackageVersion(packageName: string) {
    const version = this.dbtProjectIntegration.findPackageVersion(packageName);
    this.terminal.debug(
      "dbtProject:findPackageVersion",
      `found ${packageName} version: ${version}`,
    );
    return version;
  }

  async getBulkCompiledSql(
    event: ManifestCacheProjectAddedEvent,
    models: string[],
  ) {
    if (models.length === 0) {
      return {};
    }
    const { nodeMetaMap } = event;
    return this.dbtProjectIntegration.getBulkCompiledSQL(
      models
        .map((m) => nodeMetaMap.get(m.split(".")[2]))
        .filter(Boolean) as NodeMetaData[],
    );
  }

  async getNodesWithDBColumns(
    event: ManifestCacheProjectAddedEvent,
    modelsToFetch: string[],
    cancellationToken: CancellationToken,
  ) {
    const mappedNode: Record<string, ModelNode> = {};
    const relationsWithoutColumns: string[] = [];
    if (modelsToFetch.length === 0) {
      return { mappedNode, relationsWithoutColumns, mappedCompiledSql: {} };
    }
    const { nodeMetaMap, sourceMetaMap } = event;
    const bulkSchemaRequest: DBTNode[] = [];

    for (const key of modelsToFetch) {
      if (this.dbSchemaCache[key]) {
        this.telemetry.sendTelemetryEvent("dbSchemaCacheHit", { model: key });
        mappedNode[key] = this.dbSchemaCache[key];
        continue;
      }
      const splits = key.split(".");
      const resource_type = splits[0];
      if (resource_type === DBTProject.RESOURCE_TYPE_SOURCE) {
        const source = sourceMetaMap.get(splits[2]);
        const tableName = splits[3];
        if (!source) {
          continue;
        }
        const table = source?.tables.find((t) => t.name === tableName);
        if (!table) {
          continue;
        }
        bulkSchemaRequest.push({
          unique_id: key,
          name: source.name,
          resource_type,
          table: table.name,
        } as SourceNode);
        const node = {
          database: source.database,
          schema: source.schema,
          name: table.name,
          alias: table.identifier,
          uniqueId: key,
          columns: table.columns,
          path: table.path,
        };
        mappedNode[key] = node;
      } else if (DBTProject.isResourceNode(resource_type)) {
        const node = nodeMetaMap.get(splits[2]);
        if (!node) {
          continue;
        }
        if (DBTProject.isResourceHasDbColumns(resource_type)) {
          bulkSchemaRequest.push({
            unique_id: key,
            name: node.name,
            resource_type,
          });
        }
        mappedNode[key] = node;
      }
    }

    const dbSchemaRequest = bulkSchemaRequest.filter(
      (r) => r.resource_type !== DBTProject.RESOURCE_TYPE_MODEL,
    );

    const sqlglotSchemaRequest = bulkSchemaRequest.filter(
      (r) => r.resource_type === DBTProject.RESOURCE_TYPE_MODEL,
    );
    let startTime = Date.now();
    const sqlglotSchemaResponse = await this.getBulkCompiledSql(
      event,
      sqlglotSchemaRequest.map((r) => r.unique_id),
    );
    const compiledSqlTime = Date.now() - startTime;

    if (cancellationToken.isCancellationRequested) {
      return {
        mappedNode,
        relationsWithoutColumns,
        mappedCompiledSql: sqlglotSchemaResponse,
      };
    }

    const sqlglotSchemas: Record<string, DBColumn[]> = {};
    const dialect = this.getAdapterType();

    startTime = Date.now();
    // can't parallelize because underlying python lock
    for (const r of sqlglotSchemaRequest) {
      if (!sqlglotSchemaResponse[r.unique_id]) {
        dbSchemaRequest.push(r);
        continue;
      }

      try {
        const columns = await this.dbtProjectIntegration.fetchSqlglotSchema(
          sqlglotSchemaResponse[r.unique_id],
          dialect,
        );
        sqlglotSchemas[r.unique_id] = columns.map((c) => ({
          column: c,
          dtype: "string",
        }));
      } catch (e) {
        this.terminal.warn(
          "sqlglotSchemaFetchingFailed",
          `Error while sqlglot schema fetching for ${r.unique_id}`,
          true,
          e,
        );
        dbSchemaRequest.push(r);
      }
    }
    const sqlglotSchemaTime = Date.now() - startTime;

    if (cancellationToken.isCancellationRequested) {
      return {
        mappedNode,
        relationsWithoutColumns,
        mappedCompiledSql: sqlglotSchemaResponse,
      };
    }

    startTime = Date.now();
    const dbSchemaResponse =
      await this.dbtProjectIntegration.getBulkSchemaFromDB(
        dbSchemaRequest,
        cancellationToken,
      );
    const dbFetchTime = Date.now() - startTime;

    const bulkSchemaResponse = { ...dbSchemaResponse, ...sqlglotSchemas };

    for (const key of modelsToFetch) {
      if (!bulkSchemaRequest.find((r) => r.unique_id === key)) {
        continue;
      }
      const node = mappedNode[key];
      if (!node) {
        continue;
      }
      const dbColumnAdded = this.mergeColumnsFromDB(
        node,
        bulkSchemaResponse[key],
      );
      if (!dbColumnAdded) {
        relationsWithoutColumns.push(key);
      } else {
        // only adding to cache when successfully fetched columns from db
        this.dbSchemaCache[key] = mappedNode[key];
      }
    }

    console.log("getNodesWithDBColumnsTimings", {
      compiledSqlTime,
      sqlglotSchemaTime,
      dbFetchTime,
      modelInfosLength: modelsToFetch.length,
    });
    this.telemetry.sendTelemetryEvent("getNodesWithDBColumnsTimings", {
      compiledSqlTime: compiledSqlTime.toString(),
      sqlglotSchemaTime: sqlglotSchemaTime.toString(),
      dbFetchTime: dbFetchTime.toString(),
      modelInfosLength: modelsToFetch.length.toString(),
    });

    return {
      mappedNode,
      relationsWithoutColumns,
      mappedCompiledSql: sqlglotSchemaResponse,
    };
  }

  async applyDeferConfig(): Promise<void> {
    await this.dbtProjectIntegration.applyDeferConfig();
  }

  throwDiagnosticsErrorIfAvailable() {
    this.dbtProjectIntegration.throwDiagnosticsErrorIfAvailable();
  }
}<|MERGE_RESOLUTION|>--- conflicted
+++ resolved
@@ -60,11 +60,8 @@
 import { ColumnMetaData, NodeMetaData } from "../domain";
 import { AltimateConfigProps } from "../webview_provider/insightsPanel";
 import { SharedStateService } from "../services/sharedStateService";
-<<<<<<< HEAD
 import { TelemetryEvents } from "../telemetry/events";
-=======
 import { RunResultsEvent } from "./event/runResultsEvent";
->>>>>>> 838475d5
 
 interface FileNameTemplateMap {
   [key: string]: string;
