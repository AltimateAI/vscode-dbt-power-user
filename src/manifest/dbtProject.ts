import { existsSync, readFileSync, writeFileSync } from "fs";

import * as path from "path";
import { PythonException } from "python-bridge";
import {
  CancellationToken,
  commands,
  Diagnostic,
  DiagnosticCollection,
  Disposable,
  Event,
  EventEmitter,
  FileSystemWatcher,
  languages,
  Range,
  RelativePattern,
  Uri,
  ViewColumn,
  window,
  workspace,
} from "vscode";
import { parse, YAMLError } from "yaml";
import { DBTTerminal } from "../dbt_client/dbtTerminal";
import {
  debounce,
  extendErrorWithSupportLinks,
  getColumnNameByCase,
  setupWatcherHandler,
} from "../utils";
import {
  ManifestCacheChangedEvent,
  RebuildManifestStatusChange,
  ManifestCacheProjectAddedEvent,
} from "./event/manifestCacheChangedEvent";
import { ProjectConfigChangedEvent } from "./event/projectConfigChangedEvent";
import { DBTProjectLog, DBTProjectLogFactory } from "./modules/dbtProjectLog";
import {
  SourceFileWatchers,
  SourceFileWatchersFactory,
} from "./modules/sourceFileWatchers";
import { TargetWatchersFactory } from "./modules/targetWatchers";
import { PythonEnvironment } from "./pythonEnvironment";
import { TelemetryService } from "../telemetry";
import * as crypto from "crypto";
import {
  DBTProjectIntegration,
  DBTCommandFactory,
  RunModelParams,
  Catalog,
  DBTNode,
  DBColumn,
  SourceNode,
  HealthcheckArgs,
} from "../dbt_client/dbtIntegration";
import { DBTCoreProjectIntegration } from "../dbt_client/dbtCoreIntegration";
import { DBTCloudProjectIntegration } from "../dbt_client/dbtCloudIntegration";
import { AltimateRequest, NoCredentialsError } from "../altimate";
import { ValidationProvider } from "../validation_provider";
import { ModelNode } from "../altimate";
import { ColumnMetaData, NodeMetaData } from "../domain";
import { AltimateConfigProps } from "../webview_provider/insightsPanel";
import { SharedStateService } from "../services/sharedStateService";

interface FileNameTemplateMap {
  [key: string]: string;
}

export class DBTProject implements Disposable {
  static DBT_PROJECT_FILE = "dbt_project.yml";
  static MANIFEST_FILE = "manifest.json";
  static CATALOG_FILE = "catalog.json";

  static RESOURCE_TYPE_MODEL = "model";
  static RESOURCE_TYPE_MACRO = "macro";
  static RESOURCE_TYPE_ANALYSIS = "analysis";
  static RESOURCE_TYPE_SOURCE = "source";
  static RESOURCE_TYPE_EXPOSURE = "exposure";
  static RESOURCE_TYPE_SEED = "seed";
  static RESOURCE_TYPE_SNAPSHOT = "snapshot";
  static RESOURCE_TYPE_TEST = "test";
  static RESOURCE_TYPE_METRIC = "semantic_model";

  readonly projectRoot: Uri;
  private projectConfig: any; // TODO: typing
  private dbtProjectIntegration: DBTProjectIntegration;

  private _onProjectConfigChanged =
    new EventEmitter<ProjectConfigChangedEvent>();
  public onProjectConfigChanged = this._onProjectConfigChanged.event;
  private sourceFileWatchers: SourceFileWatchers;
  public onSourceFileChanged: Event<void>;
  private dbtProjectLog?: DBTProjectLog;
  private disposables: Disposable[] = [this._onProjectConfigChanged];
  private readonly projectConfigDiagnostics =
    languages.createDiagnosticCollection("dbt");
  public readonly projectHealth = languages.createDiagnosticCollection("dbt");
  private _onRebuildManifestStatusChange =
    new EventEmitter<RebuildManifestStatusChange>();
  readonly onRebuildManifestStatusChange =
    this._onRebuildManifestStatusChange.event;

  private dbSchemaCache: Record<string, ModelNode> = {};

  constructor(
    private PythonEnvironment: PythonEnvironment,
    private sourceFileWatchersFactory: SourceFileWatchersFactory,
    private dbtProjectLogFactory: DBTProjectLogFactory,
    private targetWatchersFactory: TargetWatchersFactory,
    private dbtCommandFactory: DBTCommandFactory,
    private terminal: DBTTerminal,
    private eventEmitterService: SharedStateService,
    private telemetry: TelemetryService,
    private dbtCoreIntegrationFactory: (
      path: Uri,
      projectConfigDiagnostics: DiagnosticCollection,
    ) => DBTCoreProjectIntegration,
    private dbtCloudIntegrationFactory: (
      path: Uri,
    ) => DBTCloudProjectIntegration,
    private altimate: AltimateRequest,
    private validationProvider: ValidationProvider,
    path: Uri,
    projectConfig: any,
    _onManifestChanged: EventEmitter<ManifestCacheChangedEvent>,
  ) {
    this.projectRoot = path;
    this.projectConfig = projectConfig;

    this.validationProvider.validateCredentialsSilently();

    this.sourceFileWatchers =
      this.sourceFileWatchersFactory.createSourceFileWatchers(
        this.onProjectConfigChanged,
      );
    this.onSourceFileChanged = this.sourceFileWatchers.onSourceFileChanged;

    const dbtIntegrationMode = workspace
      .getConfiguration("dbt")
      .get<string>("dbtIntegration", "core");

    switch (dbtIntegrationMode) {
      case "cloud":
        this.dbtProjectIntegration = this.dbtCloudIntegrationFactory(
          this.projectRoot,
        );
        break;
      default:
        this.dbtProjectIntegration = this.dbtCoreIntegrationFactory(
          this.projectRoot,
          this.projectConfigDiagnostics,
        );
        break;
    }

    this.disposables.push(
      this.dbtProjectIntegration,
      this.targetWatchersFactory.createTargetWatchers(
        _onManifestChanged,
        this.onProjectConfigChanged,
      ),
      this.PythonEnvironment.onPythonEnvironmentChanged(() =>
        this.onPythonEnvironmentChanged(),
      ),
      this.sourceFileWatchers,
      this.projectConfigDiagnostics,
    );

    this.terminal.debug(
      "DbtProject",
      `Created ${dbtIntegrationMode} dbt project ${this.getProjectName()} at ${
        this.projectRoot
      }`,
    );
  }

  private createLastRunResultsWatcher() {
    const watcher = workspace.createFileSystemWatcher(
      new RelativePattern(this.getTargetPath()!, `run_results.json`),
    );

    watcher.onDidChange((e) => this.invalidateCacheUsingLastRun(e));
    watcher.onDidCreate((e) => this.invalidateCacheUsingLastRun(e));
    watcher.onDidDelete((e) => this.invalidateCacheUsingLastRun(e));
    return watcher;
  }

  private async invalidateCacheUsingLastRun(file: Uri) {
    const fileContent = (await workspace.fs.readFile(file)).toString();
    if (!fileContent) {
      return;
    }

    try {
      const runResults = JSON.parse(fileContent);
      for (const n of runResults["results"]) {
        if (n["unique_id"] in this.dbSchemaCache) {
          delete this.dbSchemaCache[n["unique_id"]];
        }
      }
    } catch (e) {
      this.terminal.error(
        "invalidateCacheUsingLastRun",
        `Unable to parse run_results.json ${e}`,
        e,
        true,
      );
    }
  }

  public getProjectName() {
    return this.projectConfig.name;
  }

  getDBTProjectFilePath() {
    return path.join(this.projectRoot.fsPath, DBTProject.DBT_PROJECT_FILE);
  }

  getTargetPath() {
    return this.dbtProjectIntegration.getTargetPath();
  }

  getPackageInstallPath() {
    return this.dbtProjectIntegration.getPackageInstallPath();
  }

  getModelPaths() {
    return this.dbtProjectIntegration.getModelPaths();
  }

  getSeedPaths() {
    return this.dbtProjectIntegration.getSeedPaths();
  }

  getMacroPaths() {
    return this.dbtProjectIntegration.getMacroPaths();
  }

  getManifestPath() {
    const targetPath = this.getTargetPath();
    if (!targetPath) {
      return;
    }
    return path.join(targetPath, DBTProject.MANIFEST_FILE);
  }

  getCatalogPath() {
    const targetPath = this.getTargetPath();
    if (!targetPath) {
      return;
    }
    return path.join(targetPath, DBTProject.CATALOG_FILE);
  }

  getPythonBridgeStatus() {
    return this.dbtProjectIntegration.getPythonBridgeStatus();
  }

  getAllDiagnostic(): Diagnostic[] {
    return this.dbtProjectIntegration.getAllDiagnostic();
  }

  async performDatapilotHealthcheck(args: AltimateConfigProps) {
    const manifestPath = this.getManifestPath();
    if (!manifestPath) {
      throw new Error(
        `Unable to find manifest path for project ${this.getProjectName()}`,
      );
    }
    const healthcheckArgs: HealthcheckArgs = { manifestPath };
    if (args.configType === "Manual") {
      healthcheckArgs.configPath = args.configPath;
    } else {
      if (args.configType === "Saas") {
        healthcheckArgs.config = args.config;
      }
      if (
        args.configType === "All" ||
        args.config_schema.some((i) => i.files_required.includes("Catalog"))
      ) {
        const docsGenerateCommand =
          this.dbtCommandFactory.createDocsGenerateCommand();
        docsGenerateCommand.focus = false;
        docsGenerateCommand.logToTerminal = false;
        docsGenerateCommand.showProgress = false;
        await this.dbtProjectIntegration.executeCommandImmediately(
          docsGenerateCommand,
        );
        healthcheckArgs.catalogPath = this.getCatalogPath();
        if (!healthcheckArgs.catalogPath) {
          throw new Error(
            `Unable to find catalog path for project ${this.getProjectName()}`,
          );
        }
      }
    }
    this.terminal.debug(
      "performDatapilotHealthcheck",
      "Performing healthcheck",
      healthcheckArgs,
    );
    const projectHealthcheck =
      await this.dbtProjectIntegration.performDatapilotHealthcheck(
        healthcheckArgs,
      );
    // temp fix: ideally datapilot should return absolute path
    for (const key in projectHealthcheck.model_insights) {
      for (const item of projectHealthcheck.model_insights[key]) {
        item.path = path.join(this.projectRoot.fsPath, item.original_file_path);
      }
    }
    return projectHealthcheck;
  }

  async initialize() {
    // ensure we watch all files and reflect changes
    // This is purely vscode watchers, no need for the project to be fully initialized
    const dbtProjectConfigWatcher = workspace.createFileSystemWatcher(
      new RelativePattern(this.projectRoot, DBTProject.DBT_PROJECT_FILE),
    );
    setupWatcherHandler(dbtProjectConfigWatcher, async () => {
      await this.refreshProjectConfig();
      this.rebuildManifest();
    });
    await this.dbtProjectIntegration.initializeProject();
    await this.refreshProjectConfig();
    this.rebuildManifest();
    this.dbtProjectLog = this.dbtProjectLogFactory.createDBTProjectLog(
      this.onProjectConfigChanged,
    );

    // ensure all watchers are cleaned up
    this.disposables.push(
      this.dbtProjectLog,
      dbtProjectConfigWatcher,
      this.onSourceFileChanged(
        debounce(async () => {
          this.terminal.debug(
            "DBTProject",
            `SourceFileChanged event fired for "${this.getProjectName()}" at ${
              this.projectRoot
            }`,
          );
          await this.rebuildManifest();
        }, this.dbtProjectIntegration.getDebounceForRebuildManifest()),
      ),
      this.createLastRunResultsWatcher(),
    );

    this.terminal.debug(
      "DbtProject",
      `Initialized dbt project ${this.getProjectName()} at ${this.projectRoot}`,
    );
  }

  private async onPythonEnvironmentChanged() {
    this.terminal.debug(
      "DbtProject",
      `Python environment for dbt project ${this.getProjectName()} at ${
        this.projectRoot
      } has changed`,
    );
    await this.initialize();
  }

  async refreshProjectConfig() {
    this.terminal.debug(
      "DBTProject",
      `Going to refresh the project "${this.getProjectName()}" at ${
        this.projectRoot
      } configuration`,
    );
    try {
      this.projectConfig = DBTProject.readAndParseProjectConfig(
        this.projectRoot,
      );
      await this.dbtProjectIntegration.refreshProjectConfig();
      this.projectConfigDiagnostics.clear();
    } catch (error) {
      if (error instanceof YAMLError) {
        this.projectConfigDiagnostics.set(
          Uri.joinPath(this.projectRoot, DBTProject.DBT_PROJECT_FILE),
          [
            new Diagnostic(
              new Range(0, 0, 999, 999),
              "dbt_project.yml is invalid : " + error.message,
            ),
          ],
        );
      } else if (error instanceof PythonException) {
        this.projectConfigDiagnostics.set(
          Uri.joinPath(this.projectRoot, DBTProject.DBT_PROJECT_FILE),
          [
            new Diagnostic(
              new Range(0, 0, 999, 999),
              "dbt configuration is invalid : " + error.exception.message,
            ),
          ],
        );
      }
      this.terminal.debug(
        "DBTProject",
        `An error occurred while trying to refresh the project "${this.getProjectName()}" at ${
          this.projectRoot
        } configuration`,
        error,
      );
      this.telemetry.sendTelemetryError("projectConfigRefreshError", error);
    }
    const event = new ProjectConfigChangedEvent(this);
    this._onProjectConfigChanged.fire(event);
    this.terminal.debug(
      "DBTProject",
      `firing ProjectConfigChanged event for the project "${this.getProjectName()}" at ${
        this.projectRoot
      } configuration`,
      "targetPaths",
      this.getTargetPath(),
      "modelPaths",
      this.getModelPaths(),
      "seedPaths",
      this.getSeedPaths(),
      "macroPaths",
      this.getMacroPaths(),
      "packagesInstallPath",
      this.getPackageInstallPath(),
      "version",
      this.getDBTVersion(),
      "adapterType",
      this.getAdapterType(),
    );
  }

  getAdapterType() {
    return this.dbtProjectIntegration.getAdapterType() || "unknown";
  }

  findPackageName(uri: Uri): string | undefined {
    const documentPath = uri.path;
    const pathSegments = documentPath
      .replace(new RegExp(this.projectRoot.path + "/", "g"), "")
      .split("/");
    const packagesInstallPath = this.getPackageInstallPath();
    if (packagesInstallPath && uri.fsPath.startsWith(packagesInstallPath)) {
      return pathSegments[1];
    }
    return undefined;
  }

  contains(uri: Uri) {
    return (
      uri.fsPath === this.projectRoot.fsPath ||
      uri.fsPath.startsWith(this.projectRoot.fsPath + path.sep)
    );
  }

  private async rebuildManifest() {
    this.terminal.debug(
      "DBTProject",
      `Going to rebuild the manifest for "${this.getProjectName()}" at ${
        this.projectRoot
      }`,
    );
    this._onRebuildManifestStatusChange.fire({
      project: this,
      inProgress: true,
    });
    await this.dbtProjectIntegration.rebuildManifest();
    this._onRebuildManifestStatusChange.fire({
      project: this,
      inProgress: false,
    });
    this.terminal.debug(
      "DBTProject",
      `Finished rebuilding the manifest for "${this.getProjectName()}" at ${
        this.projectRoot
      }`,
    );
  }

  async runModel(runModelParams: RunModelParams) {
    try {
      const runModelCommand =
        this.dbtCommandFactory.createRunModelCommand(runModelParams);
      await this.dbtProjectIntegration.runModel(runModelCommand);
      this.telemetry.sendTelemetryEvent("runModel");
    } catch (error) {
      this.handleNoCredentialsError(error);
    }
  }

  async buildModel(runModelParams: RunModelParams) {
    try {
      const buildModelCommand =
        this.dbtCommandFactory.createBuildModelCommand(runModelParams);
      await this.dbtProjectIntegration.buildModel(buildModelCommand);
      this.telemetry.sendTelemetryEvent("buildModel");
    } catch (error) {
      this.handleNoCredentialsError(error);
    }
  }

  async buildProject() {
    try {
      const buildProjectCommand =
        this.dbtCommandFactory.createBuildProjectCommand();
      await this.dbtProjectIntegration.buildProject(buildProjectCommand);
      this.telemetry.sendTelemetryEvent("buildProject");
    } catch (error) {
      this.handleNoCredentialsError(error);
    }
  }

  async runTest(testName: string) {
    try {
      const testModelCommand =
        this.dbtCommandFactory.createTestModelCommand(testName);
      await this.dbtProjectIntegration.runTest(testModelCommand);
      this.telemetry.sendTelemetryEvent("runTest");
    } catch (error) {
      this.handleNoCredentialsError(error);
    }
  }

  async runModelTest(modelName: string) {
    try {
      const testModelCommand =
        this.dbtCommandFactory.createTestModelCommand(modelName);
      this.dbtProjectIntegration.runModelTest(testModelCommand);
      await this.telemetry.sendTelemetryEvent("runModelTest");
    } catch (error) {
      this.handleNoCredentialsError(error);
    }
  }

  private handleNoCredentialsError(error: unknown) {
    if (error instanceof NoCredentialsError) {
      this.altimate.handlePreviewFeatures();
      return;
    }
    window.showErrorMessage((error as Error).message);
  }

  compileModel(runModelParams: RunModelParams) {
    const compileModelCommand =
      this.dbtCommandFactory.createCompileModelCommand(runModelParams);
    this.dbtProjectIntegration.compileModel(compileModelCommand);
    this.telemetry.sendTelemetryEvent("compileModel");
  }

  async generateDocsImmediately(args?: string[]) {
    const docsGenerateCommand =
      this.dbtCommandFactory.createDocsGenerateCommand();
    args?.forEach((arg) => docsGenerateCommand.addArgument(arg));
    docsGenerateCommand.focus = false;
    docsGenerateCommand.logToTerminal = false;
    await this.dbtProjectIntegration.executeCommandImmediately(
      docsGenerateCommand,
    );
    this.telemetry.sendTelemetryEvent("generateDocsImmediately");
  }

  generateDocs() {
    const docsGenerateCommand =
      this.dbtCommandFactory.createDocsGenerateCommand();
    this.dbtProjectIntegration.generateDocs(docsGenerateCommand);
    this.telemetry.sendTelemetryEvent("generateDocs");
  }

  debug() {
    const debugCommand = this.dbtCommandFactory.createDebugCommand();
    this.telemetry.sendTelemetryEvent("debug");
    return this.dbtProjectIntegration.debug(debugCommand);
  }

  installDeps() {
    this.telemetry.sendTelemetryEvent("installDeps");
    const installDepsCommand =
      this.dbtCommandFactory.createInstallDepsCommand();
    return this.dbtProjectIntegration.deps(installDepsCommand);
  }

  async compileNode(modelName: string): Promise<string | undefined> {
    this.telemetry.sendTelemetryEvent("compileNode");
    try {
      return await this.dbtProjectIntegration.unsafeCompileNode(modelName);
    } catch (exc: any) {
      if (exc instanceof PythonException) {
        window.showErrorMessage(
          extendErrorWithSupportLinks(
            `An error occured while trying to compile your node: ${modelName}` +
              exc.exception.message +
              ".",
          ),
        );
        this.telemetry.sendTelemetryError("compileNodePythonError", exc);
        return (
          "Exception: " +
          exc.exception.message +
          "\n\n" +
          "Detailed error information:\n" +
          exc
        );
      }
      this.telemetry.sendTelemetryError("compileNodeUnknownError", exc);
      // Unknown error
      window.showErrorMessage(
        extendErrorWithSupportLinks(
          "Could not compile model " +
            modelName +
            ": " +
            (exc as Error).message +
            ".",
        ),
      );
      return "Detailed error information:\n" + exc;
    }
  }

  async unsafeCompileNode(modelName: string): Promise<string | undefined> {
    this.telemetry.sendTelemetryEvent("unsafeCompileNode");
    return await this.dbtProjectIntegration.unsafeCompileNode(modelName);
  }

  async validateSql(request: { sql: string; dialect: string; models: any[] }) {
    try {
      const { sql, dialect, models } = request;
      return this.dbtProjectIntegration.validateSql(sql, dialect, models);
    } catch (exc) {
      window.showErrorMessage(
        extendErrorWithSupportLinks("Could not validate sql." + exc),
      );
      this.telemetry.sendTelemetryError("validateSQLError", {
        error: exc,
      });
    }
  }

  async validateSQLDryRun(query: string) {
    try {
      return this.dbtProjectIntegration.validateSQLDryRun(query);
    } catch (exc) {
      const exception = exc as { exception: { message: string } };
      window.showErrorMessage(
        exception.exception.message || "Could not validate sql with dry run.",
      );
      this.telemetry.sendTelemetryError("validateSQLDryRunError", {
        error: exc,
      });
    }
  }

  getDBTVersion(): number[] | undefined {
    // TODO: do this when config or python env changes and cache value
    try {
      return this.dbtProjectIntegration.getVersion();
    } catch (exc) {
      window.showErrorMessage(
        extendErrorWithSupportLinks("Could not get dbt version." + exc),
      );
      this.telemetry.sendTelemetryError("getDBTVersionError", { error: exc });
    }
  }

  async compileQuery(
    query: string,
    originalModelName: string | undefined = undefined,
  ): Promise<string | undefined> {
    this.telemetry.sendTelemetryEvent("compileQuery");
    try {
      return await this.dbtProjectIntegration.unsafeCompileQuery(
        query,
        originalModelName,
      );
    } catch (exc: any) {
      if (exc instanceof PythonException) {
        window.showErrorMessage(
          extendErrorWithSupportLinks(
            "An error occured while trying to compile your query: " +
              exc.exception.message +
              ".",
          ),
        );
        this.telemetry.sendTelemetryError("compileQueryPythonError", exc);
        return undefined;
      }
      this.telemetry.sendTelemetryError("compileQueryUnknownError", exc);
      // Unknown error
      window.showErrorMessage(
        extendErrorWithSupportLinks(
          "Could not compile query: " + (exc as Error).message,
        ),
      );
      return undefined;
    }
  }

  showCompiledSql(modelPath: Uri) {
    this.findModelInTargetfolder(modelPath, "compiled");
  }

  showRunSQL(modelPath: Uri) {
    this.findModelInTargetfolder(modelPath, "run");
  }

  createYMLContent(
    columnsInRelation: { [key: string]: string }[],
    modelName: string,
  ): string {
    let yamlString = "version: 2\n\nmodels:\n";
    yamlString += `  - name: ${modelName}\n    description: ""\n    columns:\n`;
    for (const item of columnsInRelation) {
      yamlString += `    - name: ${item.column}\n      description: ""\n`;
    }
    return yamlString;
  }

  async unsafeCompileQuery(
    query: string,
    originalModelName: string | undefined = undefined,
  ) {
    return this.dbtProjectIntegration.unsafeCompileQuery(
      query,
      originalModelName,
    );
  }

  async getColumnsOfModel(modelName: string) {
    return this.dbtProjectIntegration.getColumnsOfModel(modelName);
  }

  async getColumnsOfSource(sourceName: string, tableName: string) {
    return this.dbtProjectIntegration.getColumnsOfSource(sourceName, tableName);
  }

  async getColumnValues(model: string, column: string) {
    this.terminal.debug(
      "getColumnValues",
      "finding distinct values for column",
      true,
      { model, column },
    );
    const query = `select ${column} from {{ ref('${model}')}} group by ${column}`;
    const queryExecution = await this.dbtProjectIntegration.executeSQL(
      query,
      100, // setting this 100 as executeSql needs a limit and distinct values will be usually less in number
      model,
    );
    const result = await queryExecution.executeQuery();

    return result.table.rows.flat();
  }

  async getBulkSchemaFromDB(
    req: DBTNode[],
    cancellationToken: CancellationToken,
  ) {
    return this.dbtProjectIntegration.getBulkSchemaFromDB(
      req,
      cancellationToken,
    );
  }

  async validateWhetherSqlHasColumns(sql: string) {
    const dialect = this.getAdapterType();
    try {
      return await this.dbtProjectIntegration.validateWhetherSqlHasColumns(
        sql,
        dialect,
      );
    } catch (e) {
      this.terminal.error(
        "validateWhetherSqlHasColumnsError",
        "Error while validating whether sql has columns",
        e,
        true,
      );
      return false;
    }
  }

  async getCatalog(): Promise<Catalog> {
    try {
      return this.dbtProjectIntegration.getCatalog();
    } catch (exc: any) {
      if (exc instanceof PythonException) {
        this.telemetry.sendTelemetryError("catalogPythonError", exc, {
          adapter: this.getAdapterType(),
        });
        window.showErrorMessage(
          "Some of the scans could not run as connectivity to database for the project " +
            this.getProjectName() +
            " is not available. ",
        );
        return [];
      }
      // Unknown error
      this.telemetry.sendTelemetryError("catalogUnknownError", exc, {
        adapter: this.getAdapterType(),
      });
      window.showErrorMessage(
        "Some of the scans could not run as connectivity to database for the project " +
          this.getProjectName() +
          " is not available. ",
      );
      return [];
    }
  }

  async generateSchemaYML(modelPath: Uri, modelName: string) {
    try {
      // Create filePath based on model location
      const currentDir = path.dirname(modelPath.fsPath);
      const location = path.join(currentDir, modelName + "_schema.yml");
      if (!existsSync(location)) {
        this.telemetry.sendTelemetryEvent("generateSchemaYML", {
          adapter: this.getAdapterType(),
        });
        const columnsInRelation = await this.getColumnsOfModel(modelName);
        // Generate yml file content
        const fileContents = this.createYMLContent(
          columnsInRelation,
          modelName,
        );
        writeFileSync(location, fileContents);
        const doc = await workspace.openTextDocument(Uri.file(location));
        window.showTextDocument(doc);
      } else {
        window.showErrorMessage(
          `A file called ${modelName}_schema.yml already exists in ${currentDir}. If you want to generate the schema yml, please rename the other file or delete it if you want to generate the yml again.`,
        );
      }
    } catch (exc: any) {
      if (exc instanceof PythonException) {
        this.telemetry.sendTelemetryError("generateSchemaYMLPythonError", exc, {
          adapter: this.getAdapterType(),
        });
        window.showErrorMessage(
          extendErrorWithSupportLinks(
            "An error occured while trying to generate the schema yml " +
              exc.exception.message +
              ".",
          ),
        );
      }
      // Unknown error
      this.telemetry.sendTelemetryError("generateSchemaYMLUnknownError", exc, {
        adapter: this.getAdapterType(),
      });
      window.showErrorMessage(
        extendErrorWithSupportLinks(
          "Could not generate schema yaml: " + (exc as Error).message,
        ),
      );
    }
  }

  async generateModel(
    sourceName: string,
    tableName: string,
    sourcePath: string,
  ) {
    try {
      const prefix = workspace
        .getConfiguration("dbt")
        .get<string>("prefixGenerateModel", "base");

      // Map setting to fileName
      const fileNameTemplateMap: FileNameTemplateMap = {
        "{prefix}_{sourceName}_{tableName}": `${prefix}_${sourceName}_${tableName}`,
        "{prefix}_{sourceName}__{tableName}": `${prefix}_${sourceName}__${tableName}`,
        "{prefix}_{tableName}": `${prefix}_${tableName}`,
        "{tableName}": `${tableName}`,
      };

      // Default filename template
      let fileName = `${prefix}_${sourceName}_${tableName}`;

      const fileNameTemplate = workspace
        .getConfiguration("dbt")
        .get<string>(
          "fileNameTemplateGenerateModel",
          "{prefix}_{sourceName}_{tableName}",
        );

      this.telemetry.sendTelemetryEvent("generateModel", {
        prefix: prefix,
        filenametemplate: fileNameTemplate,
        adapter: this.getAdapterType(),
      });

      // Parse setting to fileName
      if (fileNameTemplate in fileNameTemplateMap) {
        fileName = fileNameTemplateMap[fileNameTemplate];
      }
      // Create filePath based on source.yml location
      const location = path.join(sourcePath, fileName + ".sql");
      if (!existsSync(location)) {
        const columnsInRelation = await this.getColumnsOfSource(
          sourceName,
          tableName,
        );
        this.terminal.debug(
          "dbtProject:generateModel",
          `Generating columns for source ${sourceName} and table ${tableName}`,
          columnsInRelation,
        );

        const fileContents = `with source as (
      select * from {{ source('${sourceName}', '${tableName}') }}
),
renamed as (
    select
        ${columnsInRelation
          .map((column) => `{{ adapter.quote("${column.column}") }}`)
          .join(",\n        ")}

    from source
)
select * from renamed
  `;
        writeFileSync(location, fileContents);
        const doc = await workspace.openTextDocument(Uri.file(location));
        window.showTextDocument(doc);
      } else {
        window.showErrorMessage(
          `A model called ${fileName} already exists in ${sourcePath}. If you want to generate the model, please rename the other model or delete it if you want to generate the model again.`,
        );
      }
    } catch (exc: any) {
      if (exc instanceof PythonException) {
        this.telemetry.sendTelemetryError("generateModelPythonError", exc, {
          adapter: this.getAdapterType(),
        });
        window.showErrorMessage(
          "An error occured while trying to generate the model " +
            exc.exception.message,
        );
      }
      // Unknown error
      this.telemetry.sendTelemetryError("generateModelUnknownError", exc, {
        adapter: this.getAdapterType(),
      });
      window.showErrorMessage(
        extendErrorWithSupportLinks(
          "An error occured while trying to generate the model:" + exc + ".",
        ),
      );
    }
  }

  async executeSQL(query: string, modelName: string) {
    const limit = workspace
      .getConfiguration("dbt")
      .get<number>("queryLimit", 500);

    if (limit <= 0) {
      window.showErrorMessage("Please enter a positive number for query limit");
      return;
    }
    this.telemetry.sendTelemetryEvent("executeSQL", {
      adapter: this.getAdapterType(),
      limit: limit.toString(),
    });
    this.terminal.debug("executeSQL", query, {
      adapter: this.getAdapterType(),
      limit: limit.toString(),
    });

    this.eventEmitterService.fire({
      command: "executeQuery",
      payload: {
        query,
        fn: this.dbtProjectIntegration.executeSQL(query, limit, modelName),
        projectName: this.getProjectName(),
      },
    });
  }

  async dispose() {
    while (this.disposables.length) {
      const x = this.disposables.pop();
      if (x) {
        x.dispose();
      }
    }
  }

  static readAndParseProjectConfig(projectRoot: Uri) {
    const dbtProjectConfigLocation = path.join(
      projectRoot.fsPath,
      DBTProject.DBT_PROJECT_FILE,
    );
    const dbtProjectYamlFile = readFileSync(dbtProjectConfigLocation, "utf8");
    return parse(dbtProjectYamlFile, {
      strict: false,
      uniqueKeys: false,
      maxAliasCount: -1,
    });
  }

  static hashProjectRoot(projectRoot: string) {
    return crypto.createHash("md5").update(projectRoot).digest("hex");
  }

  private async findModelInTargetfolder(modelPath: Uri, type: string) {
    const targetPath = this.getTargetPath();
    if (!targetPath) {
      return;
    }
    const relativePath = path.relative(
      this.projectRoot.fsPath,
      modelPath.fsPath,
    );

    const targetModels = await workspace.findFiles(
      new RelativePattern(targetPath, path.join(type, "**", relativePath)),
    );
    if (targetModels.length > 0) {
      commands.executeCommand("vscode.open", targetModels[0], {
        preview: false,
        preserveFocus: true,
        viewColumn: ViewColumn.Beside,
      });
    }
  }

  static isResourceNode(resource_type: string): boolean {
    return (
      resource_type === DBTProject.RESOURCE_TYPE_MODEL ||
      resource_type === DBTProject.RESOURCE_TYPE_SEED ||
      resource_type === DBTProject.RESOURCE_TYPE_ANALYSIS ||
      resource_type === DBTProject.RESOURCE_TYPE_SNAPSHOT
    );
  }
  static isResourceHasDbColumns(resource_type: string): boolean {
    return (
      resource_type === DBTProject.RESOURCE_TYPE_MODEL ||
      resource_type === DBTProject.RESOURCE_TYPE_SEED ||
      resource_type === DBTProject.RESOURCE_TYPE_SNAPSHOT
    );
  }

  static getNonEphemeralParents(
    event: ManifestCacheProjectAddedEvent,
    keys: string[],
  ): string[] {
    const { nodeMetaMap, graphMetaMap } = event;
    const { parents } = graphMetaMap;
    const parentSet = new Set<string>();
    const queue = keys;
    const visited: Record<string, boolean> = {};
    while (queue.length > 0) {
      const curr = queue.shift()!;
      if (visited[curr]) {
        continue;
      }
      visited[curr] = true;
      const parent = parents.get(curr);
      if (!parent) {
        continue;
      }
      for (const n of parent.nodes) {
        const splits = n.key.split(".");
        const resource_type = splits[0];
        if (resource_type !== DBTProject.RESOURCE_TYPE_MODEL) {
          parentSet.add(n.key);
          continue;
        }
        if (nodeMetaMap.get(splits[2])?.config.materialized === "ephemeral") {
          queue.push(n.key);
        } else {
          parentSet.add(n.key);
        }
      }
    }
    return Array.from(parentSet);
  }

  mergeColumnsFromDB(
    node: Pick<ModelNode, "columns">,
    columnsFromDB: DBColumn[],
  ) {
    if (!columnsFromDB || columnsFromDB.length === 0) {
      return false;
    }
    if (columnsFromDB.length > 100) {
      // Flagging events where more than 100 columns are fetched from db to get a sense of how many of these happen
      this.telemetry.sendTelemetryEvent("excessiveColumnsFetchedFromDB");
    }
    const columnsFromManifest: Record<string, ColumnMetaData> = {};
    Object.entries(node.columns).forEach(([k, v]) => {
      columnsFromManifest[getColumnNameByCase(k, this.getAdapterType())] = v;
    });

    for (const c of columnsFromDB) {
      const columnNameFromDB = getColumnNameByCase(
        c.column,
        this.getAdapterType(),
      );
      const existing_column = columnsFromManifest[columnNameFromDB];
      if (existing_column) {
        existing_column.data_type = (
          existing_column.data_type || c.dtype
        )?.toLowerCase();
        continue;
      }
      node.columns[columnNameFromDB] = {
        name: columnNameFromDB,
        data_type: c.dtype?.toLowerCase(),
        description: "",
      };
    }
    if (Object.keys(node.columns).length > columnsFromDB.length) {
      // Flagging events where columns fetched from db are less than the number of columns in the manifest
      this.telemetry.sendTelemetryEvent("possibleStaleSchema");
    }
    return true;
  }

  public findPackageVersion(packageName: string) {
    const version = this.dbtProjectIntegration.findPackageVersion(packageName);
    this.terminal.debug(
      "dbtProject:findPackageVersion",
      `found ${packageName} version: ${version}`,
    );
    return version;
  }

  async getBulkCompiledSql(
    event: ManifestCacheProjectAddedEvent,
    models: string[],
  ) {
    if (models.length === 0) {
      return {};
    }
    const { nodeMetaMap } = event;
    return this.dbtProjectIntegration.getBulkCompiledSQL(
      models
        .map((m) => nodeMetaMap.get(m.split(".")[2]))
        .filter(Boolean) as NodeMetaData[],
    );
  }

  async getNodesWithDBColumns(
    event: ManifestCacheProjectAddedEvent,
    modelsToFetch: string[],
    cancellationToken: CancellationToken,
  ) {
    const mappedNode: Record<string, ModelNode> = {};
    const relationsWithoutColumns: string[] = [];
    if (modelsToFetch.length === 0) {
      return { mappedNode, relationsWithoutColumns, mappedCompiledSql: {} };
    }
    const { nodeMetaMap, sourceMetaMap } = event;
    const bulkSchemaRequest: DBTNode[] = [];

    for (const key of modelsToFetch) {
      if (this.dbSchemaCache[key]) {
        mappedNode[key] = this.dbSchemaCache[key];
        continue;
      }
      const splits = key.split(".");
      const resource_type = splits[0];
      if (resource_type === DBTProject.RESOURCE_TYPE_SOURCE) {
        const source = sourceMetaMap.get(splits[2]);
        const tableName = splits[3];
        if (!source) {
          continue;
        }
        const table = source?.tables.find((t) => t.name === tableName);
        if (!table) {
          continue;
        }
        bulkSchemaRequest.push({
          unique_id: key,
          name: source.name,
          resource_type,
          table: table.name,
        } as SourceNode);
        const node = {
          database: source.database,
          schema: source.schema,
          name: table.name,
          alias: table.identifier,
          uniqueId: key,
          columns: table.columns,
        };
        mappedNode[key] = node;
      } else if (DBTProject.isResourceNode(resource_type)) {
        const node = nodeMetaMap.get(splits[2]);
        if (!node) {
          continue;
        }
        if (DBTProject.isResourceHasDbColumns(resource_type)) {
          bulkSchemaRequest.push({
            unique_id: key,
            name: node.name,
            resource_type,
          });
        }
        mappedNode[key] = node;
      }
    }

<<<<<<< HEAD
    const bulkSchemaResponse = await this.getBulkSchema(
      bulkSchemaRequest,
      cancellationToken,
=======
    const dbSchemaRequest = bulkSchemaRequest.filter(
      (r) => r.resource_type !== DBTProject.RESOURCE_TYPE_MODEL,
    );

    const sqlglotSchemaRequest = bulkSchemaRequest.filter(
      (r) => r.resource_type === DBTProject.RESOURCE_TYPE_MODEL,
>>>>>>> 5243af40
    );
    let startTime = Date.now();
    const sqlglotSchemaResponse = await this.getBulkCompiledSql(
      event,
      sqlglotSchemaRequest.map((r) => r.unique_id),
    );
    const compiledSqlTime = Date.now() - startTime;

    if (cancellationToken.isCancellationRequested) {
      return {
        mappedNode,
        relationsWithoutColumns,
        mappedCompiledSql: sqlglotSchemaResponse,
      };
    }

    const sqlglotSchemas: Record<string, DBColumn[]> = {};
    const dialect = this.getAdapterType();

    startTime = Date.now();
    // can't parallelize because underlying python lock
    for (const r of sqlglotSchemaRequest) {
      if (!sqlglotSchemaResponse[r.unique_id]) {
        dbSchemaRequest.push(r);
        continue;
      }

      try {
        const columns = await this.dbtProjectIntegration.fetchSqlglotSchema(
          sqlglotSchemaResponse[r.unique_id],
          dialect,
        );
        sqlglotSchemas[r.unique_id] = columns.map((c) => ({
          column: c,
          dtype: "string",
        }));
      } catch (e) {
        this.terminal.warn(
          "sqlglotSchemaFetchingFailed",
          `Error while sqlglot schema fetching for ${r.unique_id}`,
          true,
          e,
        );
        dbSchemaRequest.push(r);
      }
    }
    const sqlglotSchemaTime = Date.now() - startTime;

    if (cancellationToken.isCancellationRequested) {
      return {
        mappedNode,
        relationsWithoutColumns,
        mappedCompiledSql: sqlglotSchemaResponse,
      };
    }

    startTime = Date.now();
    const dbSchemaResponse =
      await this.dbtProjectIntegration.getBulkSchemaFromDB(
        dbSchemaRequest,
        cancellationToken,
      );
    const dbFetchTime = Date.now() - startTime;

    const bulkSchemaResponse = { ...dbSchemaResponse, ...sqlglotSchemas };

    for (const key of modelsToFetch) {
<<<<<<< HEAD
      if (!bulkSchemaRequest.find((n) => n.unique_id === key)) {
=======
      if (!bulkSchemaRequest.find((r) => r.unique_id === key)) {
>>>>>>> 5243af40
        continue;
      }
      const node = mappedNode[key];
      if (!node) {
        continue;
      }
      const dbColumnAdded = this.mergeColumnsFromDB(
        node,
        bulkSchemaResponse[key],
      );
      if (!dbColumnAdded) {
        relationsWithoutColumns.push(key);
      } else {
        // only adding to cache when successfully fetched columns from db
        this.dbSchemaCache[key] = mappedNode[key];
      }
    }

    console.log("getNodesWithDBColumnsTimings", {
      compiledSqlTime,
      sqlglotSchemaTime,
      dbFetchTime,
      modelInfosLength: modelsToFetch.length,
    });
    this.telemetry.sendTelemetryEvent("getNodesWithDBColumnsTimings", {
      compiledSqlTime: compiledSqlTime.toString(),
      sqlglotSchemaTime: sqlglotSchemaTime.toString(),
      dbFetchTime: dbFetchTime.toString(),
      modelInfosLength: modelsToFetch.length.toString(),
    });

    return {
      mappedNode,
      relationsWithoutColumns,
      mappedCompiledSql: sqlglotSchemaResponse,
    };
  }

  async applyDeferConfig(): Promise<void> {
    await this.dbtProjectIntegration.applyDeferConfig();
  }

  throwDiagnosticsErrorIfAvailable() {
    this.dbtProjectIntegration.throwDiagnosticsErrorIfAvailable();
  }
}<|MERGE_RESOLUTION|>--- conflicted
+++ resolved
@@ -1202,18 +1202,12 @@
       }
     }
 
-<<<<<<< HEAD
-    const bulkSchemaResponse = await this.getBulkSchema(
-      bulkSchemaRequest,
-      cancellationToken,
-=======
     const dbSchemaRequest = bulkSchemaRequest.filter(
       (r) => r.resource_type !== DBTProject.RESOURCE_TYPE_MODEL,
     );
 
     const sqlglotSchemaRequest = bulkSchemaRequest.filter(
       (r) => r.resource_type === DBTProject.RESOURCE_TYPE_MODEL,
->>>>>>> 5243af40
     );
     let startTime = Date.now();
     const sqlglotSchemaResponse = await this.getBulkCompiledSql(
@@ -1281,11 +1275,7 @@
     const bulkSchemaResponse = { ...dbSchemaResponse, ...sqlglotSchemas };
 
     for (const key of modelsToFetch) {
-<<<<<<< HEAD
-      if (!bulkSchemaRequest.find((n) => n.unique_id === key)) {
-=======
       if (!bulkSchemaRequest.find((r) => r.unique_id === key)) {
->>>>>>> 5243af40
         continue;
       }
       const node = mappedNode[key];
