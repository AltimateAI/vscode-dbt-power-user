import { existsSync, readFileSync, writeFileSync } from "fs";

import * as path from "path";
import { PythonException } from "python-bridge";
import {
  commands,
  Diagnostic,
  DiagnosticCollection,
  Disposable,
  Event,
  EventEmitter,
  languages,
  Range,
  RelativePattern,
  Uri,
  ViewColumn,
  window,
  workspace,
} from "vscode";
import { parse, YAMLError } from "yaml";
import { DBTTerminal } from "../dbt_client/dbtTerminal";
import {
  debounce,
  extendErrorWithSupportLinks,
  setupWatcherHandler,
} from "../utils";
import { QueryResultPanel } from "../webview_provider/queryResultPanel";
import { ManifestCacheChangedEvent } from "./event/manifestCacheChangedEvent";
import { ProjectConfigChangedEvent } from "./event/projectConfigChangedEvent";
import { DBTProjectLog, DBTProjectLogFactory } from "./modules/dbtProjectLog";
import {
  SourceFileWatchers,
  SourceFileWatchersFactory,
} from "./modules/sourceFileWatchers";
import { TargetWatchersFactory } from "./modules/targetWatchers";
import { PythonEnvironment } from "./pythonEnvironment";
import { TelemetryService } from "../telemetry";
import * as crypto from "crypto";
import {
  DBTProjectIntegration,
  DBTCommandFactory,
  RunModelParams,
} from "../dbt_client/dbtIntegration";
import { DBTCoreProjectIntegration } from "../dbt_client/dbtCoreIntegration";
import { DBTCloudProjectIntegration } from "../dbt_client/dbtCloudIntegration";

interface FileNameTemplateMap {
  [key: string]: string;
}

export class DBTProject implements Disposable {
  static DBT_PROJECT_FILE = "dbt_project.yml";
  static MANIFEST_FILE = "manifest.json";

  static RESOURCE_TYPE_MODEL = "model";
  static RESOURCE_TYPE_ANALYSIS = "analysis";
  static RESOURCE_TYPE_SOURCE = "source";
  static RESOURCE_TYPE_EXPOSURE = "exposure";
  static RESOURCE_TYPE_SEED = "seed";
  static RESOURCE_TYPE_SNAPSHOT = "snapshot";
  static RESOURCE_TYPE_TEST = "test";

  readonly projectRoot: Uri;
  private projectConfig: any; // TODO: typing
  private dbtProjectIntegration: DBTProjectIntegration;

  private _onProjectConfigChanged =
    new EventEmitter<ProjectConfigChangedEvent>();
  public onProjectConfigChanged = this._onProjectConfigChanged.event;
  private sourceFileWatchers: SourceFileWatchers;
  public onSourceFileChanged: Event<void>;
  private dbtProjectLog?: DBTProjectLog;
  private disposables: Disposable[] = [this._onProjectConfigChanged];
  private readonly projectConfigDiagnostics =
    languages.createDiagnosticCollection("dbt");
  public readonly projectHealth = languages.createDiagnosticCollection("dbt");

  constructor(
    private PythonEnvironment: PythonEnvironment,
    private sourceFileWatchersFactory: SourceFileWatchersFactory,
    private dbtProjectLogFactory: DBTProjectLogFactory,
    private targetWatchersFactory: TargetWatchersFactory,
    private dbtCommandFactory: DBTCommandFactory,
    private terminal: DBTTerminal,
    private queryResultPanel: QueryResultPanel,
    private telemetry: TelemetryService,
    private dbtCoreIntegrationFactory: (
      path: Uri,
      projectConfigDiagnostics: DiagnosticCollection,
    ) => DBTCoreProjectIntegration,
    private dbtCloudIntegrationFactory: (
      path: Uri,
    ) => DBTCloudProjectIntegration,
    path: Uri,
    projectConfig: any,
    _onManifestChanged: EventEmitter<ManifestCacheChangedEvent>,
  ) {
    this.projectRoot = path;
    this.projectConfig = projectConfig;

    this.sourceFileWatchers =
      this.sourceFileWatchersFactory.createSourceFileWatchers(
        this.onProjectConfigChanged,
      );
    this.onSourceFileChanged = this.sourceFileWatchers.onSourceFileChanged;

    const dbtIntegrationMode = workspace
      .getConfiguration("dbt")
      .get<string>("dbtIntegration", "core");

    switch (dbtIntegrationMode) {
      case "cloud":
        this.dbtProjectIntegration = this.dbtCloudIntegrationFactory(
          this.projectRoot,
        );
        break;
      default:
        this.dbtProjectIntegration = this.dbtCoreIntegrationFactory(
          this.projectRoot,
          this.projectConfigDiagnostics,
        );
        break;
    }

    this.disposables.push(
      this.dbtProjectIntegration,
      this.targetWatchersFactory.createTargetWatchers(
        _onManifestChanged,
        this.onProjectConfigChanged,
      ),
      this.PythonEnvironment.onPythonEnvironmentChanged(() =>
        this.onPythonEnvironmentChanged(),
      ),
      this.sourceFileWatchers,
      this.projectConfigDiagnostics,
    );
  }

  public getProjectName() {
    return this.projectConfig.name;
  }

  getTargetPath() {
    return this.dbtProjectIntegration.getTargetPath();
  }

  getPackageInstallPath() {
    return this.dbtProjectIntegration.getPackageInstallPath();
  }

  getModelPaths() {
    return this.dbtProjectIntegration.getModelPaths();
  }

  getMacroPaths() {
    return this.dbtProjectIntegration.getMacroPaths();
  }

  async initialize() {
    // ensure we watch all files and reflect changes
    // This is purely vscode watchers, no need for the project to be fully initialized
    const dbtProjectConfigWatcher = workspace.createFileSystemWatcher(
      new RelativePattern(this.projectRoot, DBTProject.DBT_PROJECT_FILE),
    );
    setupWatcherHandler(dbtProjectConfigWatcher, async () => {
      await this.refreshProjectConfig();
      this.rebuildManifest();
    });
    await this.dbtProjectIntegration.initializeProject();
    await this.refreshProjectConfig();
    this.rebuildManifest();
    this.dbtProjectLog = this.dbtProjectLogFactory.createDBTProjectLog(
      this.onProjectConfigChanged,
    );

    // ensure all watchers are cleaned up
    this.disposables.push(
      this.dbtProjectLog,
      dbtProjectConfigWatcher,
      this.onSourceFileChanged(
        debounce(
          async () => await this.rebuildManifest(),
          this.dbtProjectIntegration.getDebounceForRebuildManifest(),
        ),
      ),
    );
  }

  private async onPythonEnvironmentChanged() {
    await this.initialize();
  }

  private async refreshProjectConfig() {
    try {
      this.projectConfig = DBTProject.readAndParseProjectConfig(
        this.projectRoot,
      );
      await this.dbtProjectIntegration.refreshProjectConfig();
      this.projectConfigDiagnostics.clear();
    } catch (error) {
      if (error instanceof YAMLError) {
        this.projectConfigDiagnostics.set(
          Uri.joinPath(this.projectRoot, DBTProject.DBT_PROJECT_FILE),
          [
            new Diagnostic(
              new Range(0, 0, 999, 999),
              "dbt_project.yml is invalid : " + error.message,
            ),
          ],
        );
      } else if (error instanceof PythonException) {
        this.projectConfigDiagnostics.set(
          Uri.joinPath(this.projectRoot, DBTProject.DBT_PROJECT_FILE),
          [
            new Diagnostic(
              new Range(0, 0, 999, 999),
              "dbt configuration is invalid : " + error.exception.message,
            ),
          ],
        );
      }
      console.warn(
        `An error occurred while trying to refresh the project "${this.getProjectName()}" at ${
          this.projectRoot
        } configuration`,
        error,
      );
      this.terminal.log(
        `An error occurred while trying to refresh the project "${this.getProjectName()}" at ${
          this.projectRoot
        } configuration: ${error}`,
      );
      this.telemetry.sendTelemetryError("projectConfigRefreshError", error);
    }
    const event = new ProjectConfigChangedEvent(this);
    this._onProjectConfigChanged.fire(event);
  }

  getAdapterType() {
    return this.dbtProjectIntegration.getAdapterType() || "unknown";
  }

  findPackageName(uri: Uri): string | undefined {
    const documentPath = uri.path;
    const pathSegments = documentPath
      .replace(new RegExp(this.projectRoot.path + "/", "g"), "")
      .split("/");
    const packagesInstallPath = this.getPackageInstallPath();
    if (packagesInstallPath && uri.fsPath.startsWith(packagesInstallPath)) {
      return pathSegments[1];
    }
    return undefined;
  }

  contains(uri: Uri) {
    return (
      uri.fsPath === this.projectRoot.fsPath ||
      uri.fsPath.startsWith(this.projectRoot.fsPath + path.sep)
    );
  }

  private async rebuildManifest() {
    this.dbtProjectIntegration.rebuildManifest();
  }

  runModel(runModelParams: RunModelParams) {
    const runModelCommand =
      this.dbtCommandFactory.createRunModelCommand(runModelParams);
    this.dbtProjectIntegration.runModel(runModelCommand);
    this.telemetry.sendTelemetryEvent("runModel");
  }

  buildModel(runModelParams: RunModelParams) {
    const buildModelCommand =
      this.dbtCommandFactory.createBuildModelCommand(runModelParams);
    this.dbtProjectIntegration.buildModel(buildModelCommand);
    this.telemetry.sendTelemetryEvent("buildModel");
  }

  runTest(testName: string) {
    const testModelCommand =
      this.dbtCommandFactory.createTestModelCommand(testName);
    this.dbtProjectIntegration.runTest(testModelCommand);
    this.telemetry.sendTelemetryEvent("runTest");
  }

  runModelTest(modelName: string) {
    const testModelCommand =
      this.dbtCommandFactory.createTestModelCommand(modelName);
    this.dbtProjectIntegration.runModelTest(testModelCommand);
    this.telemetry.sendTelemetryEvent("runModelTest");
  }

  compileModel(runModelParams: RunModelParams) {
    const compileModelCommand =
      this.dbtCommandFactory.createCompileModelCommand(runModelParams);
    this.dbtProjectIntegration.compileModel(compileModelCommand);
    this.telemetry.sendTelemetryEvent("compileModel");
  }

  generateDocs() {
    const docsGenerateCommand =
      this.dbtCommandFactory.createDocsGenerateCommand();
    this.dbtProjectIntegration.generateDocs(docsGenerateCommand);
    this.telemetry.sendTelemetryEvent("generateDocs");
  }

  debug() {
    const debugCommand = this.dbtCommandFactory.createDebugCommand();
    this.telemetry.sendTelemetryEvent("debug");
    return this.dbtProjectIntegration.debug(debugCommand);
  }

  installDeps() {
    this.telemetry.sendTelemetryEvent("installDeps");
    const installDepsCommand =
      this.dbtCommandFactory.createInstallDepsCommand();
    return this.dbtProjectIntegration.deps(installDepsCommand);
  }

  async compileNode(modelName: string): Promise<string | undefined> {
    this.telemetry.sendTelemetryEvent("compileNode");
    try {
      return this.dbtProjectIntegration.unsafeCompileNode(modelName);
    } catch (exc: any) {
      if (exc instanceof PythonException) {
        window.showErrorMessage(
          extendErrorWithSupportLinks(
            `An error occured while trying to compile your node: ${modelName}` +
              exc.exception.message +
              ".",
          ),
        );
        this.telemetry.sendTelemetryError("compileNodePythonError", exc);
        return (
          "Exception: " +
          exc.exception.message +
          "\n\n" +
          "Detailed error information:\n" +
          exc
        );
      }
      this.telemetry.sendTelemetryError("compileNodeUnknownError", exc);
      // Unknown error
      window.showErrorMessage(
        extendErrorWithSupportLinks(
          "Encountered an unknown issue: " + exc + ".",
        ),
      );
      return "Detailed error information:\n" + exc;
    }
  }

  async validateSql(request: { sql: string; dialect: string; models: any[] }) {
    try {
      const { sql, dialect, models } = request;
      return this.dbtProjectIntegration.validateSql(sql, dialect, models);
    } catch (exc) {
      window.showErrorMessage(
        extendErrorWithSupportLinks("Could not validate sql." + exc),
      );
      this.telemetry.sendTelemetryError("validateSQLError", {
        error: exc,
      });
    }
  }

  async validateSQLDryRun(query: string) {
    try {
      return this.dbtProjectIntegration.validateSQLDryRun(query);
    } catch (exc) {
      const exception = exc as { exception: { message: string } };
      window.showErrorMessage(
        exception.exception.message || "Could not validate sql with dry run.",
      );
      this.telemetry.sendTelemetryError("validateSQLDryRunError", {
        error: exc,
      });
    }
  }

  async getDBTVersion(): Promise<number[] | undefined> {
    // TODO: do this when config or python env changes and cache value
    try {
      return this.dbtProjectIntegration.getVersion();
    } catch (exc) {
      window.showErrorMessage(
        extendErrorWithSupportLinks("Could not get dbt version." + exc),
      );
      this.telemetry.sendTelemetryError("getDBTVersionError", { error: exc });
    }
  }

  async compileQuery(query: string): Promise<string | undefined> {
    this.telemetry.sendTelemetryEvent("compileQuery");
    try {
      return this.dbtProjectIntegration.unsafeCompileQuery(query);
    } catch (exc: any) {
      if (exc instanceof PythonException) {
        window.showErrorMessage(
          extendErrorWithSupportLinks(
            "An error occured while trying to compile your query: " +
              exc.exception.message +
              ".",
          ),
        );
        this.telemetry.sendTelemetryError("compileQueryPythonError", exc);
        return undefined;
      }
      this.telemetry.sendTelemetryError("compileQueryUnknownError", exc);
      // Unknown error
      window.showErrorMessage(
        extendErrorWithSupportLinks(
          "Encountered an unknown issue: " + exc + ".",
        ),
      );
      return undefined;
    }
  }

  showCompiledSql(modelPath: Uri) {
    this.findModelInTargetfolder(modelPath, "compiled");
  }

  showRunSQL(modelPath: Uri) {
    this.findModelInTargetfolder(modelPath, "run");
  }

  createYMLContent(
    columnsInRelation: { [key: string]: string }[],
    modelName: string,
  ): string {
    let yamlString = "version: 2\n\nmodels:\n";
    yamlString += `  - name: ${modelName}\n    description: ""\n    columns:\n`;
    for (const item of columnsInRelation) {
      yamlString += `    - name: ${item.column}\n      description: ""\n`;
    }
    return yamlString;
  }

  async unsafeCompileQuery(query: string) {
    return this.dbtProjectIntegration.unsafeCompileQuery(query);
  }

  async getColumnsOfModel(modelName: string) {
    return this.dbtProjectIntegration.getColumnsOfModel(modelName);
  }

  async getColumnsOfSource(sourceName: string, tableName: string) {
    return this.dbtProjectIntegration.getColumnsOfSource(sourceName, tableName);
  }

  async getCatalog(): Promise<{ [key: string]: string }[]> {
    try {
      return this.dbtProjectIntegration.getCatalog();
    } catch (exc: any) {
      if (exc instanceof PythonException) {
        this.telemetry.sendTelemetryError("catalogPythonError", exc, {
          adapter: this.getAdapterType(),
        });
        window.showErrorMessage(
          "Some of the scans could not run as connectivity to database for the project " +
            this.getProjectName() +
            " is not available. ",
        );
        return [];
      }
      // Unknown error
      this.telemetry.sendTelemetryError("catalogUnknownError", exc, {
        adapter: this.getAdapterType(),
      });
      window.showErrorMessage(
        "Some of the scans could not run as connectivity to database for the project " +
          this.getProjectName() +
          " is not available. ",
      );
      return [];
    }
  }

  async generateSchemaYML(modelPath: Uri, modelName: string) {
    try {
      // Create filePath based on model location
      const currentDir = path.dirname(modelPath.fsPath);
      const location = path.join(currentDir, modelName + "_schema.yml");
      if (!existsSync(location)) {
        this.telemetry.sendTelemetryEvent("generateSchemaYML", {
          adapter: this.getAdapterType(),
        });
        const columnsInRelation = await this.getColumnsOfModel(modelName);
        // Generate yml file content
        const fileContents = this.createYMLContent(
          columnsInRelation,
          modelName,
        );
        writeFileSync(location, fileContents);
        const doc = await workspace.openTextDocument(Uri.file(location));
        window.showTextDocument(doc);
      } else {
        window.showErrorMessage(
          `A file called ${modelName}_schema.yml already exists in ${currentDir}. If you want to generate the schema yml, please rename the other file or delete it if you want to generate the yml again.`,
        );
      }
    } catch (exc: any) {
      if (exc instanceof PythonException) {
        this.telemetry.sendTelemetryError("generateSchemaYMLPythonError", exc, {
          adapter: this.getAdapterType(),
        });
        window.showErrorMessage(
          extendErrorWithSupportLinks(
            "An error occured while trying to generate the schema yml " +
              exc.exception.message +
              ".",
          ),
        );
      }
      // Unknown error
      this.telemetry.sendTelemetryError("generateSchemaYMLUnknownError", exc, {
        adapter: this.getAdapterType(),
      });
      window.showErrorMessage(
        extendErrorWithSupportLinks(
          "Encountered an unknown issue:" + exc + ".",
        ),
      );
    }
  }

  async generateModel(
    sourceName: string,
    tableName: string,
    sourcePath: string,
  ) {
    try {
      const prefix = workspace
        .getConfiguration("dbt")
        .get<string>("prefixGenerateModel", "base");

      // Map setting to fileName
      const fileNameTemplateMap: FileNameTemplateMap = {
        "{prefix}_{sourceName}_{tableName}": `${prefix}_${sourceName}_${tableName}`,
        "{prefix}_{sourceName}__{tableName}": `${prefix}_${sourceName}__${tableName}`,
        "{prefix}_{tableName}": `${prefix}_${tableName}`,
        "{tableName}": `${tableName}`,
      };

      // Default filename template
      let fileName = `${prefix}_${sourceName}_${tableName}`;

      const fileNameTemplate = workspace
        .getConfiguration("dbt")
        .get<string>(
          "fileNameTemplateGenerateModel",
          "{prefix}_{sourceName}_{tableName}",
        );

      this.telemetry.sendTelemetryEvent("generateModel", {
        prefix: prefix,
        filenametemplate: fileNameTemplate,
        adapter: this.getAdapterType(),
      });

      // Parse setting to fileName
      if (fileNameTemplate in fileNameTemplateMap) {
        fileName = fileNameTemplateMap[fileNameTemplate];
      }
      // Create filePath based on source.yml location
      const location = path.join(sourcePath, fileName + ".sql");
      if (!existsSync(location)) {
        const columnsInRelation = await this.getColumnsOfSource(
          sourceName,
          tableName,
        );
        console.log(columnsInRelation);

        const fileContents = `with source as (
      select * from {{ source('${sourceName}', '${tableName}') }}
),
renamed as (
    select
        ${columnsInRelation
          .map((column) => `{{ adapter.quote("${column.column}") }}`)
          .join(",\n        ")}

    from source
)
select * from renamed
  `;
        writeFileSync(location, fileContents);
        const doc = await workspace.openTextDocument(Uri.file(location));
        window.showTextDocument(doc);
      } else {
        window.showErrorMessage(
          `A model called ${fileName} already exists in ${sourcePath}. If you want to generate the model, please rename the other model or delete it if you want to generate the model again.`,
        );
      }
    } catch (exc: any) {
      if (exc instanceof PythonException) {
        this.telemetry.sendTelemetryError("generateModelPythonError", exc, {
          adapter: this.getAdapterType(),
        });
        window.showErrorMessage(
          "An error occured while trying to generate the model " +
            exc.exception.message,
        );
      }
      // Unknown error
      this.telemetry.sendTelemetryError("generateModelUnknownError", exc, {
        adapter: this.getAdapterType(),
      });
      window.showErrorMessage(
        extendErrorWithSupportLinks(
          "An error occured while trying to generate the model:" + exc + ".",
        ),
      );
    }
  }

  async executeSQL(query: string) {
    const limit = workspace
      .getConfiguration("dbt")
      .get<number>("queryLimit", 500);

    if (limit <= 0) {
      window.showErrorMessage("Please enter a positive number for query limit");
      return;
    }
<<<<<<< HEAD

=======
    this.telemetry.sendTelemetryEvent("executeSQL", {
      adapter: this.getAdapterType(),
      limit: limit.toString(),
    });
>>>>>>> bf87e42b
    // TODO: this should generate an event instead of directly going to the panel
    this.queryResultPanel.executeQuery(
      query,
      this.dbtProjectIntegration.executeSQL(query, limit),
<<<<<<< HEAD
      this.getAdapterType(),
=======
>>>>>>> bf87e42b
    );
  }

  async dispose() {
    while (this.disposables.length) {
      const x = this.disposables.pop();
      if (x) {
        x.dispose();
      }
    }
  }

  static readAndParseProjectConfig(projectRoot: Uri) {
    const dbtProjectConfigLocation = path.join(
      projectRoot.fsPath,
      DBTProject.DBT_PROJECT_FILE,
    );
    const dbtProjectYamlFile = readFileSync(dbtProjectConfigLocation, "utf8");
    return parse(dbtProjectYamlFile, {
      strict: false,
      uniqueKeys: false,
      maxAliasCount: -1,
    });
  }

  static hashProjectRoot(projectRoot: string) {
    return crypto.createHash("md5").update(projectRoot).digest("hex");
  }

  private async findModelInTargetfolder(modelPath: Uri, type: string) {
    const targetPath = this.getTargetPath();
    if (!targetPath) {
      return;
    }
    const baseName = path.basename(modelPath.fsPath);
    const targetModels = await workspace.findFiles(
      new RelativePattern(targetPath, `${type}/**/${baseName}`),
    );
    if (targetModels.length > 0) {
      commands.executeCommand("vscode.open", targetModels[0], {
        preview: false,
        preserveFocus: true,
        viewColumn: ViewColumn.Beside,
      });
    }
  }
}<|MERGE_RESOLUTION|>--- conflicted
+++ resolved
@@ -625,22 +625,14 @@
       window.showErrorMessage("Please enter a positive number for query limit");
       return;
     }
-<<<<<<< HEAD
-
-=======
     this.telemetry.sendTelemetryEvent("executeSQL", {
       adapter: this.getAdapterType(),
       limit: limit.toString(),
     });
->>>>>>> bf87e42b
     // TODO: this should generate an event instead of directly going to the panel
     this.queryResultPanel.executeQuery(
       query,
       this.dbtProjectIntegration.executeSQL(query, limit),
-<<<<<<< HEAD
-      this.getAdapterType(),
-=======
->>>>>>> bf87e42b
     );
   }
 
