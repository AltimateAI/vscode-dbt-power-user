<<<<<<< HEAD
import { DBTProject } from "./dbtProject";
import {
  workspace,
  WorkspaceFolder,
  Uri,
  Disposable,
  EventEmitter,
  window,
  ExtensionContext
} from "vscode";
import { DBTClient } from "../dbt_client";
import { DBTWorkspaceFolder } from "./dbtWorkspaceFolder";
import { DBTCommand } from "../dbt_client/dbtCommandFactory";
import { ManifestCacheChangedEvent } from "./event/manifestCacheChangedEvent";
import { provideSingleton } from "../utils";
import { inject } from "inversify";
import { basename, sep } from "path";
import { RunModelType } from "../domain";
import { QueryResultPanel, CompileSqlPanel } from "../webview_provider";


@provideSingleton(DBTProjectContainer)
export class DBTProjectContainer implements Disposable {
  public onDBTInstallationFound = this.dbtClient.onDBTInstallationFound;
  private dbtWorkspaceFolders: DBTWorkspaceFolder[] = [];
  private _onManifestChanged = new EventEmitter<ManifestCacheChangedEvent>();
  public readonly onManifestChanged = this._onManifestChanged.event;
  private disposables: Disposable[] = [this._onManifestChanged];
  private extensionUri: Uri = Uri.file("");
  private queryResultViewer: QueryResultPanel | undefined = undefined;

  constructor(
    private dbtClient: DBTClient,
    @inject("Factory<DBTWorkspaceFolder>")
    private dbtWorkspaceFolderFactory: (
      workspaceFolder: WorkspaceFolder,
      _onManifestChanged: EventEmitter<ManifestCacheChangedEvent>
    ) => DBTWorkspaceFolder
  ) {
    // Workspace Folder Registrar
    this.disposables.push(
      workspace.onDidChangeWorkspaceFolders(async (event) => {
        const { added, removed } = event;
        await Promise.all(
          added.map(
            async (folder) => await this.registerWorkspaceFolder(folder)
          )
        );
        removed.forEach((removedWorkspaceFolder) =>
          this.unregisterWorkspaceFolder(removedWorkspaceFolder)
        );
      })
    );

    // Query View Sync
    this.disposables.push(
      workspace.onDidChangeTextDocument(async (event) => {
        if (event.document.fileName.endsWith(".sql") || event.document.fileName.endsWith(".sql.jinja")) {
          const query = event.document.getText();
          const parts = event.document.fileName.split(sep);
          const file = parts.slice(
            parts.length >= 3 ? -3 : -parts.length
          ).join(" > "); globalThis.currentSql = query;
          globalThis.currentSqlFile = file;
          await CompileSqlPanel.currentPanel?.getRenderedHTML();
        }
      })
    );
    this.disposables.push(
      window.onDidChangeActiveTextEditor(async (event) => {
        if (event?.document.fileName.endsWith(".sql") || event?.document.fileName.endsWith(".sql.jinja")) {
          const query = event.document.getText();
          const parts = event.document.fileName.split(sep);
          const file = parts.slice(
            parts.length >= 3 ? -3 : -parts.length
          ).join(" > ");
          globalThis.currentSql = query;
          globalThis.currentSqlFile = file;
          await CompileSqlPanel.currentPanel?.getRenderedHTML();
        }
      })
    );

  }

  async initializeDBTProjects(): Promise<void> {
    const folders = workspace.workspaceFolders;
    if (folders === undefined) {
      return;
    }
    await Promise.all(
      folders.map((folder) => this.registerWorkspaceFolder(folder))
    );
  }

  // This is is ran during activation
  resolveUri(context: ExtensionContext) {
    this.extensionUri = context.extensionUri;
  }

  resolveQueryPanel(title: string) {
    QueryResultPanel.createOrShow(this.extensionUri, title);
    this.queryResultViewer = QueryResultPanel.currentPanel;
  }

  // TODO: bypasses events and could be inconsistent
  getPackageName = (uri: Uri): string | undefined => {
    return this.findDBTProject(uri)?.findPackageName(uri);
  };

  // TODO: bypasses events and could be inconsistent
  getProjectRootpath = (uri: Uri): Uri | undefined => {
    return this.findDBTProject(uri)?.projectRoot;
  };

  async detectDBT(): Promise<void> {
    await this.dbtClient.detectDBT();
  }

  previewSQL(query: string, title: string): void {
    this.resolveQueryPanel(title);
    this.queryResultViewer?.previewQuery(query);
  }

  listModels(projectUri: Uri) {
    this.dbtClient.listModels(projectUri);
  }

  runModel(modelPath: Uri, type?: RunModelType) {
    this.findDBTProject(modelPath)?.runModel(this.createModelParams(modelPath, type));
  }

  runTest(modelPath: Uri, testName: string) {
    this.findDBTProject(modelPath)?.runTest(testName);
  }

  runModelTest(modelPath: Uri, modelName: string) {
    this.findDBTProject(modelPath)?.runModelTest(modelName);
  }

  compileModel(modelPath: Uri, type?: RunModelType) {
    this.findDBTProject(modelPath)?.compileModel(this.createModelParams(modelPath, type));
  }

  compileQuery(modelPath: Uri, query: string) {
    this.findDBTProject(modelPath)?.compileQuery(query);
  }

  showRunSQL(modelPath: Uri) {
    this.findDBTProject(modelPath)?.showRunSQL(modelPath);
  }

  showCompiledSQL(modelPath: Uri) {
    this.findDBTProject(modelPath)?.showCompiledSql(modelPath);
  }

  findDBTProject(uri: Uri): DBTProject | undefined {
    return this.findDBTWorkspaceFolder(uri)?.findDBTProject(uri);
  }

  addCommandToQueue(command: DBTCommand) {
    if (this.dbtClient === undefined) {
      if (command.focus) {
        window.showErrorMessage(
          "Can't run the command. Please ensure you have selected a Python interpreter with DBT installed."
        );
      }
      return;
    }
    this.dbtClient.addCommandToQueue(command);
  }

  dispose() {
    this.dbtWorkspaceFolders.forEach((workspaceFolder) =>
      workspaceFolder.dispose()
    );
    this.disposables.forEach((disposable) => disposable.dispose());
  }

  private createModelParams(modelPath: Uri, type?: RunModelType) {
    const modelName = basename(modelPath.fsPath, ".sql");
    const plusOperatorLeft = type === RunModelType.PARENTS ? "+" : "";
    const plusOperatorRight = type === RunModelType.CHILDREN ? "+" : "";
    return { plusOperatorLeft, modelName, plusOperatorRight };
  }

  private async registerWorkspaceFolder(
    workspaceFolder: WorkspaceFolder
  ): Promise<void> {
    const dbtProjectWorkspaceFolder = this.dbtWorkspaceFolderFactory(
      workspaceFolder,
      this._onManifestChanged
    );
    this.dbtWorkspaceFolders.push(dbtProjectWorkspaceFolder);
    await dbtProjectWorkspaceFolder.discoverProjects();
  }

  private unregisterWorkspaceFolder(workspaceFolder: WorkspaceFolder): void {
    const folderToDelete = this.findDBTWorkspaceFolder(workspaceFolder.uri);
    if (folderToDelete === undefined) {
      throw Error("dbtWorkspaceFolder not registered");
    }
    this.dbtWorkspaceFolders.splice(
      this.dbtWorkspaceFolders.indexOf(folderToDelete)
    );
    folderToDelete.dispose();
  }

  private findDBTWorkspaceFolder(uri: Uri): DBTWorkspaceFolder | undefined {
    return this.dbtWorkspaceFolders.find((folder) => folder.contains(uri));
  }
}
=======
import { DBTProject } from "./dbtProject";
import {
  workspace,
  WorkspaceFolder,
  Uri,
  Disposable,
  EventEmitter,
  window,
  ExtensionContext
} from "vscode";
import { DBTClient } from "../dbt_client";
import { DBTWorkspaceFolder } from "./dbtWorkspaceFolder";
import { DBTCommand } from "../dbt_client/dbtCommandFactory";
import { ManifestCacheChangedEvent } from "./event/manifestCacheChangedEvent";
import { provideSingleton } from "../utils";
import { inject } from "inversify";
import * as path from "path";
import { RunModelType } from "../domain";
import { QueryResultPanel } from "../webview_provider";


@provideSingleton(DBTProjectContainer)
export class DBTProjectContainer implements Disposable {
  public onDBTInstallationFound = this.dbtClient.onDBTInstallationFound;
  private dbtWorkspaceFolders: DBTWorkspaceFolder[] = [];
  private _onManifestChanged = new EventEmitter<ManifestCacheChangedEvent>();
  public readonly onManifestChanged = this._onManifestChanged.event;
  private disposables: Disposable[] = [this._onManifestChanged];
  private extensionUri: Uri = Uri.file("");
  private queryResultViewer: QueryResultPanel | undefined = undefined;

  constructor(
    private dbtClient: DBTClient,
    @inject("Factory<DBTWorkspaceFolder>")
    private dbtWorkspaceFolderFactory: (
      workspaceFolder: WorkspaceFolder,
      _onManifestChanged: EventEmitter<ManifestCacheChangedEvent>
    ) => DBTWorkspaceFolder
  ) {
    this.disposables.push(
      workspace.onDidChangeWorkspaceFolders(async (event) => {
        const { added, removed } = event;

        await Promise.all(
          added.map(
            async (folder) => await this.registerWorkspaceFolder(folder)
          )
        );

        removed.forEach((removedWorkspaceFolder) =>
          this.unregisterWorkspaceFolder(removedWorkspaceFolder)
        );
      })
    );
  }

  async initializeDBTProjects(): Promise<void> {
    const folders = workspace.workspaceFolders;
    if (folders === undefined) {
      return;
    }
    await Promise.all(
      folders.map((folder) => this.registerWorkspaceFolder(folder))
    );
  }

  // This is is ran during activation
  resolveUri(context: ExtensionContext) {
    this.extensionUri = context.extensionUri;
  }

  resolveQueryPanel(title: string) {
    QueryResultPanel.createOrShow(this.extensionUri, title);
    this.queryResultViewer = QueryResultPanel.currentPanel;
  }

  // TODO: bypasses events and could be inconsistent
  getPackageName = (uri: Uri): string | undefined => {
    return this.findDBTProject(uri)?.findPackageName(uri);
  };

  // TODO: bypasses events and could be inconsistent
  getProjectRootpath = (uri: Uri): Uri | undefined => {
    return this.findDBTProject(uri)?.projectRoot;
  };

  async detectDBT(): Promise<void> {
    await this.dbtClient.detectDBT();
  }

  previewSQL<T>(sql: string, title: string): void {
    const osmosisHost = workspace
      .getConfiguration("dbt")
      .get<string>("osmosisHost", "localhost");
    const osmosisPort = workspace
      .getConfiguration("dbt")
      .get<number>("osmosisPort", 8581);
    const limit = workspace
      .getConfiguration("dbt")
      .get<number>("queryLimit", 500);
    this.resolveQueryPanel(title);
    this.queryResultViewer?.doQuery(sql, title, osmosisHost, osmosisPort, limit);
  }

  listModels(projectUri: Uri) {
    this.dbtClient.listModels(projectUri);
  }

  runModel(modelPath: Uri, type?: RunModelType) {
    this.findDBTProject(modelPath)?.runModel(this.createModelParams(modelPath, type));
  }

  compileModel(modelPath: Uri, type?: RunModelType) {
    this.findDBTProject(modelPath)?.compileModel(this.createModelParams(modelPath, type));
  }

  showRunSQL(modelPath: Uri) {
    this.findDBTProject(modelPath)?.showRunSQL(modelPath);
  }

  showCompiledSQL(modelPath: Uri) {
    this.findDBTProject(modelPath)?.showCompiledSql(modelPath);
  }

  findDBTProject(uri: Uri): DBTProject | undefined {
    return this.findDBTWorkspaceFolder(uri)?.findDBTProject(uri);
  }

  addCommandToQueue(command: DBTCommand) {
    if (this.dbtClient === undefined) {
      if (command.focus) {
        window.showErrorMessage(
          "Can't run the command. Please ensure you have selected a Python interpreter with DBT installed."
        );
      }
      return;
    }
    this.dbtClient.addCommandToQueue(command);
  }

  async executeSQL(projectRoot: Uri, sql: string): Promise<any> {
    return this.dbtClient.executeSQL(projectRoot, sql);
  }

  dispose() {
    this.dbtWorkspaceFolders.forEach((workspaceFolder) =>
      workspaceFolder.dispose()
    );
    this.disposables.forEach((disposable) => disposable.dispose());
  }

  private createModelParams(modelPath: Uri, type?: RunModelType) {
    const modelName = path.basename(modelPath.fsPath, ".sql");
    const plusOperatorLeft = type === RunModelType.PARENTS ? "+" : "";
    const plusOperatorRight = type === RunModelType.CHILDREN ? "+" : "";
    return { plusOperatorLeft, modelName, plusOperatorRight };
  }

  private async registerWorkspaceFolder(
    workspaceFolder: WorkspaceFolder
  ): Promise<void> {
    const dbtProjectWorkspaceFolder = this.dbtWorkspaceFolderFactory(
      workspaceFolder,
      this._onManifestChanged
    );
    this.dbtWorkspaceFolders.push(dbtProjectWorkspaceFolder);
    await dbtProjectWorkspaceFolder.discoverProjects();
  }

  private unregisterWorkspaceFolder(workspaceFolder: WorkspaceFolder): void {
    const folderToDelete = this.findDBTWorkspaceFolder(workspaceFolder.uri);
    if (folderToDelete === undefined) {
      throw Error("dbtWorkspaceFolder not registered");
    }
    this.dbtWorkspaceFolders.splice(
      this.dbtWorkspaceFolders.indexOf(folderToDelete)
    );
    folderToDelete.dispose();
  }

  private findDBTWorkspaceFolder(uri: Uri): DBTWorkspaceFolder | undefined {
    return this.dbtWorkspaceFolders.find((folder) => folder.contains(uri));
  }
}
>>>>>>> 6b424701
<|MERGE_RESOLUTION|>--- conflicted
+++ resolved
@@ -1,399 +1,209 @@
-<<<<<<< HEAD
-import { DBTProject } from "./dbtProject";
-import {
-  workspace,
-  WorkspaceFolder,
-  Uri,
-  Disposable,
-  EventEmitter,
-  window,
-  ExtensionContext
-} from "vscode";
-import { DBTClient } from "../dbt_client";
-import { DBTWorkspaceFolder } from "./dbtWorkspaceFolder";
-import { DBTCommand } from "../dbt_client/dbtCommandFactory";
-import { ManifestCacheChangedEvent } from "./event/manifestCacheChangedEvent";
-import { provideSingleton } from "../utils";
-import { inject } from "inversify";
-import { basename, sep } from "path";
-import { RunModelType } from "../domain";
-import { QueryResultPanel, CompileSqlPanel } from "../webview_provider";
-
-
-@provideSingleton(DBTProjectContainer)
-export class DBTProjectContainer implements Disposable {
-  public onDBTInstallationFound = this.dbtClient.onDBTInstallationFound;
-  private dbtWorkspaceFolders: DBTWorkspaceFolder[] = [];
-  private _onManifestChanged = new EventEmitter<ManifestCacheChangedEvent>();
-  public readonly onManifestChanged = this._onManifestChanged.event;
-  private disposables: Disposable[] = [this._onManifestChanged];
-  private extensionUri: Uri = Uri.file("");
-  private queryResultViewer: QueryResultPanel | undefined = undefined;
-
-  constructor(
-    private dbtClient: DBTClient,
-    @inject("Factory<DBTWorkspaceFolder>")
-    private dbtWorkspaceFolderFactory: (
-      workspaceFolder: WorkspaceFolder,
-      _onManifestChanged: EventEmitter<ManifestCacheChangedEvent>
-    ) => DBTWorkspaceFolder
-  ) {
-    // Workspace Folder Registrar
-    this.disposables.push(
-      workspace.onDidChangeWorkspaceFolders(async (event) => {
-        const { added, removed } = event;
-        await Promise.all(
-          added.map(
-            async (folder) => await this.registerWorkspaceFolder(folder)
-          )
-        );
-        removed.forEach((removedWorkspaceFolder) =>
-          this.unregisterWorkspaceFolder(removedWorkspaceFolder)
-        );
-      })
-    );
-
-    // Query View Sync
-    this.disposables.push(
-      workspace.onDidChangeTextDocument(async (event) => {
-        if (event.document.fileName.endsWith(".sql") || event.document.fileName.endsWith(".sql.jinja")) {
-          const query = event.document.getText();
-          const parts = event.document.fileName.split(sep);
-          const file = parts.slice(
-            parts.length >= 3 ? -3 : -parts.length
-          ).join(" > "); globalThis.currentSql = query;
-          globalThis.currentSqlFile = file;
-          await CompileSqlPanel.currentPanel?.getRenderedHTML();
-        }
-      })
-    );
-    this.disposables.push(
-      window.onDidChangeActiveTextEditor(async (event) => {
-        if (event?.document.fileName.endsWith(".sql") || event?.document.fileName.endsWith(".sql.jinja")) {
-          const query = event.document.getText();
-          const parts = event.document.fileName.split(sep);
-          const file = parts.slice(
-            parts.length >= 3 ? -3 : -parts.length
-          ).join(" > ");
-          globalThis.currentSql = query;
-          globalThis.currentSqlFile = file;
-          await CompileSqlPanel.currentPanel?.getRenderedHTML();
-        }
-      })
-    );
-
-  }
-
-  async initializeDBTProjects(): Promise<void> {
-    const folders = workspace.workspaceFolders;
-    if (folders === undefined) {
-      return;
-    }
-    await Promise.all(
-      folders.map((folder) => this.registerWorkspaceFolder(folder))
-    );
-  }
-
-  // This is is ran during activation
-  resolveUri(context: ExtensionContext) {
-    this.extensionUri = context.extensionUri;
-  }
-
-  resolveQueryPanel(title: string) {
-    QueryResultPanel.createOrShow(this.extensionUri, title);
-    this.queryResultViewer = QueryResultPanel.currentPanel;
-  }
-
-  // TODO: bypasses events and could be inconsistent
-  getPackageName = (uri: Uri): string | undefined => {
-    return this.findDBTProject(uri)?.findPackageName(uri);
-  };
-
-  // TODO: bypasses events and could be inconsistent
-  getProjectRootpath = (uri: Uri): Uri | undefined => {
-    return this.findDBTProject(uri)?.projectRoot;
-  };
-
-  async detectDBT(): Promise<void> {
-    await this.dbtClient.detectDBT();
-  }
-
-  previewSQL(query: string, title: string): void {
-    this.resolveQueryPanel(title);
-    this.queryResultViewer?.previewQuery(query);
-  }
-
-  listModels(projectUri: Uri) {
-    this.dbtClient.listModels(projectUri);
-  }
-
-  runModel(modelPath: Uri, type?: RunModelType) {
-    this.findDBTProject(modelPath)?.runModel(this.createModelParams(modelPath, type));
-  }
-
-  runTest(modelPath: Uri, testName: string) {
-    this.findDBTProject(modelPath)?.runTest(testName);
-  }
-
-  runModelTest(modelPath: Uri, modelName: string) {
-    this.findDBTProject(modelPath)?.runModelTest(modelName);
-  }
-
-  compileModel(modelPath: Uri, type?: RunModelType) {
-    this.findDBTProject(modelPath)?.compileModel(this.createModelParams(modelPath, type));
-  }
-
-  compileQuery(modelPath: Uri, query: string) {
-    this.findDBTProject(modelPath)?.compileQuery(query);
-  }
-
-  showRunSQL(modelPath: Uri) {
-    this.findDBTProject(modelPath)?.showRunSQL(modelPath);
-  }
-
-  showCompiledSQL(modelPath: Uri) {
-    this.findDBTProject(modelPath)?.showCompiledSql(modelPath);
-  }
-
-  findDBTProject(uri: Uri): DBTProject | undefined {
-    return this.findDBTWorkspaceFolder(uri)?.findDBTProject(uri);
-  }
-
-  addCommandToQueue(command: DBTCommand) {
-    if (this.dbtClient === undefined) {
-      if (command.focus) {
-        window.showErrorMessage(
-          "Can't run the command. Please ensure you have selected a Python interpreter with DBT installed."
-        );
-      }
-      return;
-    }
-    this.dbtClient.addCommandToQueue(command);
-  }
-
-  dispose() {
-    this.dbtWorkspaceFolders.forEach((workspaceFolder) =>
-      workspaceFolder.dispose()
-    );
-    this.disposables.forEach((disposable) => disposable.dispose());
-  }
-
-  private createModelParams(modelPath: Uri, type?: RunModelType) {
-    const modelName = basename(modelPath.fsPath, ".sql");
-    const plusOperatorLeft = type === RunModelType.PARENTS ? "+" : "";
-    const plusOperatorRight = type === RunModelType.CHILDREN ? "+" : "";
-    return { plusOperatorLeft, modelName, plusOperatorRight };
-  }
-
-  private async registerWorkspaceFolder(
-    workspaceFolder: WorkspaceFolder
-  ): Promise<void> {
-    const dbtProjectWorkspaceFolder = this.dbtWorkspaceFolderFactory(
-      workspaceFolder,
-      this._onManifestChanged
-    );
-    this.dbtWorkspaceFolders.push(dbtProjectWorkspaceFolder);
-    await dbtProjectWorkspaceFolder.discoverProjects();
-  }
-
-  private unregisterWorkspaceFolder(workspaceFolder: WorkspaceFolder): void {
-    const folderToDelete = this.findDBTWorkspaceFolder(workspaceFolder.uri);
-    if (folderToDelete === undefined) {
-      throw Error("dbtWorkspaceFolder not registered");
-    }
-    this.dbtWorkspaceFolders.splice(
-      this.dbtWorkspaceFolders.indexOf(folderToDelete)
-    );
-    folderToDelete.dispose();
-  }
-
-  private findDBTWorkspaceFolder(uri: Uri): DBTWorkspaceFolder | undefined {
-    return this.dbtWorkspaceFolders.find((folder) => folder.contains(uri));
-  }
-}
-=======
-import { DBTProject } from "./dbtProject";
-import {
-  workspace,
-  WorkspaceFolder,
-  Uri,
-  Disposable,
-  EventEmitter,
-  window,
-  ExtensionContext
-} from "vscode";
-import { DBTClient } from "../dbt_client";
-import { DBTWorkspaceFolder } from "./dbtWorkspaceFolder";
-import { DBTCommand } from "../dbt_client/dbtCommandFactory";
-import { ManifestCacheChangedEvent } from "./event/manifestCacheChangedEvent";
-import { provideSingleton } from "../utils";
-import { inject } from "inversify";
-import * as path from "path";
-import { RunModelType } from "../domain";
-import { QueryResultPanel } from "../webview_provider";
-
-
-@provideSingleton(DBTProjectContainer)
-export class DBTProjectContainer implements Disposable {
-  public onDBTInstallationFound = this.dbtClient.onDBTInstallationFound;
-  private dbtWorkspaceFolders: DBTWorkspaceFolder[] = [];
-  private _onManifestChanged = new EventEmitter<ManifestCacheChangedEvent>();
-  public readonly onManifestChanged = this._onManifestChanged.event;
-  private disposables: Disposable[] = [this._onManifestChanged];
-  private extensionUri: Uri = Uri.file("");
-  private queryResultViewer: QueryResultPanel | undefined = undefined;
-
-  constructor(
-    private dbtClient: DBTClient,
-    @inject("Factory<DBTWorkspaceFolder>")
-    private dbtWorkspaceFolderFactory: (
-      workspaceFolder: WorkspaceFolder,
-      _onManifestChanged: EventEmitter<ManifestCacheChangedEvent>
-    ) => DBTWorkspaceFolder
-  ) {
-    this.disposables.push(
-      workspace.onDidChangeWorkspaceFolders(async (event) => {
-        const { added, removed } = event;
-
-        await Promise.all(
-          added.map(
-            async (folder) => await this.registerWorkspaceFolder(folder)
-          )
-        );
-
-        removed.forEach((removedWorkspaceFolder) =>
-          this.unregisterWorkspaceFolder(removedWorkspaceFolder)
-        );
-      })
-    );
-  }
-
-  async initializeDBTProjects(): Promise<void> {
-    const folders = workspace.workspaceFolders;
-    if (folders === undefined) {
-      return;
-    }
-    await Promise.all(
-      folders.map((folder) => this.registerWorkspaceFolder(folder))
-    );
-  }
-
-  // This is is ran during activation
-  resolveUri(context: ExtensionContext) {
-    this.extensionUri = context.extensionUri;
-  }
-
-  resolveQueryPanel(title: string) {
-    QueryResultPanel.createOrShow(this.extensionUri, title);
-    this.queryResultViewer = QueryResultPanel.currentPanel;
-  }
-
-  // TODO: bypasses events and could be inconsistent
-  getPackageName = (uri: Uri): string | undefined => {
-    return this.findDBTProject(uri)?.findPackageName(uri);
-  };
-
-  // TODO: bypasses events and could be inconsistent
-  getProjectRootpath = (uri: Uri): Uri | undefined => {
-    return this.findDBTProject(uri)?.projectRoot;
-  };
-
-  async detectDBT(): Promise<void> {
-    await this.dbtClient.detectDBT();
-  }
-
-  previewSQL<T>(sql: string, title: string): void {
-    const osmosisHost = workspace
-      .getConfiguration("dbt")
-      .get<string>("osmosisHost", "localhost");
-    const osmosisPort = workspace
-      .getConfiguration("dbt")
-      .get<number>("osmosisPort", 8581);
-    const limit = workspace
-      .getConfiguration("dbt")
-      .get<number>("queryLimit", 500);
-    this.resolveQueryPanel(title);
-    this.queryResultViewer?.doQuery(sql, title, osmosisHost, osmosisPort, limit);
-  }
-
-  listModels(projectUri: Uri) {
-    this.dbtClient.listModels(projectUri);
-  }
-
-  runModel(modelPath: Uri, type?: RunModelType) {
-    this.findDBTProject(modelPath)?.runModel(this.createModelParams(modelPath, type));
-  }
-
-  compileModel(modelPath: Uri, type?: RunModelType) {
-    this.findDBTProject(modelPath)?.compileModel(this.createModelParams(modelPath, type));
-  }
-
-  showRunSQL(modelPath: Uri) {
-    this.findDBTProject(modelPath)?.showRunSQL(modelPath);
-  }
-
-  showCompiledSQL(modelPath: Uri) {
-    this.findDBTProject(modelPath)?.showCompiledSql(modelPath);
-  }
-
-  findDBTProject(uri: Uri): DBTProject | undefined {
-    return this.findDBTWorkspaceFolder(uri)?.findDBTProject(uri);
-  }
-
-  addCommandToQueue(command: DBTCommand) {
-    if (this.dbtClient === undefined) {
-      if (command.focus) {
-        window.showErrorMessage(
-          "Can't run the command. Please ensure you have selected a Python interpreter with DBT installed."
-        );
-      }
-      return;
-    }
-    this.dbtClient.addCommandToQueue(command);
-  }
-
-  async executeSQL(projectRoot: Uri, sql: string): Promise<any> {
-    return this.dbtClient.executeSQL(projectRoot, sql);
-  }
-
-  dispose() {
-    this.dbtWorkspaceFolders.forEach((workspaceFolder) =>
-      workspaceFolder.dispose()
-    );
-    this.disposables.forEach((disposable) => disposable.dispose());
-  }
-
-  private createModelParams(modelPath: Uri, type?: RunModelType) {
-    const modelName = path.basename(modelPath.fsPath, ".sql");
-    const plusOperatorLeft = type === RunModelType.PARENTS ? "+" : "";
-    const plusOperatorRight = type === RunModelType.CHILDREN ? "+" : "";
-    return { plusOperatorLeft, modelName, plusOperatorRight };
-  }
-
-  private async registerWorkspaceFolder(
-    workspaceFolder: WorkspaceFolder
-  ): Promise<void> {
-    const dbtProjectWorkspaceFolder = this.dbtWorkspaceFolderFactory(
-      workspaceFolder,
-      this._onManifestChanged
-    );
-    this.dbtWorkspaceFolders.push(dbtProjectWorkspaceFolder);
-    await dbtProjectWorkspaceFolder.discoverProjects();
-  }
-
-  private unregisterWorkspaceFolder(workspaceFolder: WorkspaceFolder): void {
-    const folderToDelete = this.findDBTWorkspaceFolder(workspaceFolder.uri);
-    if (folderToDelete === undefined) {
-      throw Error("dbtWorkspaceFolder not registered");
-    }
-    this.dbtWorkspaceFolders.splice(
-      this.dbtWorkspaceFolders.indexOf(folderToDelete)
-    );
-    folderToDelete.dispose();
-  }
-
-  private findDBTWorkspaceFolder(uri: Uri): DBTWorkspaceFolder | undefined {
-    return this.dbtWorkspaceFolders.find((folder) => folder.contains(uri));
-  }
-}
->>>>>>> 6b424701
+import { DBTProject } from "./dbtProject";
+import {
+  workspace,
+  WorkspaceFolder,
+  Uri,
+  Disposable,
+  EventEmitter,
+  window,
+  ExtensionContext
+} from "vscode";
+import { DBTClient } from "../dbt_client";
+import { DBTWorkspaceFolder } from "./dbtWorkspaceFolder";
+import { DBTCommand } from "../dbt_client/dbtCommandFactory";
+import { ManifestCacheChangedEvent } from "./event/manifestCacheChangedEvent";
+import { provideSingleton } from "../utils";
+import { inject } from "inversify";
+import { basename, sep } from "path";
+import { RunModelType } from "../domain";
+import { QueryResultPanel, CompileSqlPanel } from "../webview";
+
+
+@provideSingleton(DBTProjectContainer)
+export class DBTProjectContainer implements Disposable {
+  public onDBTInstallationFound = this.dbtClient.onDBTInstallationFound;
+  private dbtWorkspaceFolders: DBTWorkspaceFolder[] = [];
+  private _onManifestChanged = new EventEmitter<ManifestCacheChangedEvent>();
+  public readonly onManifestChanged = this._onManifestChanged.event;
+  private disposables: Disposable[] = [this._onManifestChanged];
+  private extensionUri: Uri = Uri.file("");
+  private queryResultViewer: QueryResultPanel | undefined = undefined;
+
+  constructor(
+    private dbtClient: DBTClient,
+    @inject("Factory<DBTWorkspaceFolder>")
+    private dbtWorkspaceFolderFactory: (
+      workspaceFolder: WorkspaceFolder,
+      _onManifestChanged: EventEmitter<ManifestCacheChangedEvent>
+    ) => DBTWorkspaceFolder
+  ) {
+    // Workspace Folder Registrar
+    this.disposables.push(
+      workspace.onDidChangeWorkspaceFolders(async (event) => {
+        const { added, removed } = event;
+        await Promise.all(
+          added.map(
+            async (folder) => await this.registerWorkspaceFolder(folder)
+          )
+        );
+        removed.forEach((removedWorkspaceFolder) =>
+          this.unregisterWorkspaceFolder(removedWorkspaceFolder)
+        );
+      })
+    );
+
+    // Query View Sync
+    this.disposables.push(
+      workspace.onDidChangeTextDocument(async (event) => {
+        if (event.document.fileName.endsWith(".sql") || event.document.fileName.endsWith(".sql.jinja")) {
+          const query = event.document.getText();
+          const parts = event.document.fileName.split(sep);
+          const file = parts.slice(
+            parts.length >= 3 ? -3 : -parts.length
+          ).join(" > "); globalThis.currentSql = query;
+          globalThis.currentSqlFile = file;
+          await CompileSqlPanel.currentPanel?.getRenderedHTML();
+        }
+      })
+    );
+    this.disposables.push(
+      window.onDidChangeActiveTextEditor(async (event) => {
+        if (event?.document.fileName.endsWith(".sql") || event?.document.fileName.endsWith(".sql.jinja")) {
+          const query = event.document.getText();
+          const parts = event.document.fileName.split(sep);
+          const file = parts.slice(
+            parts.length >= 3 ? -3 : -parts.length
+          ).join(" > ");
+          globalThis.currentSql = query;
+          globalThis.currentSqlFile = file;
+          await CompileSqlPanel.currentPanel?.getRenderedHTML();
+        }
+      })
+    );
+  }
+
+  async initializeDBTProjects(): Promise<void> {
+    const folders = workspace.workspaceFolders;
+    if (folders === undefined) {
+      return;
+    }
+    await Promise.all(
+      folders.map((folder) => this.registerWorkspaceFolder(folder))
+    );
+  }
+
+  // This is is ran during activation
+  resolveUri(context: ExtensionContext) {
+    this.extensionUri = context.extensionUri;
+  }
+
+  // TODO: bypasses events and could be inconsistent
+  getPackageName = (uri: Uri): string | undefined => {
+    return this.findDBTProject(uri)?.findPackageName(uri);
+  };
+
+  // TODO: bypasses events and could be inconsistent
+  getProjectRootpath = (uri: Uri): Uri | undefined => {
+    return this.findDBTProject(uri)?.projectRoot;
+  };
+
+  async detectDBT(): Promise<void> {
+    await this.dbtClient.detectDBT();
+  }
+
+  executeSQL(query: string, title: string): void {
+    // const limit = workspace
+    //   .getConfiguration("dbt")
+    //   .get<number>("queryLimit", 500);
+    QueryResultPanel.createOrShow(this.extensionUri, title);
+    QueryResultPanel.currentPanel?.executeQuery(query);
+  }
+
+  rebuildManifest() {
+    this.dbtClient.rebuildManifest();
+  }
+
+  runModel(modelPath: Uri, type?: RunModelType) {
+    this.findDBTProject(modelPath)?.runModel(this.createModelParams(modelPath, type));
+  }
+
+  runTest(modelPath: Uri, testName: string) {
+    this.findDBTProject(modelPath)?.runTest(testName);
+  }
+
+  runModelTest(modelPath: Uri, modelName: string) {
+    this.findDBTProject(modelPath)?.runModelTest(modelName);
+  }
+
+  compileModel(modelPath: Uri, type?: RunModelType) {
+    this.findDBTProject(modelPath)?.compileModel(this.createModelParams(modelPath, type));
+  }
+
+  compileQuery(modelPath: Uri, query: string) {
+    this.findDBTProject(modelPath)?.compileQuery(query);
+  }
+
+  showRunSQL(modelPath: Uri) {
+    this.findDBTProject(modelPath)?.showRunSQL(modelPath);
+  }
+
+  showCompiledSQL(modelPath: Uri) {
+    this.findDBTProject(modelPath)?.showCompiledSql(modelPath);
+  }
+
+  findDBTProject(uri: Uri): DBTProject | undefined {
+    return this.findDBTWorkspaceFolder(uri)?.findDBTProject(uri);
+  }
+
+  addCommandToQueue(command: DBTCommand) {
+    if (this.dbtClient === undefined) {
+      if (command.focus) {
+        window.showErrorMessage(
+          "Can't run the command. Please ensure you have selected a Python interpreter with DBT installed."
+        );
+      }
+      return;
+    }
+    this.dbtClient.addCommandToQueue(command);
+  }
+
+  dispose() {
+    this.dbtWorkspaceFolders.forEach((workspaceFolder) =>
+      workspaceFolder.dispose()
+    );
+    this.disposables.forEach((disposable) => disposable.dispose());
+  }
+
+  private createModelParams(modelPath: Uri, type?: RunModelType) {
+    const modelName = basename(modelPath.fsPath, ".sql");
+    const plusOperatorLeft = type === RunModelType.PARENTS ? "+" : "";
+    const plusOperatorRight = type === RunModelType.CHILDREN ? "+" : "";
+    return { plusOperatorLeft, modelName, plusOperatorRight };
+  }
+
+  private async registerWorkspaceFolder(
+    workspaceFolder: WorkspaceFolder
+  ): Promise<void> {
+    const dbtProjectWorkspaceFolder = this.dbtWorkspaceFolderFactory(
+      workspaceFolder,
+      this._onManifestChanged
+    );
+    this.dbtWorkspaceFolders.push(dbtProjectWorkspaceFolder);
+    await dbtProjectWorkspaceFolder.discoverProjects();
+  }
+
+  private unregisterWorkspaceFolder(workspaceFolder: WorkspaceFolder): void {
+    const folderToDelete = this.findDBTWorkspaceFolder(workspaceFolder.uri);
+    if (folderToDelete === undefined) {
+      throw Error("dbtWorkspaceFolder not registered");
+    }
+    this.dbtWorkspaceFolders.splice(
+      this.dbtWorkspaceFolders.indexOf(folderToDelete)
+    );
+    folderToDelete.dispose();
+  }
+
+  private findDBTWorkspaceFolder(uri: Uri): DBTWorkspaceFolder | undefined {
+    return this.dbtWorkspaceFolders.find((folder) => folder.contains(uri));
+  }
+}