--- conflicted
+++ resolved
@@ -38,10 +38,7 @@
     telemetry: TelemetryService,
     private docGenService: DocGenService,
     protected emitterService: SharedStateService,
-<<<<<<< HEAD
     protected dbtProjectService: DbtProjectService,
-=======
->>>>>>> 5b0009fd
     protected dbtTerminal: DBTTerminal,
   ) {
     super(
