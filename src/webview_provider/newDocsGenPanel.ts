import { readFileSync } from "fs";
import {
  CancellationToken,
  TextEditor,
  WebviewView,
  WebviewViewResolveContext,
  window,
  workspace,
} from "vscode";
import { AltimateRequest } from "../altimate";
import { DBTTerminal } from "../dbt_client/dbtTerminal";
import { DBTProjectContainer } from "../manifest/dbtProjectContainer";
import { ManifestCacheChangedEvent } from "../manifest/event/manifestCacheChangedEvent";
import { QueryManifestService } from "../services/queryManifestService";
import { DocGenService } from "../services/docGenService";
import { SharedStateService } from "../services/sharedStateService";
import { TelemetryService } from "../telemetry";
import { provideSingleton } from "../utils";
import {
  AltimateWebviewProvider,
  HandleCommandProps,
  SharedStateEventEmitterProps,
} from "./altimateWebviewProvider";
import { DocsGenPanelView } from "./docsEditPanel";
import { TestMetaData } from "../domain";
<<<<<<< HEAD
import { parse, stringify } from "yaml";
import { DbtTestService } from "../services/dbtTestService";
=======
import { DbtTestService } from "../services/dbtTestsService";
>>>>>>> f1035a98

@provideSingleton(NewDocsGenPanel)
export class NewDocsGenPanel
  extends AltimateWebviewProvider
  implements DocsGenPanelView
{
  public static readonly viewType = "dbtPowerUser.DocsEdit";
  protected viewPath = "/docs-generator";
  protected panelDescription = "Generate documentation for your models";

  public constructor(
    dbtProjectContainer: DBTProjectContainer,
    protected altimateRequest: AltimateRequest,
    telemetry: TelemetryService,
    private docGenService: DocGenService,
    protected emitterService: SharedStateService,
    protected queryManifestService: QueryManifestService,
    protected dbtTerminal: DBTTerminal,
<<<<<<< HEAD
    private dbtTestService: DbtTestService,
=======
    private dbtTestsService: DbtTestService,
>>>>>>> f1035a98
  ) {
    super(
      dbtProjectContainer,
      altimateRequest,
      telemetry,
      emitterService,
      dbtTerminal,
      queryManifestService,
    );

    this._disposables.push(
      window.onDidChangeActiveTextEditor(
        async (event: TextEditor | undefined) => {
          if (event === undefined) {
            return;
          }
          this.transmitTestsData();
        },
      ),
    );
  }

  protected onManifestCacheChanged(event: ManifestCacheChangedEvent): void {
    super.onManifestCacheChanged(event);

    // Start sending tests data only after webview is ready
    if (this.isWebviewReady) {
      this.transmitTestsData();
    }
  }

  protected onWebviewReady() {
    super.onWebviewReady();
    this.transmitTestsData();
  }

  resolveWebview(
    panel: WebviewView,
    context: WebviewViewResolveContext<unknown>,
    token: CancellationToken,
  ): void {
    super.resolveWebviewView(panel, context, token);
  }

  private async transmitTestsData() {
    if (!this._panel) {
      return;
    }

<<<<<<< HEAD
    const project = this.queryManifestService.getProject()?.getProjectName();
    const tests = await this.dbtTestService.getTestsForCurrentModel();
=======
    const projectName = this.queryManifestService
      .getProject()
      ?.getProjectName();
    const tests = await this.docGenService.getTestsForCurrentModel();
>>>>>>> f1035a98
    this.sendResponseToWebview({
      command: "renderTests",
      tests,
      project: projectName,
    });
  }

  private getDbtTestCode(test: TestMetaData, modelName: string) {
    const { path: testPath, column_name } = test;
    this.dbtTerminal.debug(
      "getDbtTestCode",
      "getting sql and config",
      testPath,
      column_name,
      modelName,
    );

    return {
      sql: testPath.endsWith(".sql")
        ? readFileSync(testPath, { encoding: "utf-8" })
        : undefined,
      config: this.dbtTestsService.getConfigByTest(
        test,
        modelName,
        column_name,
      ),
    };
  }

  async handleCommand(message: HandleCommandProps): Promise<void> {
    const { command, syncRequestId, ...args } = message;

    switch (command) {
      case "getTestCode":
<<<<<<< HEAD
        this.handleSyncRequestFromWebview(
=======
        this.sendResponseToWebview({
          command: "response",
          data: this.getDbtTestCode(
            args.test as TestMetaData,
            args.model as string,
          ),
>>>>>>> f1035a98
          syncRequestId,
          async () => {
            return {
              code: this.getDbtTestCode(
                args.test as TestMetaData,
                args.model as string,
              ),
            };
          },
          command,
        );
        break;

      case "getDistinctColumnValues":
        this.handleSyncRequestFromWebview(
          syncRequestId,
          async () => {
            const result = await this.queryManifestService
              .getProject()
              ?.getColumnValues(args.model as string, args.column as string);
            return result;
          },
          command,
          true,
        );

        break;

      case "enableNewDocsPanel":
        this.toggleDocsPanel(args);
        break;

      case "getCurrentModelDocumentation":
        if (!this._panel) {
          return;
        }

        const documentation = await this.docGenService.getDocumentation();
        this.sendResponseToWebview({
          command: "renderDocumentation",
          docs: documentation,
          project: this.queryManifestService.getProject()?.getProjectName(),
        });
        break;

      case "getColumnsOfSources":
        this.handleSyncRequestFromWebview(
          syncRequestId,
          async () => {
            const columnsFromSources = await this.queryManifestService
              .getProject()
              ?.getColumnsOfSource(args.source as string, args.table as string);
            return {
              columns: columnsFromSources
                ? columnsFromSources.map((c) => c.column)
                : [],
            };
          },
          command,
          true,
        );
        break;

      case "getColumnsOfModel":
        this.handleSyncRequestFromWebview(
          syncRequestId,
          async () => {
            const columns = await this.queryManifestService
              .getProject()
              ?.getColumnsOfModel(args.model as string);
            return {
              columns: columns ? columns.map((c) => c.column) : [],
            };
          },
          command,
          true,
        );
        break;

      case "getSourcesInProject":
        this.handleSyncRequestFromWebview(
          syncRequestId,
          async () => {
            const sources = this.queryManifestService.getSourcesInProject(
              window.activeTextEditor?.document.uri,
            );

            return {
              sources,
            };
          },
          command,
          true,
        );
        break;

      case "getModelsInProject":
        this.handleSyncRequestFromWebview(
          syncRequestId,
          async () => {
            const models = this.queryManifestService.getModelsInProject(
              window.activeTextEditor?.document.uri,
            );

            return {
              models,
            };
          },
          command,
        );
        break;

      default:
        super.handleCommand(message);
        break;
    }
  }

  protected async onEvent({ command, payload }: SharedStateEventEmitterProps) {
    switch (command) {
      case "docgen:insert":
      case "testgen:insert":
        this.sendResponseToWebview({
          command,
          ...payload,
        });
        break;
      case "enableNewDocsPanel":
        this.toggleDocsPanel(payload);
      default:
        break;
    }
  }

  private async toggleDocsPanel({ enable }: Record<string, unknown>) {
    await workspace
      .getConfiguration("dbt")
      .update("enableNewDocsPanel", enable);
    this.telemetry.sendTelemetryEvent(
      enable ? "NewDocsPanelEnabled" : "NewDocsPanelDisabled",
    );
  }
}<|MERGE_RESOLUTION|>--- conflicted
+++ resolved
@@ -23,12 +23,7 @@
 } from "./altimateWebviewProvider";
 import { DocsGenPanelView } from "./docsEditPanel";
 import { TestMetaData } from "../domain";
-<<<<<<< HEAD
-import { parse, stringify } from "yaml";
 import { DbtTestService } from "../services/dbtTestService";
-=======
-import { DbtTestService } from "../services/dbtTestsService";
->>>>>>> f1035a98
 
 @provideSingleton(NewDocsGenPanel)
 export class NewDocsGenPanel
@@ -47,11 +42,7 @@
     protected emitterService: SharedStateService,
     protected queryManifestService: QueryManifestService,
     protected dbtTerminal: DBTTerminal,
-<<<<<<< HEAD
     private dbtTestService: DbtTestService,
-=======
-    private dbtTestsService: DbtTestService,
->>>>>>> f1035a98
   ) {
     super(
       dbtProjectContainer,
@@ -101,15 +92,10 @@
       return;
     }
 
-<<<<<<< HEAD
-    const project = this.queryManifestService.getProject()?.getProjectName();
-    const tests = await this.dbtTestService.getTestsForCurrentModel();
-=======
     const projectName = this.queryManifestService
       .getProject()
       ?.getProjectName();
-    const tests = await this.docGenService.getTestsForCurrentModel();
->>>>>>> f1035a98
+    const tests = await this.dbtTestService.getTestsForCurrentModel();
     this.sendResponseToWebview({
       command: "renderTests",
       tests,
@@ -131,11 +117,7 @@
       sql: testPath.endsWith(".sql")
         ? readFileSync(testPath, { encoding: "utf-8" })
         : undefined,
-      config: this.dbtTestsService.getConfigByTest(
-        test,
-        modelName,
-        column_name,
-      ),
+      config: this.dbtTestService.getConfigByTest(test, modelName, column_name),
     };
   }
 
@@ -144,24 +126,13 @@
 
     switch (command) {
       case "getTestCode":
-<<<<<<< HEAD
-        this.handleSyncRequestFromWebview(
-=======
-        this.sendResponseToWebview({
-          command: "response",
-          data: this.getDbtTestCode(
-            args.test as TestMetaData,
-            args.model as string,
-          ),
->>>>>>> f1035a98
-          syncRequestId,
-          async () => {
-            return {
-              code: this.getDbtTestCode(
-                args.test as TestMetaData,
-                args.model as string,
-              ),
-            };
+        this.handleSyncRequestFromWebview(
+          syncRequestId,
+          async () => {
+            return this.getDbtTestCode(
+              args.test as TestMetaData,
+              args.model as string,
+            );
           },
           command,
         );
