import { readFileSync } from "fs";
import {
  CancellationToken,
  TextEditor,
  WebviewView,
  WebviewViewResolveContext,
  window,
  workspace,
} from "vscode";
import { AltimateRequest } from "../altimate";
import { DBTTerminal } from "../dbt_client/dbtTerminal";
import { DBTProjectContainer } from "../manifest/dbtProjectContainer";
import { ManifestCacheChangedEvent } from "../manifest/event/manifestCacheChangedEvent";
import { QueryManifestService } from "../services/queryManifestService";
import { DocGenService } from "../services/docGenService";
import { SharedStateService } from "../services/sharedStateService";
import { TelemetryService } from "../telemetry";
import { extendErrorWithSupportLinks, provideSingleton } from "../utils";
import {
  AltimateWebviewProvider,
  HandleCommandProps,
  SharedStateEventEmitterProps,
} from "./altimateWebviewProvider";
import { DocsGenPanelView } from "./docsEditPanel";
import { PythonException } from "python-bridge";
import { TestMetaData } from "../domain";
import { parse, stringify } from "yaml";

@provideSingleton(NewDocsGenPanel)
export class NewDocsGenPanel
  extends AltimateWebviewProvider
  implements DocsGenPanelView
{
  public static readonly viewType = "dbtPowerUser.DocsEdit";
  protected viewPath = "/docs-generator";
  protected panelDescription = "Generate documentation for your models";

  public constructor(
    dbtProjectContainer: DBTProjectContainer,
    protected altimateRequest: AltimateRequest,
    telemetry: TelemetryService,
    private docGenService: DocGenService,
    protected emitterService: SharedStateService,
    protected queryManifestService: QueryManifestService,
    protected dbtTerminal: DBTTerminal,
  ) {
    super(
      dbtProjectContainer,
      altimateRequest,
      telemetry,
      emitterService,
      dbtTerminal,
      queryManifestService,
    );

    this._disposables.push(
      window.onDidChangeActiveTextEditor(
        async (event: TextEditor | undefined) => {
          if (event === undefined) {
            return;
          }
          this.transmitTestsData();
        },
      ),
    );

    this._disposables.push(
      window.onDidChangeActiveTextEditor(
        async (event: TextEditor | undefined) => {
          if (event === undefined) {
            return;
          }
          this.transmitTestsData();
        },
      ),
    );
  }

  protected onManifestCacheChanged(event: ManifestCacheChangedEvent): void {
    super.onManifestCacheChanged(event);

    // Start sending tests data only after webview is ready
    if (this.isWebviewReady) {
      this.transmitTestsData();
    }
  }

  protected onWebviewReady() {
    super.onWebviewReady();
    this.transmitTestsData();
  }

  resolveWebview(
    panel: WebviewView,
    context: WebviewViewResolveContext<unknown>,
    token: CancellationToken,
  ): void {
    super.resolveWebviewView(panel, context, token);
  }

  private async transmitTestsData() {
    if (!this._panel) {
      return;
    }

    const tests = await this.docGenService.getTestsForCurrentModel();
    this.sendResponseToWebview({
      command: "renderTests",
      tests,
      project: this.queryManifestService.getProject()?.getProjectName(),
    });
  }

  private stringifyTest = (
    tests: Record<string, unknown>[],
    test: TestMetaData,
  ) => {
    if (!tests?.length) {
      return null;
    }

    const selectedTest = tests.find((t: Record<string, unknown>) => {
      if (!test.test_metadata) {
        return false;
      }
      const { name, namespace } = test.test_metadata;
      const fullName = namespace ? `${namespace}.${name}` : name;
      return Boolean(t[fullName]);
    });

    if (!selectedTest) {
      this.dbtTerminal.debug("getDbtTestCode", "no test available in yml");
      return null;
    }

    this.dbtTerminal.debug(
      "getDbtTestCode",
      "sending selected test from yml",
      selectedTest,
    );
    return stringify(selectedTest);
  };

  private getDbtTestCode(test: TestMetaData, modelName: string) {
    const { path, column_name } = test;
    if (path.endsWith(".sql")) {
      this.dbtTerminal.debug("getDbtTestCode", "reading sql test", path);
      return readFileSync(path, { encoding: "utf-8" });
    }

    if (path.endsWith(".yml")) {
      this.dbtTerminal.debug("getDbtTestCode", "finding test from yaml", path);
      const parsedDocFile = parse(readFileSync(path, { encoding: "utf-8" }), {
        strict: false,
        uniqueKeys: false,
        maxAliasCount: -1,
      });

      if (!parsedDocFile) {
        this.dbtTerminal.debug(
          "getDbtTestCode",
          "yml file does not have any content",
          path,
        );
        return null;
      }

      const model = parsedDocFile.models?.find(
        (m: any) => m.name === modelName,
      );

      // model test
      if (!column_name) {
        this.dbtTerminal.debug(
          "getDbtTestCode",
          "finding model test from yml",
          parsedDocFile,
          model,
        );
        return this.stringifyTest(model?.tests, test);
      }

      const column =
        model.columns &&
        model.columns.find(
          (yamlColumn: any) => yamlColumn.name === column_name,
        );
      this.dbtTerminal.debug(
        "getDbtTestCode",
        "finding column test from yml",
        parsedDocFile,
        model,
        column,
      );

      return this.stringifyTest(column?.tests, test);
    }

    return null;
  }

  async handleCommand(message: HandleCommandProps): Promise<void> {
    const { command, syncRequestId, ...args } = message;

    switch (command) {
      case "getTestCode":
        this.sendResponseToWebview({
          command: "response",
          data: {
            code: this.getDbtTestCode(
              args.test as TestMetaData,
              args.model as string,
            ),
          },
          syncRequestId,
        });
        break;
      case "getDistinctColumnValues":
        try {
          const result = await this.queryManifestService
            .getProject()
            ?.getColumnValues(args.model as string, args.column as string);
          this.sendResponseToWebview({
            command: "response",
            data: result,
            syncRequestId,
          });
        } catch (error) {
          this.dbtTerminal.error(
            "getDistinctColumnValues",
            "Unable to find distinct values for column",
            error,
            true,
            args,
          );

          const message =
            error instanceof PythonException
              ? error.exception.message
              : (error as Error).message;
          window.showErrorMessage(extendErrorWithSupportLinks(message));
          this.sendResponseToWebview({
            command: "response",
            data: [],
            syncRequestId,
          });
        }
        break;
      case "enableNewDocsPanel":
        this.toggleDocsPanel(args);
        break;
      case "getCurrentModelDocumentation":
        if (!this._panel) {
          return;
        }

        const documentation = await this.docGenService.getDocumentation();
        this.sendResponseToWebview({
          command: "renderDocumentation",
          docs: documentation,
          project: this.queryManifestService.getProject()?.getProjectName(),
        });
      case "getColumnsOfSources":
        try {
          const columnsFromSources = await this.queryManifestService
            .getProject()
            ?.getColumnsOfSource(args.source as string, args.table as string);
          this.sendResponseToWebview({
            command: "response",
            data: {
              columns: columnsFromSources
                ? columnsFromSources.map((c) => c.column)
                : [],
            },
            syncRequestId,
          });
        } catch (error) {
          this.dbtTerminal.error(
            "newDocsGenPanel:getColumnsOfSources",
            "unable to get columns of sources",
            error,
          );
          const message =
            error instanceof PythonException
              ? error.exception.message
              : (error as Error).message;
          window.showErrorMessage(extendErrorWithSupportLinks(message));
          this.sendResponseToWebview({
            command: "response",
            data: { columns: [] },
            syncRequestId,
          });
        }
        break;
      case "getColumnsOfModel":
        try {
          const columns = await this.queryManifestService
            .getProject()
            ?.getColumnsOfModel(args.model as string);
          this.sendResponseToWebview({
            command: "response",
            data: {
              columns: columns ? columns.map((c) => c.column) : [],
            },
            syncRequestId,
          });
        } catch (error) {
          this.dbtTerminal.error(
            "newDocsGenPanel:getColumnsOfModel",
            "unable to get columns of models",
            error,
          );
          const message =
            error instanceof PythonException
              ? error.exception.message
              : (error as Error).message;
          window.showErrorMessage(extendErrorWithSupportLinks(message));
          this.sendResponseToWebview({
            command: "response",
            data: { columns: [] },
            syncRequestId,
          });
        }
        break;
      case "getSourcesInProject":
        const sources = this.queryManifestService.getSourcesInProject(
          window.activeTextEditor?.document.uri,
        );

        this.sendResponseToWebview({
          command: "response",
          data: {
            sources,
          },
          syncRequestId,
        });
        break;
      case "getModelsInProject":
        const models = this.queryManifestService.getModelsInProject(
          window.activeTextEditor?.document.uri,
        );

        this.sendResponseToWebview({
          command: "response",
          data: {
            models,
          },
          syncRequestId,
        });
      default:
        super.handleCommand(message);
        break;
    }
  }

  protected async onEvent({ command, payload }: SharedStateEventEmitterProps) {
    switch (command) {
      case "docgen:insert":
<<<<<<< HEAD
      case "testgen:insert":
=======
>>>>>>> ae1e0e77
        this.sendResponseToWebview({
          command,
          ...payload,
        });
        break;
      case "enableNewDocsPanel":
        this.toggleDocsPanel(payload);
      default:
        break;
    }
  }

  private async toggleDocsPanel({ enable }: Record<string, unknown>) {
    await workspace
      .getConfiguration("dbt")
      .update("enableNewDocsPanel", enable);
    this.telemetry.sendTelemetryEvent(
      enable ? "NewDocsPanelEnabled" : "NewDocsPanelDisabled",
    );
  }
}<|MERGE_RESOLUTION|>--- conflicted
+++ resolved
@@ -356,10 +356,7 @@
   protected async onEvent({ command, payload }: SharedStateEventEmitterProps) {
     switch (command) {
       case "docgen:insert":
-<<<<<<< HEAD
       case "testgen:insert":
-=======
->>>>>>> ae1e0e77
         this.sendResponseToWebview({
           command,
           ...payload,
