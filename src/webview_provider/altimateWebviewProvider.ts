--- conflicted
+++ resolved
@@ -16,16 +16,13 @@
 import { DBTProjectContainer } from "../manifest/dbtProjectContainer";
 import { TelemetryService } from "../telemetry";
 import path = require("path");
-<<<<<<< HEAD
 import { sharedStateManager } from "./sharedStateManager";
 import {
   ManifestCacheProjectAddedEvent,
   ManifestCacheChangedEvent,
 } from "../manifest/event/manifestCacheChangedEvent";
-=======
 import { AltimateRequest } from "../altimate";
 import { UpdateConfigProps } from "./types";
->>>>>>> 065b09ec
 
 export interface HandleCommandProps extends Record<string, unknown> {
   command: string;
@@ -49,10 +46,10 @@
   public constructor(
     protected dbtProjectContainer: DBTProjectContainer,
     protected altimateRequest: AltimateRequest,
-    protected telemetry: TelemetryService,
+    protected telemetry: TelemetryService
   ) {
     dbtProjectContainer.onManifestChanged((event) =>
-      this.onManifestCacheChanged(event),
+      this.onManifestCacheChanged(event)
     );
   }
 
@@ -71,40 +68,34 @@
 
     webview.html = this.getHtml(
       webview,
-      this.dbtProjectContainer.extensionPath,
+      this.dbtProjectContainer.extensionPath
     );
   }
 
   protected async handleCommand(message: HandleCommandProps): Promise<void> {
     const { command, syncRequestId, ...params } = message;
 
-<<<<<<< HEAD
-    switch (command) {
-      case "datapilot:toggle":
-        if (params.open) {
-          await commands.executeCommand("dbtPowerUser.datapilot-webview.focus");
-        }
-        break;
-      case "datapilot:message":
-        await commands.executeCommand("dbtPowerUser.datapilot-webview.focus");
-        // Adding timeout to let the webapp to complete rendering
-        setTimeout(() => {
-          sharedStateManager.postMessage(message);
-        }, 100);
-        break;
-      case "updateConfig":
-        workspace
-          .getConfiguration("dbt")
-          .update(
-=======
     try {
       switch (command) {
+        case "datapilot:toggle":
+          if (params.open) {
+            await commands.executeCommand(
+              "dbtPowerUser.datapilot-webview.focus"
+            );
+          }
+          break;
+        case "datapilot:message":
+          await commands.executeCommand("dbtPowerUser.datapilot-webview.focus");
+          // Adding timeout to let the webapp to complete rendering
+          setTimeout(() => {
+            sharedStateManager.postMessage(message);
+          }, 100);
+          break;
         case "updateConfig":
           console.log(
             "Updating config",
->>>>>>> 065b09ec
             (params as UpdateConfigProps).key,
-            (params as UpdateConfigProps).value,
+            (params as UpdateConfigProps).value
           );
           // If config is for preview feature, then check keys
           const shouldUpdate =
@@ -115,7 +106,7 @@
               .getConfiguration("dbt")
               .update(
                 (params as UpdateConfigProps).key,
-                (params as UpdateConfigProps).value,
+                (params as UpdateConfigProps).value
               );
           }
           if (syncRequestId) {
@@ -142,7 +133,7 @@
   resolveWebviewView(
     panel: WebviewView,
     context: WebviewViewResolveContext<unknown>,
-    _token: CancellationToken,
+    _token: CancellationToken
   ): void | Thenable<void> {
     console.log("AltimateWebviewProvider:resolveWebviewView -> ");
     this._panel = panel;
@@ -178,8 +169,8 @@
             this.dbtProjectContainer.extensionPath,
             "webview_panels",
             "dist",
-            "assets",
-          ),
+            "assets"
+          )
         ),
       ],
     };
@@ -187,7 +178,7 @@
 
   private getTheme() {
     return [ColorThemeKind.Light, ColorThemeKind.HighContrastLight].includes(
-      window.activeColorTheme.kind,
+      window.activeColorTheme.kind
     )
       ? "light"
       : "dark";
@@ -195,13 +186,13 @@
   private getHtml(webview: Webview, extensionUri: string) {
     const indexJs = webview.asWebviewUri(
       Uri.file(
-        path.join(extensionUri, "webview_panels", "dist", "assets", "main.js"),
-      ),
+        path.join(extensionUri, "webview_panels", "dist", "assets", "main.js")
+      )
     );
     const indexCss = webview.asWebviewUri(
       Uri.file(
-        path.join(extensionUri, "webview_panels", "dist", "assets", "main.css"),
-      ),
+        path.join(extensionUri, "webview_panels", "dist", "assets", "main.css")
+      )
     );
     const insightsCss = webview.asWebviewUri(
       Uri.file(
@@ -210,9 +201,9 @@
           "webview_panels",
           "dist",
           "assets",
-          "Insights.css",
-        ),
-      ),
+          "Insights.css"
+        )
+      )
     );
     const nonce = getNonce();
     return `
