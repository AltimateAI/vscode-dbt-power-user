--- conflicted
+++ resolved
@@ -21,11 +21,8 @@
 import { extendErrorWithSupportLinks, provideSingleton } from "../utils";
 import { TelemetryService } from "../telemetry";
 import { AltimateRequest } from "../altimate";
-<<<<<<< HEAD
 import { DefaultQueryTemplate } from "../domain";
-=======
 import { ExecuteSQLResult } from "../dbt_client/dbtIntegration";
->>>>>>> 7da103ae
 
 interface JsonObj {
   [key: string]: string | number | undefined;
