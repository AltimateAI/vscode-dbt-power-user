--- conflicted
+++ resolved
@@ -216,8 +216,6 @@
     );
   }
 
-<<<<<<< HEAD
-=======
   private updateEnableNotebooksInContext() {
     // Setting this here to access it in package.json for enabling new file command
     commands.executeCommand(
@@ -227,18 +225,6 @@
     );
   }
 
-  private async checkIfWebviewReady() {
-    return new Promise<void>((resolve) => {
-      const interval = setInterval(() => {
-        if (this.isWebviewReady) {
-          clearInterval(interval);
-          resolve();
-        }
-      }, 500);
-    });
-  }
-
->>>>>>> 841bf7f3
   private async createQueryResultsPanelVirtualDocument(editorName: string) {
     this.isWebviewReady = false;
     const webviewPanel = window.createWebviewPanel(
