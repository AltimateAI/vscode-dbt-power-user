import { commands, window, workspace } from "vscode";
import { provideSingleton } from "../utils";
import { DBTProjectContainer } from "../manifest/dbtProjectContainer";
import { TelemetryService } from "../telemetry";
import {
  AltimateWebviewProvider,
  SharedStateEventEmitterProps,
  HandleCommandProps,
} from "./altimateWebviewProvider";
import { DocGenService } from "../services/docGenService";
import { AltimateRequest, QueryAnalysisType } from "../altimate";
import { SharedStateService } from "../services/sharedStateService";
import { QueryAnalysisService } from "../services/queryAnalysisService";
import { QueryManifestService } from "../services/queryManifestService";
import { DBTTerminal } from "../dbt_client/dbtTerminal";
import { DbtTestService } from "../services/dbtTestService";

@provideSingleton(DataPilotPanel)
export class DataPilotPanel extends AltimateWebviewProvider {
  public static readonly viewType = "dbtPowerUser.datapilot-webview";
  protected viewPath = "/datapilot";
  protected panelDescription = "Datapilot view";
  private incomingMessages: Record<string, unknown>[] = [];

  public constructor(
    dbtProjectContainer: DBTProjectContainer,
    telemetry: TelemetryService,
    protected altimateRequest: AltimateRequest,
    private docGenService: DocGenService,
    protected emitterService: SharedStateService,
    protected queryAnalysisService: QueryAnalysisService,
<<<<<<< HEAD
    private dbtProjectService: DbtProjectService,
    dbtTerminal: DBTTerminal,
    private dbtTestService: DbtTestService,
=======
    private queryManifestService: QueryManifestService,
    protected dbtTerminal: DBTTerminal,
>>>>>>> b493232c
  ) {
    super(
      dbtProjectContainer,
      altimateRequest,
      telemetry,
      emitterService,
      dbtTerminal,
    );

    commands.registerCommand("dbtPowerUser.resetDatapilot", () =>
      this.sendResponseToWebview({
        command: "datapilot:reset",
      }),
    );
  }

  async handleCommand(message: HandleCommandProps): Promise<void> {
    const { command, syncRequestId, ...params } = message;
    const queryText = window.activeTextEditor?.document.getText();

    switch (command) {
      case "getNewDocsPanelState":
        const newDocsPanelState = workspace
          .getConfiguration("dbt")
          .get<boolean>("enableNewDocsPanel", true);

        this.sendResponseToWebview({
          command: "response",
          data: {
            enabled: newDocsPanelState,
          },
          syncRequestId,
        });
        break;
      case "enableNewDocsPanel":
        this.emitterService.fire({
          command: "enableNewDocsPanel",
          payload: params,
        });
        break;
      case "sendFeedback":
        if (!queryText) {
          return;
        }
        this.docGenService.sendFeedback({
          queryText,
          message,
          panel: this._panel,
          syncRequestId,
        });
        break;
      case "generateDocsForModel":
        if (!queryText) {
          return;
        }
        this.docGenService.generateDocsForModel({
          queryText,
          documentation: await this.docGenService.getDocumentation(),
          message,
          panel: this._panel,
          project: this.queryManifestService.getProject(),
        });
        break;
      case "generateDocsForColumn":
        await this.docGenService.generateDocsForColumns({
          documentation: await this.docGenService.getDocumentation(),
          panel: this._panel,
          message,
          project: this.queryManifestService.getProject(),
        });
        break;
      case "docgen:insert":
        this.emitterService.eventEmitter.fire({
          command: "docgen:insert",
          payload: params,
        });
        break;
      case "queryAnalysis:explain":
        try {
          const response = await this.queryAnalysisService.executeQueryAnalysis(
            params,
            QueryAnalysisType.EXPLAIN,
            syncRequestId,
          );

          this.sendResponseToWebview({
            command: "response",
            data: {
              response,
            },
            syncRequestId,
          });
        } catch (err) {
          this.sendResponseToWebview({
            command: "response",
            syncRequestId,
            error: (err as Error).message,
          });
        }
        break;
      case "queryAnalysis:modify":
        try {
          const response = await this.queryAnalysisService.executeQueryAnalysis(
            params,
            QueryAnalysisType.MODIFY,
            syncRequestId,
          );

          this.sendResponseToWebview({
            command: "response",
            syncRequestId,
            data: { response },
          });
        } catch (err) {
          this.sendResponseToWebview({
            command: "response",
            syncRequestId,
            error: (err as Error).message,
          });
        }
        break;
      case "dbttest:create":
        try {
          const response = await this.dbtTestService.createTest(
            this.eventMap,
            params,
            syncRequestId,
          );

          this.sendResponseToWebview({
            command: "response",
            syncRequestId,
            data: { response },
          });
        } catch (err) {
          this.sendResponseToWebview({
            command: "response",
            syncRequestId,
            error: (err as Error).message,
          });
        }
        break;
      case "queryanalysis:followup":
        try {
          const response = await this.queryAnalysisService.getFollowupQuestions(
            params as { query: string; user_request: string },
          );

          this.sendResponseToWebview({
            command: "response",
            syncRequestId,
            data: { response },
          });
        } catch (err) {
          this.sendResponseToWebview({
            command: "response",
            syncRequestId,
            error: (err as Error).message,
          });
        }
      default:
        super.handleCommand(message);
        break;
    }
  }

  protected async onEvent({ command, payload }: SharedStateEventEmitterProps) {
    switch (command) {
      case "datapilot:toggle":
        await commands.executeCommand("dbtPowerUser.datapilot-webview.focus");
        break;
      case "datapilot:message":
        await commands.executeCommand("dbtPowerUser.datapilot-webview.focus");
        if (!this.isWebviewReady) {
          this.incomingMessages.push(payload);
          return;
        }
        this.postToWebview(payload);
        break;
      case "dbtPowerUser.summarizeQuery":
        this.handleDatapilotEvent(QueryAnalysisType.EXPLAIN, payload);
        break;
      case "dbtPowerUser.changeQuery":
        this.handleDatapilotEvent(QueryAnalysisType.MODIFY, payload);
        break;
      case "dbtPowerUser.openDatapilotWithQuery":
        this.handleDatapilotEvent(null, payload);
        break;
      case "dbtPowerUser.openHelpInDatapilot":
        this.sendResponseToWebview({
          command: "datapilot:showHelp",
        });
        break;
      default:
        super.onEvent({ command, payload });
        break;
    }
  }

  protected onWebviewReady() {
    super.onWebviewReady();

    if (!this._panel) {
      return;
    }

    while (this.incomingMessages.length) {
      this.postToWebview(this.incomingMessages.pop());
    }
  }

  private postToWebview(message: Record<string, unknown> | undefined) {
    if (this._panel && message) {
      const command = (
        "command" in message ? message.command : "datapilot:message"
      ) as string;

      this.sendResponseToWebview({
        command,
        args: message,
      });
    }
  }

  // handles events from sharedStateService events
  private handleDatapilotEvent(
    analysisType: QueryAnalysisType | null,
    data?: { query?: string },
  ) {
    // reset the datapilot to start new session
    this.sendResponseToWebview({
      command: "datapilot:reset",
      args: {},
    });
    const queryData = this.queryAnalysisService.getSelectedQuery();
    if (!queryData) {
      return;
    }
    this.emitterService.fire({
      command: "datapilot:message",
      payload: {
        command: "datapilot:message",
        // data.query will be passed from query panel webview
        query: data?.query || queryData.query,
        fileName: queryData.fileName,
        requestType: "QUERY_ANALYSIS",
        state: "UNINITIALIZED",
        //If analysis type is undefined, dont trigger api call
        analysisType,
      },
    });
  }
}<|MERGE_RESOLUTION|>--- conflicted
+++ resolved
@@ -29,14 +29,9 @@
     private docGenService: DocGenService,
     protected emitterService: SharedStateService,
     protected queryAnalysisService: QueryAnalysisService,
-<<<<<<< HEAD
-    private dbtProjectService: DbtProjectService,
-    dbtTerminal: DBTTerminal,
-    private dbtTestService: DbtTestService,
-=======
     private queryManifestService: QueryManifestService,
     protected dbtTerminal: DBTTerminal,
->>>>>>> b493232c
+    private dbtTestService: DbtTestService,
   ) {
     super(
       dbtProjectContainer,
