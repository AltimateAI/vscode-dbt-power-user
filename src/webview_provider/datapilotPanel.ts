--- conflicted
+++ resolved
@@ -91,17 +91,11 @@
         if (!queryText) {
           return;
         }
-        const documentation =
-          await this.docGenService.getDocumentationForCurrentActiveFile();
         this.docGenService.generateDocsForModel({
           queryText,
-<<<<<<< HEAD
-          documentation: documentation,
-=======
           documentation: (
             await this.docGenService.getDocumentationForCurrentActiveFile()
           ).documentation,
->>>>>>> e363a4a8
           message,
           panel: this._panel,
           project: this.queryManifestService.getProject(),
