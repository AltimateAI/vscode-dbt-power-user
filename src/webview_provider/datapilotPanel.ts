--- conflicted
+++ resolved
@@ -34,12 +34,8 @@
     private docGenService: DocGenService,
     protected emitterService: SharedStateService,
     protected queryAnalysisService: QueryAnalysisService,
-<<<<<<< HEAD
     private dbtProjectService: DbtProjectService,
-    dbtTerminal: DBTTerminal,
-=======
     protected dbtTerminal: DBTTerminal,
->>>>>>> 5b0009fd
   ) {
     super(
       dbtProjectContainer,
