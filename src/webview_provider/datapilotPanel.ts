--- conflicted
+++ resolved
@@ -11,11 +11,8 @@
 import { AltimateRequest, QueryAnalysisType } from "../altimate";
 import { SharedStateService } from "../services/sharedStateService";
 import { QueryAnalysisService } from "../services/queryAnalysisService";
-<<<<<<< HEAD
 import { DbtProjectService } from "../services/dbtProjectService";
-=======
 import { DBTTerminal } from "../dbt_client/dbtTerminal";
->>>>>>> fc039b41
 
 enum DatapilotEvents {
   QUERY_EXPLAIN_ONLOAD = "queryAnalysis:load:explain",
@@ -37,11 +34,8 @@
     private docGenService: DocGenService,
     protected emitterService: SharedStateService,
     protected queryAnalysisService: QueryAnalysisService,
-<<<<<<< HEAD
     private dbtProjectService: DbtProjectService,
-=======
     dbtTerminal: DBTTerminal,
->>>>>>> fc039b41
   ) {
     super(
       dbtProjectContainer,
