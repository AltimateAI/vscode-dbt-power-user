import { readFileSync, writeFileSync } from "fs";
import * as path from "path";
import {
  CancellationToken,
  TextEditor,
  Uri,
  Webview,
  WebviewOptions,
  WebviewView,
  WebviewViewResolveContext,
  window,
  workspace,
} from "vscode";
import { TelemetryService } from "../telemetry";
import { DBTProjectContainer } from "../manifest/dbtProjectContainer";
import {
  ManifestCacheChangedEvent,
  ManifestCacheProjectAddedEvent,
} from "../manifest/event/manifestCacheChangedEvent";
import { GraphMetaMap, NodeMetaData } from "../domain";
import { LineagePanelView } from "./lineagePanel";
import { AltimateRequest } from "../altimate";

type Table = {
  key: string;
  table: string;
  url: string;
  count: number;
};

type Column = {
  name: string;
  datatype: string;
  can_lineage_expand: boolean;
  description: string;
};
type Columns = {
  id: string;
  purpose: string;
  columns: Column[];
};

export class NewLineagePanel implements LineagePanelView {
  private _panel: WebviewView | undefined;
  private eventMap: Map<string, ManifestCacheProjectAddedEvent> = new Map();

  public constructor(
    private dbtProjectContainer: DBTProjectContainer,
    private altimate: AltimateRequest,
    private telemetry: TelemetryService,
  ) {
    console.log("lineage:constructor -> ", this._panel);
    window.onDidChangeActiveTextEditor((event: TextEditor | undefined) => {
      if (event === undefined) {
        return;
      }
      if (!this._panel) {
        return;
      }
      this.renderStartingNode();
    });
  }

  onManifestCacheChanged(event: ManifestCacheChangedEvent): void {
    console.log("lineage:onManifestCacheChanged -> ", this._panel);
    event.added?.forEach((added) => {
      this.eventMap.set(added.projectRoot.fsPath, added);
    });
    event.removed?.forEach((removed) => {
      this.eventMap.delete(removed.projectRoot.fsPath);
    });
    this.init();
  }

  init() {
    console.log("lineage:init -> ", this._panel);
    this.renderStartingNode();
  }

  private renderStartingNode() {
    if (!this._panel) {
      return;
    }
    this._panel.webview.postMessage({
      command: "render",
      args: this.getStartingNode(),
    });
  }

  resolveWebviewView(
    panel: WebviewView,
    context: WebviewViewResolveContext<unknown>,
    _token: CancellationToken,
  ): void | Thenable<void> {
    console.log("lineage:resolveWebviewView -> ");
    this._panel = panel;
    this.setupWebviewOptions(context);
    this.renderWebviewView(context);
  }

  async handleRequest(args: { url: string; id: number; params: unknown }) {
    const { id, url, params } = args;
    const urlFnMap = {
      upstreamTables: this.getUpstreamTables,
      downstreamTables: this.getDownstreamTables,
      getColumns: this.getColumns,
      getConnectedColumns: this.getConnectedColumns,
    };
    if (!(url in urlFnMap)) {
      this._panel?.webview.postMessage({
        command: "response",
        args: { id, status: false, error: "url not found" },
      });
      return;
    }
    const body = await urlFnMap[url as keyof typeof urlFnMap].bind(this)(
      params as any,
    );
    this._panel?.webview.postMessage({
      command: "response",
      args: { id, body, status: true },
    });
  }

  private async getColumns({ table }: { table: string }) {
    const nodeMetaMap = this.getEvent()?.nodeMetaMap;
    if (!nodeMetaMap) {
      return;
    }
    const _table = nodeMetaMap.get(table);
    if (!_table) {
      return;
    }
    const project = this.getProject();
    if (project) {
      const columnsFromDB = await project.getColumnsInRelation(table);
      console.log(columnsFromDB);
      if (columnsFromDB) {
        columnsFromDB.forEach((c) => {
          const existing_column = _table.columns[c.column];
          if (existing_column) {
            existing_column.data_type = existing_column.data_type || c.dtype;
            return;
          }
          _table.columns[c.column] = {
            name: c.column,
            data_type: c.dtype,
            description: "",
          };
        });
      }
    }

    return {
      id: _table.uniqueId,
      purpose: _table.description,
      columns: Object.values(_table.columns).map((c) => ({
        name: c.name,
        table: table,
        datatype: c.data_type || "",
        can_lineage_expand: false,
        description: c.description,
      })).sort((a, b) => a.name.localeCompare(b.name)),
    };
  }

  private async getConnectedColumns(
    { table, column, edges }: {
      table: string;
      column: string;
      edges: { src: string; dst: string }[];
    },
  ) {
    const nodeMetaMap = this.getEvent()?.nodeMetaMap;
    if (!nodeMetaMap) {
      return;
    }
    const project = this.getProject();
    if (!project) {
      return;
    }
    const visibleTables: Record<string, NodeMetaData> = {};
    const addToVisibleTables = (t: string) => {
      if (t in visibleTables) {
        return;
      }
      const node = nodeMetaMap.get(t);
      if (!node) {
        return;
      }
      if (node.config.materialized === "seed") {
        return;
      }
      visibleTables[t] = node;
    };
    edges.forEach((e) => {
      addToVisibleTables(e.src);
      addToVisibleTables(e.dst);
    });
    const result = await Promise.all(
      Object.values(visibleTables).map(async (node) => {
        const uri = Uri.file(node.path);
        const data = await workspace.fs.readFile(uri);
        const fileContent = Buffer.from(data).toString("utf8");
        const compiledSql = await project.compileQuery(fileContent);
        const resp = await this.altimate.getColumnLevelLineage({
          model_name: node.alias,
          compiled_sqls: { current_model: compiledSql || "", child: {} },
          model_node: node,
        });
        return resp;
      }),
    );
    const columnLineages = result.flat().filter((e) => !!e).map((e) => ({
      src: e!.source.join("/"),
      dst: e!.target.join("/"),
    }));
    // collect_columns is a map from table to columns. This is to show columns in each table node
    const collectColumns: Record<string, string[]> = {};
    // highlightEdges contains edges of column lineage connection
    const highlightEdges: [string, string][] = [];

    // Performing BFS traversal only in ONE direction (upstream/downstream)
    // Because too many columns showing in the presence of a super popular column

    const bfsTraversal = (
      connectedColumns: (column: string) => string[],
      createEdge: (t1: string, t2: string) => [string, string],
    ) => {
      const queue: string[] = [table + "/" + column];
      const visited: Record<string, boolean> = {};
      let i = 0;
      const MAX_ITERATION_LIMIT = 1000; // Define your maximum iteration limit here

      while (queue.length > 0 && i < MAX_ITERATION_LIMIT) {
        i += 1;
        const curr = queue.shift()!;
        visited[curr] = true;
        const [table, column] = curr.split("/");
        collectColumns[table] = collectColumns[table] || [];
        collectColumns[table].push(column);
        for (const c of connectedColumns(curr)) {
          const [_t, _] = c.split("/");
          if (visited[c]) {
            continue;
          }
          queue.push(c);
          highlightEdges.push(createEdge(curr, c));
        }
      }
    };

    bfsTraversal(
      (c) => columnLineages.filter((x) => x.src === c).map((x) => x.dst),
      (t1, t2) => [t1, t2],
    );
    bfsTraversal(
      (c) => columnLineages.filter((x) => x.dst === c).map((x) => x.src),
      (t1, t2) => [t2, t1],
    );
    for (const t in collectColumns) {
      collectColumns[t] = [...new Set(collectColumns[t])];
    }

    console.log(
      "column lineage -> ",
      columnLineages,
      collectColumns,
      highlightEdges,
    );
    return { collectColumns, highlightEdges };
  }

  private getConnectedTables(
    key: keyof GraphMetaMap,
    table: string,
  ): Table[] | undefined {
    const graphMetaMap = this.getEvent()?.graphMetaMap;
    if (!graphMetaMap) {
      return;
    }
    const dependencyNodes: Map<string, { nodes: any[] }> = graphMetaMap[key];
    const node = dependencyNodes.get(table);
    if (!node) {
      return;
    }
    const tables: Map<string, Table> = new Map();
    const addToTables = (key: string, value: Omit<Table, "key">) => {
      if (!tables.has(key)) {
        tables.set(key, { ...value, key });
      }
    };
    node.nodes.forEach(
      (child: { key: "string"; url: "string"; label: "string" }) => {
        const count = dependencyNodes.get(child.key)?.nodes.length || 0;
        addToTables(child.key, {
          table: child.label,
          url: child.url,
          count,
        });
      },
    );
    return Array.from(tables.values()).sort((a, b) =>
<<<<<<< HEAD
      a.table.localeCompare(b.table)
=======
      a.label.localeCompare(b.label),
>>>>>>> e0f02119
    );
  }

  private getUpstreamTables({ table }: { table: string }) {
    return { tables: this.getConnectedTables("children", table) };
  }

  private getDownstreamTables({ table }: { table: string }) {
    return { tables: this.getConnectedTables("parents", table) };
  }

  private getEvent(): ManifestCacheProjectAddedEvent | undefined {
    if (window.activeTextEditor === undefined || this.eventMap === undefined) {
      return;
    }

    const currentFilePath = window.activeTextEditor.document.uri;
    const projectRootpath =
      this.dbtProjectContainer.getProjectRootpath(currentFilePath);
    if (projectRootpath === undefined) {
      return;
    }

    const event = this.eventMap.get(projectRootpath.fsPath);
    if (event === undefined) {
      return;
    }
    return event;
  }

  private getFilename() {
    return path.basename(window.activeTextEditor!.document.fileName, ".sql");
  }

  private getProject() {
    const currentFilePath = window.activeTextEditor?.document.uri;
    if (!currentFilePath) {
      return;
    }
    return this.dbtProjectContainer.findDBTProject(currentFilePath);
  }

  private getStartingNode() {
    const event = this.getEvent();
    if (!event) {
      return;
    }
    const { graphMetaMap, nodeMetaMap } = event;
    const fileName = this.getFilename();
    const key = nodeMetaMap.get(fileName)?.uniqueId;
    if (!key) {
      return;
    }
    const downstreamCount = graphMetaMap["parents"].get(key)?.nodes.length || 0;
    const upstreamCount = graphMetaMap["children"].get(key)?.nodes.length || 0;
    return {
      node: {
        key,
        table: fileName,
        url: window.activeTextEditor!.document.uri.path,
        upstreamCount,
        downstreamCount,
      },
    };
  }

  private setupWebviewOptions(context: WebviewViewResolveContext) {
    this._panel!.description =
      "Show table level and column level lineage SQL queries";
    this._panel!.webview.options = <WebviewOptions>{ enableScripts: true };
  }

  private renderWebviewView(context: WebviewViewResolveContext) {
    const webview = this._panel!.webview!;
    this._panel!.webview.html = getHtml(
      webview,
      this.dbtProjectContainer.extensionUri,
    );
  }
}

/** Gets webview HTML */
function getHtml(webview: Webview, extensionUri: Uri) {
  const indexJs = getUri(webview, extensionUri, [
    "new_lineage_panel",
    "dist",
    "assets",
    "index.js",
  ]);
  const resourceDir = getUri(webview, extensionUri, [
    "new_lineage_panel",
    "dist",
  ]).toString();
  replaceInFile(indexJs, "/__ROOT__/", resourceDir + "/");
  const indexPath = getUri(webview, extensionUri, [
    "new_lineage_panel",
    "dist",
    "index.html",
  ]);
  return readFileSync(indexPath.fsPath)
    .toString()
    .replace(/\/__ROOT__/g, resourceDir)
    .replace(/__ROOT__/g, resourceDir)
    .replace(/__NONCE__/g, getNonce())
    .replace(/__CSPSOURCE__/g, webview.cspSource);
}

/** Used to enforce a secure CSP */
function getNonce() {
  let text = "";
  const possible =
    "ABCDEFGHIJKLMNOPQRSTUVWXYZabcdefghijklmnopqrstuvwxyz0123456789";
  for (let i = 0; i < 32; i++) {
    text += possible.charAt(Math.floor(Math.random() * possible.length));
  }
  return text;
}

/** Utility method for generating webview Uris for resources */
function getUri(webview: Webview, extensionUri: Uri, pathList: string[]) {
  return webview.asWebviewUri(Uri.joinPath(extensionUri, ...pathList));
}

async function replaceInFile(
  filename: Uri,
  searchString: string,
  replacementString: string,
) {
  const contents = readFileSync(filename.fsPath, "utf8");
  const replacedContents = contents.replace(searchString, replacementString);
  writeFileSync(filename.fsPath, replacedContents, "utf8");
}<|MERGE_RESOLUTION|>--- conflicted
+++ resolved
@@ -301,11 +301,7 @@
       },
     );
     return Array.from(tables.values()).sort((a, b) =>
-<<<<<<< HEAD
       a.table.localeCompare(b.table)
-=======
-      a.label.localeCompare(b.label),
->>>>>>> e0f02119
     );
   }
 
