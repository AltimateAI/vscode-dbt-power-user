--- conflicted
+++ resolved
@@ -25,8 +25,8 @@
   key: string;
   table: string;
   url: string;
-<<<<<<< HEAD
-  count: number;
+  downstreamCount: number;
+  upstreamCount: number;
   nodeType: string;
 };
 
@@ -40,11 +40,6 @@
   id: string;
   purpose: string;
   columns: Column[];
-=======
-  label: string;
-  downstreamCount: number;
-  upstreamCount: number;
->>>>>>> 1097a11a
 };
 
 export class NewLineagePanel implements LineagePanelView {
@@ -140,7 +135,7 @@
     if (!_table) {
       return;
     }
-    if(!this._offline) {
+    if (!this._offline) {
       const project = this.getProject();
       if (project) {
         const columnsFromDB = await project.getColumnsInRelation(table);
@@ -318,39 +313,24 @@
       return;
     }
     const tables: Map<string, Table> = new Map();
-<<<<<<< HEAD
+    const allowedNodeTypes = ["model.", "source.", "seed."];
     const addToTables = (key: string, value: Omit<Table, "key">) => {
-      if (!tables.has(key)) {
+      if (!tables.has(key) && allowedNodeTypes.some((t) => key.startsWith(t))) {
         tables.set(key, { ...value, key });
       }
     };
     node.nodes.forEach(
-      (child: { key: "string"; url: "string"; label: "string" }) => {
-        const count = dependencyNodes.get(child.key)?.nodes.length || 0;
-        addToTables(child.key, {
-          table: child.label,
-          url: child.url,
-          count,
-          nodeType: child.key.split(".")?.[0] || "model",
+      ({ key, url, label }) => {
+        addToTables(key, {
+          table: label,
+          url,
+          nodeType: key.split(".")?.[0] || "model",
+          upstreamCount: graphMetaMap["children"].get(key)?.nodes.length || 0,
+          downstreamCount: graphMetaMap["parents"].get(key)?.nodes.length || 0,
         });
       },
     );
-=======
-    const allowedNodeTypes = ["model.", "source.", "seed."];
-    const addToTables = (key: string, value: Omit<Table, "table">) => {
-      if (!tables.has(key) && allowedNodeTypes.some((t) => key.startsWith(t))) {
-        tables.set(key, { ...value, table: key });
-      }
-    };
-    node.nodes.forEach(({ key, url, label }) => {
-      addToTables(key, {
-        url,
-        label,
-        upstreamCount: graphMetaMap["children"].get(key)?.nodes.length || 0,
-        downstreamCount: graphMetaMap["parents"].get(key)?.nodes.length || 0,
-      });
-    });
->>>>>>> 1097a11a
+    //
     return Array.from(tables.values()).sort((a, b) =>
       a.table.localeCompare(b.table)
     );
