--- conflicted
+++ resolved
@@ -14,11 +14,8 @@
 import { ManifestCacheChangedEvent } from "../manifest/event/manifestCacheChangedEvent";
 import { ModelGraphViewPanel } from "./modelGraphViewPanel";
 import { NewLineagePanel } from "./newLineageView";
-<<<<<<< HEAD
 import { AltimateRequest } from "../altimate";
-=======
 import { inject } from "inversify";
->>>>>>> d7af43b3
 
 export interface LineagePanelView extends WebviewViewProvider {
   onManifestCacheChanged(event: ManifestCacheChangedEvent): void;
@@ -37,16 +34,11 @@
   private manifestEvent: ManifestCacheChangedEvent | undefined;
 
   public constructor(
-<<<<<<< HEAD
-    private dbtProjectContainer: DBTProjectContainer,
-    private altimate: AltimateRequest,
-=======
     @inject("Factory<NewLineagePanel>")
     private newLineageFactory: () => NewLineagePanel,
     @inject("Factory<ModelGraphViewPanel>")
     private legacyLineageFactory: () => ModelGraphViewPanel,
     dbtProjectContainer: DBTProjectContainer,
->>>>>>> d7af43b3
     private telemetry: TelemetryService,
   ) {
     dbtProjectContainer.onManifestChanged((event) => {
@@ -58,24 +50,9 @@
 
   private init = async (newLineagePanel: boolean) => {
     console.log("abstract:init -> ");
-<<<<<<< HEAD
-    if (newLineagePanel) {
-      this.lineagePanel = new NewLineagePanel(
-        this.dbtProjectContainer,
-        this.altimate,
-        this.telemetry,
-      );
-    } else {
-      this.lineagePanel = new ModelGraphViewPanel(
-        this.dbtProjectContainer,
-        this.telemetry,
-      );
-    }
-=======
     this.lineagePanel = newLineagePanel
       ? this.newLineageFactory()
       : this.legacyLineageFactory();
->>>>>>> d7af43b3
     await this.lineagePanel?.resolveWebviewView(
       this.panel!,
       this.context!,
