--- conflicted
+++ resolved
@@ -328,13 +328,8 @@
       return;
     }
 
-<<<<<<< HEAD
-    const columnTests = tests.filter(
-      (test) => test.column_name?.toLowerCase() === columnName.toLowerCase(),
-=======
     const columnTests = tests.filter((test) =>
       isColumnNameEqual(test.column_name, columnName),
->>>>>>> eb47f663
     );
 
     // No tests for this column - may be all deleted
@@ -617,15 +612,8 @@
                           model.columns = message.columns.map((column: any) => {
                             const existingColumn =
                               model.columns &&
-<<<<<<< HEAD
-                              model.columns.find(
-                                (yamlColumn: any) =>
-                                  yamlColumn.name.toLowerCase() ===
-                                  column.name.toLowerCase(),
-=======
                               model.columns.find((yamlColumn: any) =>
                                 isColumnNameEqual(yamlColumn.name, column.name),
->>>>>>> eb47f663
                               );
                             if (existingColumn !== undefined) {
                               // ignore tests from existing column, as it will be recreated in `getTestDataByColumn`
