--- conflicted
+++ resolved
@@ -54,16 +54,12 @@
 import { gte } from "semver";
 import { TelemetryEvents } from "../telemetry/events";
 import { SendMessageProps } from "./altimateWebviewProvider";
-<<<<<<< HEAD
 import {
   CllEvents,
   DbtLineageService,
   Table,
 } from "../services/dbtLineageService";
 import { Model } from "@altimateai/extension-components";
-=======
-import { DbtLineageService, Table } from "../services/dbtLineageService";
->>>>>>> 57776a08
 
 export enum Source {
   YAML = "YAML",
