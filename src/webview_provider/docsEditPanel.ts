import { existsSync, readFileSync, writeFileSync } from "fs";
import {
  CancellationToken,
  ColorThemeKind,
  Disposable,
  ProgressLocation,
  TextEditor,
  Uri,
  Webview,
  WebviewOptions,
  WebviewView,
  WebviewViewProvider,
  WebviewViewResolveContext,
  window,
  workspace,
} from "vscode";
import { DBTProjectContainer } from "../manifest/dbtProjectContainer";
import {
  ManifestCacheChangedEvent,
  ManifestCacheProjectAddedEvent,
} from "../manifest/event/manifestCacheChangedEvent";
import { extendErrorWithSupportLinks, provideSingleton } from "../utils";
import path = require("path");
import { PythonException } from "python-bridge";
import { TelemetryService } from "../telemetry";
import { AltimateRequest } from "../altimate";
import { stringify, parse } from "yaml";
import { NewDocsGenPanel } from "./newDocsGenPanel";
import { DBTProject } from "../manifest/dbtProject";
import { DocGenService } from "../services/docGenService";
import { DBTTerminal } from "../dbt_client/dbtTerminal";
<<<<<<< HEAD
import {
  CustomPythonException,
  CustomUnknownException,
} from "../dbt_client/exception";
import { TestMetaData } from "../domain";
=======
>>>>>>> 418cc7a3

export enum Source {
  YAML = "YAML",
  DATABASE = "DATABASE",
}

interface MetadataColumn {
  name: string;
  type?: string;
}

interface DBTDocumentationColumn extends MetadataColumn {
  description?: string;
  generated: boolean;
  source: Source;
}

export interface DBTDocumentation {
  name: string;
  description: string;
  columns: DBTDocumentationColumn[];
  generated: boolean;
  aiEnabled: boolean;
  patchPath?: string;
}

export interface AIColumnDescription {
  name: string;
  description: string;
}

export interface DocsGenPanelView extends WebviewViewProvider {
  handleCommand(message: { command: string; args: any }): Promise<void> | void;
  resolveWebview(
    panel: WebviewView,
    context: WebviewViewResolveContext,
    token: CancellationToken,
  ): void;
}

@provideSingleton(DocsEditViewPanel)
export class DocsEditViewPanel implements WebviewViewProvider {
  public static readonly viewType = "dbtPowerUser.DocsEdit";
  private panel: WebviewView | undefined;
  private context: WebviewViewResolveContext<unknown> | undefined;
  private token: CancellationToken | undefined;
  private _panel: WebviewView | undefined = undefined;
  private documentation?: DBTDocumentation;
  private loadedFromManifest = false;
  private eventMap: Map<string, ManifestCacheProjectAddedEvent> = new Map();
  private _disposables: Disposable[] = [];
  private legacyDocsPanel = this;
  private onMessageDisposable: Disposable | undefined;

  public constructor(
    private dbtProjectContainer: DBTProjectContainer,
    private altimateRequest: AltimateRequest,
    private telemetry: TelemetryService,
    private newDocsPanel: NewDocsGenPanel,
    private docGenService: DocGenService,
    private terminal: DBTTerminal,
  ) {
    dbtProjectContainer.onManifestChanged((event) =>
      this.onManifestCacheChanged(event),
    );
    window.onDidChangeActiveColorTheme(
      async (e) => {
        if (this._panel) {
          this.updateGraphStyle();
        }
      },
      null,
      this._disposables,
    );
    window.onDidChangeActiveTextEditor(
      async (event: TextEditor | undefined) => {
        this.documentation = undefined;
        if (event === undefined) {
          return;
        }
        this.documentation = await this.docGenService.getDocumentation(
          this.eventMap,
        );
        if (this._panel) {
          this.transmitData();
          this.updateGraphStyle();
        }
      },
    );

    this._disposables.push(
      workspace.onDidChangeConfiguration(
        (e) => {
          if (!e.affectsConfiguration("dbt.enableNewDocsPanel")) {
            return;
          }
          if (this._panel && this.context && this.token) {
            this.getPanel().resolveWebview(
              this._panel,
              this.context,
              this.token,
            );
          }
        },
        this,
        this._disposables,
      ),
    );
  }

  private getPanel() {
    const enableNewDocsPanel = workspace
      .getConfiguration("dbt")
      .get<boolean>("enableNewDocsPanel", false);
    return enableNewDocsPanel ? this.newDocsPanel : this.legacyDocsPanel;
  }

  private getProject(): DBTProject | undefined {
    if (!window.activeTextEditor) {
      return undefined;
    }
    const currentFilePath = window.activeTextEditor.document.uri;
    return this.dbtProjectContainer.findDBTProject(currentFilePath);
  }

  private async transmitError() {
    if (this._panel) {
      await this._panel.webview.postMessage({
        command: "renderError",
      });
    }
  }

  private async transmitData() {
    if (this._panel) {
      await this._panel.webview.postMessage({
        command: "renderDocumentation",
        docs: this.documentation,
        project: this.getProject()?.getProjectName(),
        testsEnabled: workspace
          .getConfiguration("dbt")
          .get<boolean>("enableTests", false),
      });
    }
  }

  private async transmitColumns(columns: MetadataColumn[]) {
    if (this._panel) {
      await this._panel.webview.postMessage({
        command: "renderColumnsFromMetadataFetch",
        columns,
      });
    }
  }

  private async transmitConfig() {
    if (this._panel) {
      await this._panel.webview.postMessage({
        command: "updateConfig",
        config: { aiEnabled: this.altimateRequest.enabled() },
      });
    }
  }

  private async updateGraphStyle() {
    const theme = [
      ColorThemeKind.Light,
      ColorThemeKind.HighContrastLight,
    ].includes(window.activeColorTheme.kind)
      ? "light"
      : "dark";

    if (this._panel) {
      await this._panel.webview.postMessage({
        command: "setStylesByTheme",
        theme: theme,
      });
    }
  }
  public async resolveWebviewView(
    panel: WebviewView,
    context: WebviewViewResolveContext,
    token: CancellationToken,
  ) {
    this.panel = panel;
    this.context = context;
    this.token = token;
    this._panel = panel;
    this.getPanel().resolveWebview(panel, context, token);
    this.setupWebviewHooks(context);
    this.transmitConfig();
    this.documentation = await this.docGenService.getDocumentation(
      this.eventMap,
    );
    this.transmitData();
  }

  public async resolveWebview(
    panel: WebviewView,
    context: WebviewViewResolveContext,
    _token: CancellationToken,
  ) {
    this._panel = panel;
    this.setupWebviewOptions(context);
    this.renderWebviewView(context);
    this.updateGraphStyle();
  }

  private renderWebviewView(context: WebviewViewResolveContext) {
    const webview = this._panel!.webview!;
    webview.html = getHtml(webview, this.dbtProjectContainer.extensionUri);
  }

  private setupWebviewOptions(context: WebviewViewResolveContext) {
    this._panel!.title = "";
    this._panel!.description = "Edit model documentation";
    this._panel!.webview.options = <WebviewOptions>{ enableScripts: true };
  }

  private init = async () => {
    await this.resolveWebviewView(this.panel!, this.context!, this.token!);
  };

  private getTestDataByColumn(message: any, columnName: string) {
    const tests = message.tests as undefined | TestMetaData[];

    if (!tests?.length) {
      this.terminal.debug("No test data passed");
      return;
    }

    const columnTests = tests.filter((test) => test.column_name === columnName);

    const filteredTests = columnTests
      .map((test, i) => {
        // If relationships test, set field and to
        if (
          test.test_metadata?.name === "relationships" &&
          test.test_metadata.kwargs.field &&
          test.test_metadata.kwargs.to
        ) {
          const { to, field } = test.test_metadata.kwargs;
          return {
            relationships: {
              field,
              to,
            },
          };
        }

        // set values if test is accepted_values
        if (test.test_metadata?.name === "accepted_values") {
          return {
            accepted_values: { values: test.test_metadata.kwargs.values },
          };
        }
        return test.test_metadata?.name;
      })
      // Filter duplicate values
      .reduce((acc: Record<string, any>, test) => {
        if (!test) {
          return acc;
        }
        if (typeof test === "string") {
          acc[test] = test;
          return acc;
        }

        if (test.accepted_values) {
          acc["accepted_values"] = { accepted_values: test.accepted_values };
          return acc;
        }

        if (test.relationships) {
          acc["relationships"] = { relationships: test.relationships };
          return acc;
        }
        return acc;
      }, {});

    const data = Object.values(filteredTests);
    this.terminal.info("tests", "test data", false, data, columnName);

    if (!data.length) {
      return;
    }
    return {
      tests: data,
    };
  }

  private setupWebviewHooks(context: WebviewViewResolveContext) {
    // Clear this listener before subscribing again
    if (this.onMessageDisposable) {
      this.onMessageDisposable.dispose();
      this.onMessageDisposable = undefined;
    }
    this.onMessageDisposable = this._panel!.webview.onDidReceiveMessage(
      async (message) => {
        this.terminal.debug(
          "docsEditPanel:setupWebviewHooks",
          "onDidReceiveMessage",
          message,
        );
        if (
          window.activeTextEditor === undefined ||
          this.eventMap === undefined
        ) {
          return undefined;
        }
        const queryText = window.activeTextEditor.document.getText();
        const currentFilePath = window.activeTextEditor.document.uri;
        const project = this.getProject();
        if (project === undefined) {
          return undefined;
        }

        const { command, syncRequestId, args } = message;
        switch (command) {
          case "enableNewDocsPanel":
            await workspace
              .getConfiguration("dbt")
              .update("enableNewDocsPanel", message.enable);
            this.init();
            this.telemetry.sendTelemetryEvent(
              message.enable ? "NewDocsPanelEnabled" : "NewDocsPanelDisabled",
            );
            break;
          case "fetchMetadataFromDatabase":
            this.telemetry.sendTelemetryEvent("syncColumnsFromDatabaseForDocs");
            window.withProgress(
              {
                title: "Syncing columns with metadata from database",
                location: ProgressLocation.Notification,
                cancellable: false,
              },
              async () => {
                const modelName = path.basename(currentFilePath.fsPath, ".sql");
                try {
                  const columnsInRelation =
                    await project.getColumnsOfModel(modelName);
                  const columns = columnsInRelation.map((column) => {
                    return {
                      name: column.column,
                      type: column.dtype,
                    };
                  });
                  this.transmitColumns(columns);
                  if (syncRequestId) {
                    this._panel!.webview.postMessage({
                      command: "response",
                      args: {
                        syncRequestId,
                        body: {
                          columns,
                        },
                        status: true,
                      },
                    });
                  }
                } catch (exc) {
                  this.transmitError();
                  if (exc instanceof PythonException) {
                    window.showErrorMessage(
                      `An error occured while fetching metadata for ${modelName} from the database: ` +
                        exc.exception.message,
                    );
                    this.terminal.error(
                      "docsEditPanelLoadPythonError",
                      `An error occured while fetching metadata for ${modelName} from the database`,
                      exc,
                    );
                    return;
                  }
                  window.showErrorMessage(
                    `An error occured while fetching metadata for ${modelName} from the database: ` +
                      exc,
                  );
                  this.terminal.error(
                    "docsEditPanelLoadError",
                    `An error occured while fetching metadata for ${modelName} from the database`,
                    exc,
                  );
                  if (syncRequestId) {
                    this._panel!.webview.postMessage({
                      command: "response",
                      args: {
                        syncRequestId,
                        body: {},
                        status: false,
                      },
                    });
                  }
                }
              },
            );

            break;
          case "generateDocsForModel":
            this.docGenService.generateDocsForModel({
              queryText,
              documentation: this.documentation,
              message,
              panel: this._panel,
              project,
            });
            break;
          case "generateDocsForColumn":
            await this.docGenService.generateDocsForColumns({
              documentation: this.documentation,
              panel: this._panel,
              message,
              project,
            });
            break;
          case "sendFeedback":
            this.docGenService.sendFeedback({
              queryText,
              message,
              eventMap: this.eventMap,
              panel: this._panel,
            });
            break;
          case "saveDocumentation":
            this.telemetry.sendTelemetryEvent("saveDocumentation");
            let patchPath = message.patchPath;
            window.withProgress(
              {
                title: "Saving documentation",
                location: ProgressLocation.Notification,
                cancellable: false,
              },
              async () => {
                try {
                  if (!patchPath) {
                    switch (message.dialogType) {
                      case "Existing file":
                        const openDialog = await window.showOpenDialog({
                          filters: { Yaml: ["yml"] },
                          canSelectMany: false,
                        });
                        if (
                          openDialog === undefined ||
                          openDialog.length === 0
                        ) {
                          return;
                        }
                        patchPath = openDialog[0].fsPath;
                        break;
                      case "New file":
                        const saveDialog = await window.showSaveDialog({
                          filters: { Yaml: ["yml"] },
                        });
                        if (!saveDialog) {
                          return;
                        }
                        patchPath = saveDialog.fsPath;
                        break;
                    }
                  } else {
                    // the location comes from the manifest, parse it
                    patchPath = path.join(
                      project.projectRoot.fsPath,
                      patchPath.split("://")[1],
                    );
                  }
                  // check if file exists, if not create an empty file
                  if (!existsSync(patchPath)) {
                    writeFileSync(patchPath, "");
                  }

                  const docFile: string =
                    readFileSync(patchPath).toString("utf8");
                  const parsedDocFile =
                    parse(docFile, {
                      strict: false,
                      uniqueKeys: false,
                      maxAliasCount: -1,
                    }) || {};
                  if (parsedDocFile.models === undefined) {
                    // this is a fresh file or one without models, so init the models
                    parsedDocFile.models = [];
                  }
                  if (
                    parsedDocFile.models.find(
                      (model: any) => model.name === message.name,
                    ) === undefined
                  ) {
                    // there is a models section but the model does not exist yet.
                    parsedDocFile.models.push({
                      name: message.name,
                      description: message.description,
                      columns: message.columns.map((column: any) => ({
                        name: column.name,
                        description: column.description,
                        ...(column?.type ? { data_type: column.type } : {}),
                        ...this.getTestDataByColumn(message, column.name),
                      })),
                    });
                  } else {
                    // The model already exists
                    parsedDocFile.models = parsedDocFile.models.map(
                      (model: any) => {
                        if (model.name === message.name) {
                          model.description = message.description;
                          model.columns = message.columns.map((column: any) => {
                            const existingColumn =
                              model.columns &&
                              model.columns.find(
                                (yamlColumn: any) =>
                                  yamlColumn.name === column.name,
                              );
                            if (existingColumn !== undefined) {
                              return {
                                ...existingColumn,
                                ...(column?.type && !existingColumn?.data_type
                                  ? { data_type: column.type }
                                  : {}),
                                description: column.description,
                                ...this.getTestDataByColumn(
                                  message,
                                  column.name,
                                ),
                              };
                            } else {
                              return {
                                name: column.name,
                                description: column.description,
                                ...(column?.type
                                  ? { data_type: column.type }
                                  : {}),
                                ...this.getTestDataByColumn(
                                  message,
                                  column.name,
                                ),
                              };
                            }
                          });
                        }
                        return model;
                      },
                    );
                  }
                  // Force reload from manifest after manifest refresh
                  this.loadedFromManifest = false;
                  writeFileSync(patchPath, stringify(parsedDocFile));
                  this.documentation =
                    await this.docGenService.getDocumentation(this.eventMap);
                  const tests =
                    await this.docGenService.getTestsForCurrentModel(
                      this.eventMap,
                    );
                  if (syncRequestId) {
                    this._panel!.webview.postMessage({
                      command: "response",
                      args: {
                        syncRequestId,
                        body: {
                          saved: true,
                          tests,
                        },
                        status: true,
                      },
                    });
                  }
                } catch (error) {
                  this.transmitError();
                  window.showErrorMessage(
                    `Could not save documentation to ${patchPath}: ${error}`,
                  );
                  this.terminal.error(
                    "saveDocumentationError",
                    `Could not save documentation to ${patchPath}`,
                    error,
                  );
                  if (syncRequestId) {
                    this._panel!.webview.postMessage({
                      command: "response",
                      args: {
                        syncRequestId,
                        body: {
                          saved: false,
                        },
                        status: true,
                      },
                    });
                  }
                }
              },
            );
            break;
        }
      },
      null,
      this._disposables,
    );
    const sendDocPanelViewEvent = () => {
      if (this._panel!.visible) {
        this.telemetry.sendTelemetryEvent("DocsPanelActive");
      }
    };
    sendDocPanelViewEvent();
    this._panel!.onDidChangeVisibility(sendDocPanelViewEvent);
  }

  private async onManifestCacheChanged(event: ManifestCacheChangedEvent) {
    event.added?.forEach((added) => {
      this.eventMap.set(added.project.projectRoot.fsPath, added);
    });
    event.removed?.forEach((removed) => {
      this.eventMap.delete(removed.projectRoot.fsPath);
    });
    if (this.documentation !== undefined && this.loadedFromManifest) {
      // don't reload doc panel if documentation is already set, otherwise the
      //  documentation will be overwritten by the one coming from the manifest
      return;
    }
    this.documentation = await this.docGenService.getDocumentation(
      this.eventMap,
    );
    this.loadedFromManifest = true;
    if (this._panel) {
      this.transmitData();
      this.updateGraphStyle();
    }
  }
}

function getHtml(webview: Webview, extensionUri: Uri) {
  const indexPath = getUri(webview, extensionUri, [
    "docs_edit_panel",
    "index.html",
  ]);
  const resourceDir = getUri(webview, extensionUri, ["docs_edit_panel"]);
  const theme = [
    ColorThemeKind.Light,
    ColorThemeKind.HighContrastLight,
  ].includes(window.activeColorTheme.kind)
    ? "light"
    : "dark";
  return readFileSync(indexPath.fsPath)
    .toString()
    .replace(/__ROOT__/g, resourceDir.toString())
    .replace(/__THEME__/g, theme)
    .replace(/__NONCE__/g, getNonce())
    .replace(/__CSPSOURCE__/g, webview.cspSource);
}

function getNonce() {
  let text = "";
  const possible =
    "ABCDEFGHIJKLMNOPQRSTUVWXYZabcdefghijklmnopqrstuvwxyz0123456789";
  for (let i = 0; i < 32; i++) {
    text += possible.charAt(Math.floor(Math.random() * possible.length));
  }
  return text;
}

function getUri(webview: Webview, extensionUri: Uri, pathList: string[]) {
  return webview.asWebviewUri(Uri.joinPath(extensionUri, ...pathList));
}<|MERGE_RESOLUTION|>--- conflicted
+++ resolved
@@ -29,14 +29,11 @@
 import { DBTProject } from "../manifest/dbtProject";
 import { DocGenService } from "../services/docGenService";
 import { DBTTerminal } from "../dbt_client/dbtTerminal";
-<<<<<<< HEAD
 import {
   CustomPythonException,
   CustomUnknownException,
 } from "../dbt_client/exception";
 import { TestMetaData } from "../domain";
-=======
->>>>>>> 418cc7a3
 
 export enum Source {
   YAML = "YAML",
