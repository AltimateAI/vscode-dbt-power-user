import { readFileSync, writeFileSync } from "fs";
import * as path from "path";
import {
  CancellationToken,
  ColorThemeKind,
  commands,
  ProgressLocation,
  TextEditor,
  Uri,
  Webview,
  window,
  workspace,
} from "vscode";
import { AltimateRequest } from "../altimate";
import { ExposureMetaData, NodeMetaData, SourceTable } from "../domain";
import { DBTProjectContainer } from "../manifest/dbtProjectContainer";
import { ManifestCacheProjectAddedEvent } from "../manifest/event/manifestCacheChangedEvent";
import { extendErrorWithSupportLinks, provideSingleton } from "../utils";
import { LineagePanelView } from "./lineagePanel";
import { DBTProject } from "../manifest/dbtProject";
import { TelemetryService } from "../telemetry";
import { DBTTerminal } from "../dbt_client/dbtTerminal";
<<<<<<< HEAD
import {
  CllEvents,
  DbtLineageService,
  Table,
} from "../services/dbtLineageService";

@provideSingleton(NewLineagePanel)
export class NewLineagePanel implements LineagePanelView {
  private _panel: WebviewView | undefined;
  private eventMap: Map<string, ManifestCacheProjectAddedEvent> = new Map();
=======
import { AltimateWebviewProvider } from "./altimateWebviewProvider";
import { QueryManifestService } from "../services/queryManifestService";
import { SharedStateService } from "../services/sharedStateService";
import { UsersService } from "../services/usersService";

type Table = {
  label: string;
  table: string;
  url: string | undefined;
  downstreamCount: number;
  upstreamCount: number;
  nodeType: string;
  materialization?: string;
  tests: any[];
  isExternalProject: boolean;
};

enum CllEvents {
  START = "start",
  END = "end",
  CANCEL = "cancel",
}

const CAN_COMPILE_SQL_NODE = [
  DBTProject.RESOURCE_TYPE_MODEL,
  DBTProject.RESOURCE_TYPE_SNAPSHOT,
  DBTProject.RESOURCE_TYPE_ANALYSIS,
];
const canCompileSQL = (nodeType: string) =>
  CAN_COMPILE_SQL_NODE.includes(nodeType);

class DerivedCancellationTokenSource extends CancellationTokenSource {
  constructor(linkedToken: CancellationToken) {
    super();
    linkedToken.onCancellationRequested(() => {
      super.cancel();
    });
  }
}

@provideSingleton(NewLineagePanel)
export class NewLineagePanel
  extends AltimateWebviewProvider
  implements LineagePanelView
{
  protected viewPath = "/lineage";
  protected panelDescription = "Lineage panel";
  // since lineage can be cancelled from 2 places: progress bar and panel actions
  private cancellationTokenSource: DerivedCancellationTokenSource | undefined;
  private cllProgressResolve: () => void = () => {};
>>>>>>> 839a6e8b

  public constructor(
    protected dbtProjectContainer: DBTProjectContainer,
    private altimate: AltimateRequest,
    protected telemetry: TelemetryService,
    private terminal: DBTTerminal,
<<<<<<< HEAD
    private dbtLineageService: DbtLineageService,
  ) {}
=======
    eventEmitterService: SharedStateService,
    protected queryManifestService: QueryManifestService,
    protected usersService: UsersService,
  ) {
    super(
      dbtProjectContainer,
      altimate,
      telemetry,
      eventEmitterService,
      terminal,
      queryManifestService,
      usersService,
    );
  }
>>>>>>> 839a6e8b

  public changedActiveTextEditor(event: TextEditor | undefined) {
    if (event === undefined) {
      return;
    }
    if (!this._panel) {
      return;
    }
    this.renderStartingNode();
  }

  eventMapChanged(eventMap: Map<string, ManifestCacheProjectAddedEvent>): void {
    this.eventMap = eventMap;
  }

  changedActiveColorTheme() {
    if (!this._panel) {
      return;
    }
    const theme = [
      ColorThemeKind.Light,
      ColorThemeKind.HighContrastLight,
    ].includes(window.activeColorTheme.kind)
      ? "light"
      : "dark";
    this._panel.webview.postMessage({
      command: "setTheme",
      args: { theme },
    });
  }

  init() {
    this.terminal.debug("newLineagePanel:init", "init", this._panel);
    this.changedActiveColorTheme();
    this.renderStartingNode();
  }

  private renderStartingNode() {
    if (!this._panel) {
      return;
    }
    this._panel.webview.postMessage({
      command: "render",
      args: this.getStartingNode(),
    });
  }

  async handleCommand(message: {
    command: string;
    args: any;
    syncRequestId?: string;
  }): Promise<void> {
    const { command, args = {}, syncRequestId } = message;
    const { id = syncRequestId, params } = args;

    if (command === "openProblemsTab") {
      commands.executeCommand("workbench.action.problems.focus");
      return;
    }
    if (command === "upstreamTables") {
      const body = this.dbtLineageService.getUpstreamTables(params);
      this._panel?.webview.postMessage({
        command: "response",
        args: { id, syncRequestId, body, status: true },
      });
      return;
    }

    if (command === "downstreamTables") {
      const body = this.dbtLineageService.getDownstreamTables(params);
      this._panel?.webview.postMessage({
        command: "response",
        args: { id, syncRequestId, body, status: true },
      });
      return;
    }

    if (command === "getColumns") {
      const body = await this.getColumns(params);
      this._panel?.webview.postMessage({
        command: "response",
        args: { id, syncRequestId, body, status: true },
      });
      return;
    }

    if (command === "getExposureDetails") {
      const body = await this.getExposureDetails(params);
      this._panel?.webview.postMessage({
        command: "response",
        args: { id, syncRequestId, body, status: true },
      });
      return;
    }

    if (command === "getConnectedColumns") {
      try {
        const body = await this.dbtLineageService.getConnectedColumns({
          ...params,
          eventType: "column_lineage",
        });
        this._panel?.webview.postMessage({
          command: "response",
          args: { id, syncRequestId, body, status: !!body },
        });
      } catch (error) {
        window.showErrorMessage(
          extendErrorWithSupportLinks(
            "Unable to generate lineage: " + (error as Error).message,
          ),
        );
        this._panel?.webview.postMessage({
          command: "response",
          args: { id, error, status: false },
        });
        this.telemetry.sendTelemetryError("columnLineageUnknownError", {
          params,
        });
      }
      return;
    }

    if (command === "sendFeedback") {
      try {
        await this.altimate.sendFeedback({
          feedback_src: "dbtpu-extension",
          feedback_text: params.feedback_text,
          feedback_value: params.feedback_value,
          data: {},
        });
        this._panel?.webview.postMessage({
          command: "response",
          args: { id, syncRequestId, status: true },
        });
      } catch (error) {
        this._panel?.webview.postMessage({
          command: "response",
          args: { id, syncRequestId, status: false },
        });
        window.showErrorMessage(
          extendErrorWithSupportLinks(
            "Could not send feedback: " + (error as Error).message,
          ),
        );
        this.telemetry.sendTelemetryError(
          "altimateLineageSendFeedbackError",
          error,
        );
      }
      return;
    }

    if (command === "columnLineage") {
      this.dbtLineageService.handleColumnLineage(args, () => {
        this._panel?.webview.postMessage({
          command: "columnLineage",
          args: { event: CllEvents.CANCEL },
        });
      });
      return;
    }

    if (command === "telemetryEvents") {
      this.telemetry.sendTelemetryEvent(id, params);
      return;
    }

    if (command === "previewFeature") {
      this.altimate.handlePreviewFeatures();
      return;
    }

    if (command === "showInfoNotification") {
      window.showInformationMessage(params.message);
      return;
    }

    if (command === "getLineageSettings") {
      const config = workspace.getConfiguration("dbt.lineage");
      this._panel?.webview.postMessage({
        command: "response",
        args: {
          id,
          syncRequestId,
          status: true,
          body: {
            showSelectEdges: config.get("showSelectEdges", true),
            showNonSelectEdges: config.get("showNonSelectEdges", false),
            defaultExpansion: config.get("defaultExpansion", 1),
          },
        },
      });
      return;
    }

    if (command === "persistLineageSettings") {
      const config = workspace.getConfiguration("dbt.lineage");
      for (const k in params) {
        await config.update(k, params[k]);
      }
      this._panel?.webview.postMessage({
        command: "response",
        args: {
          id,
          syncRequestId,
          status: true,
          body: { ok: true },
        },
      });
      return;
    }

    this.terminal.debug(
      "newLineagePanel:handleCommand",
      "Unsupported command",
      message,
    );
    super.handleCommand(message);
  }

  private async addModelColumnsFromDB(project: DBTProject, node: NodeMetaData) {
    const columnsFromDB = await project.getColumnsOfModel(node.name);
    console.log("addColumnsFromDB: ", node.name, " -> ", columnsFromDB);
    return project.mergeColumnsFromDB(node, columnsFromDB);
  }

  private async addSourceColumnsFromDB(
    project: DBTProject,
    nodeName: string,
    table: SourceTable,
  ) {
    const columnsFromDB = await project.getColumnsOfSource(
      nodeName,
      table.name,
    );
    console.log("addColumnsFromDB: ", nodeName, " -> ", columnsFromDB);
    return project.mergeColumnsFromDB(table, columnsFromDB);
  }

  private async getExposureDetails({
    name,
  }: {
    name: string;
  }): Promise<ExposureMetaData | undefined> {
    const event = this.queryManifestService.getEventByCurrentProject();
    if (!event?.event) {
      return;
    }
    const project = this.queryManifestService.getProject();
    if (!project) {
      return;
    }

    const { exposureMetaMap } = event.event;

    return exposureMetaMap.get(name);
  }

  private async getColumns({
    table,
    refresh,
  }: {
    table: string;
    refresh: boolean;
  }): Promise<
    | {
        id: string;
        purpose: string;
        columns: {
          table: string;
          name: string;
          datatype: string;
          can_lineage_expand: boolean;
          description: string;
        }[];
      }
    | undefined
  > {
    const event = this.queryManifestService.getEventByCurrentProject();
    if (!event?.event) {
      return;
    }
    const project = this.queryManifestService.getProject();
    if (!project) {
      return;
    }
    const splits = table.split(".");
    const nodeType = splits[0];
    if (nodeType === DBTProject.RESOURCE_TYPE_SOURCE) {
      const { sourceMetaMap } = event.event;
      const sourceName = splits[2];
      const tableName = splits[3];
      const node = sourceMetaMap.get(sourceName);
      if (!node) {
        return;
      }
      const _table = node.tables.find((t) => t.name === tableName);
      if (!_table) {
        return;
      }
      if (refresh) {
        const ok = await window.withProgress(
          {
            title: "Fetching metadata",
            location: ProgressLocation.Notification,
            cancellable: false,
          },
          async () => {
            return await this.addSourceColumnsFromDB(
              project,
              node.name,
              _table,
            );
          },
        );
        if (!ok) {
          window.showErrorMessage(
            extendErrorWithSupportLinks(
              "Unable to get columns from DB for model: " +
                node.name +
                " table: " +
                _table.name +
                ".",
            ),
          );
          return;
        }
      }
      return {
        id: table,
        purpose: _table.description,
        columns: Object.values(_table.columns)
          .map((c) => ({
            table,
            name: c.name,
            datatype: c.data_type?.toLowerCase() || "",
            can_lineage_expand: false,
            description: c.description,
          }))
          .sort((a, b) => a.name.localeCompare(b.name)),
      };
    }
    const { nodeMetaMap } = event.event;
    const node = nodeMetaMap.lookupByUniqueId(table);
    if (!node) {
      return;
    }
    if (refresh) {
      if (node.config.materialized === "ephemeral") {
        window.showInformationMessage(
          "Cannot fetch columns for ephemeral models.",
        );
        return;
      }
      const ok = await window.withProgress(
        {
          title: "Fetching metadata",
          location: ProgressLocation.Notification,
          cancellable: false,
        },
        async () => {
          return await this.addModelColumnsFromDB(project, node);
        },
      );
      if (!ok) {
        window.showErrorMessage(
          extendErrorWithSupportLinks(
            "Unable to get columns from DB for model: " +
              node.name +
              " table: " +
              table +
              ".",
          ),
        );
        return;
      }
    }

    return {
      id: table,
      purpose: node.description,
      columns: Object.values(node.columns)
        .map((c) => ({
          table,
          name: c.name,
          datatype: c.data_type?.toLowerCase() || "",
          can_lineage_expand: false,
          description: c.description,
        }))
        .sort((a, b) => a.name.localeCompare(b.name)),
    };
  }

<<<<<<< HEAD
  private getEvent(): ManifestCacheProjectAddedEvent | undefined {
    if (window.activeTextEditor === undefined || this.eventMap === undefined) {
      return;
    }

    const currentFilePath = window.activeTextEditor.document.uri;
    const projectRootpath =
      this.dbtProjectContainer.getProjectRootpath(currentFilePath);
    if (projectRootpath === undefined) {
      return;
    }

    const event = this.eventMap.get(projectRootpath.fsPath);
    if (event === undefined) {
      return;
    }
    return event;
=======
  private async getConnectedColumns({
    targets,
    upstreamExpansion,
    currAnd1HopTables,
    selectedColumn,
    showIndirectEdges,
  }: {
    targets: [string, string][];
    upstreamExpansion: boolean;
    currAnd1HopTables: string[];
    // select_column is used for pricing not business logic
    selectedColumn: { name: string; table: string };
    showIndirectEdges: boolean;
  }) {
    const event = this.queryManifestService.getEventByCurrentProject();
    if (!event?.event) {
      return;
    }
    const project = this.queryManifestService.getProject();
    if (!project) {
      return;
    }

    const modelInfos: ModelInfo[] = [];
    let upstream_models: string[] = [];
    let auxiliaryTables: string[] = []; // these are used for better sqlglot parsing
    let sqlTables: string[] = []; // these are used which models should be compiled sql
    currAnd1HopTables = Array.from(new Set(currAnd1HopTables));
    const currTables = new Set(targets.map((t) => t[0]));
    if (upstreamExpansion) {
      const hop1Tables = currAnd1HopTables.filter((t) => !currTables.has(t));
      upstream_models = [...hop1Tables];
      sqlTables = [...hop1Tables];
      auxiliaryTables = DBTProject.getNonEphemeralParents(
        event.event,
        hop1Tables,
      );
    } else {
      auxiliaryTables = DBTProject.getNonEphemeralParents(
        event.event,
        Array.from(currTables),
      );
      sqlTables = Array.from(currTables);
    }
    currAnd1HopTables = Array.from(new Set(currAnd1HopTables));
    const modelsToFetch = Array.from(
      new Set([...currAnd1HopTables, ...auxiliaryTables, selectedColumn.table]),
    );
    // using artifacts(mappedCompiledSql) from getNodesWithDBColumns as optimization
    const { mappedNode, relationsWithoutColumns, mappedCompiledSql } =
      await project.getNodesWithDBColumns(
        event.event,
        modelsToFetch,
        this.cancellationTokenSource!.token,
      );

    const selected_column = {
      model_node: mappedNode[selectedColumn.table],
      column: selectedColumn.name,
    };

    if (this.cancellationTokenSource?.token.isCancellationRequested) {
      return { column_lineage: [] };
    }

    const modelsToCompile = modelsToFetch.filter((key) => {
      if (!sqlTables.includes(key)) {
        return false;
      }
      const nodeType = key.split(".")[0];
      if (!canCompileSQL(nodeType)) {
        return false;
      }
      return true;
    });
    const bulkCompiledSql = await project.getBulkCompiledSql(
      event.event,
      modelsToCompile.filter((m) => !mappedCompiledSql[m]),
    );
    for (const key of modelsToFetch) {
      const node = mappedNode[key];
      if (!node) {
        continue;
      }
      if (modelsToCompile.includes(key)) {
        // rawSql only for debuging propose in backend
        let rawSql: string = "";
        if (node.path) {
          try {
            rawSql = (
              await workspace.fs.readFile(Uri.file(node.path))
            ).toString();
          } catch (e) {
            this.terminal.warn(
              "readRawSql",
              `Unable to read raw sql file ${node.path}`,
            );
          }
        }
        modelInfos.push({
          model_node: node,
          compiled_sql: mappedCompiledSql[key] || bulkCompiledSql[key],
          raw_sql: rawSql,
        });
      } else {
        modelInfos.push({ model_node: node });
      }
    }

    if (relationsWithoutColumns.length !== 0) {
      window.showErrorMessage(
        extendErrorWithSupportLinks(
          "Failed to fetch columns for " +
            relationsWithoutColumns.join(", ") +
            ". Probably the dbt models are not yet materialized.",
        ),
      );
      // we still show the lineage for the rest of the models whose
      // schemas we could get so not returning here
    }

    const targetTables = Array.from(new Set(targets.map((t) => t[0])));
    // targets should not empty
    if (targets.length === 0 || modelInfos.length < targetTables.length) {
      this.telemetry.sendTelemetryError("columnLineageLogicError", {
        targets,
        modelInfos,
        upstreamExpansion,
        currAnd1HopTables,
        selectedColumn,
      });
      return { column_lineage: [] };
    }

    // the case where upstream/downstream only has ephemeral models
    if (modelInfos.length === targetTables.length) {
      return { column_lineage: [] };
    }
    const models = modelInfos.map((m) => m.model_node.uniqueId);
    const hasAllModels = targets.every((t) => models.includes(t[0]));
    if (!hasAllModels) {
      // most probably error message is already shown in above checks
      return { column_lineage: [] };
    }

    const modelDialect = project.getAdapterType();
    try {
      if (this.cancellationTokenSource?.token.isCancellationRequested) {
        return { column_lineage: [] };
      }
      const sessionId = `${env.sessionId}-${selectedColumn.table}-${selectedColumn.name}`;
      const request = {
        model_dialect: modelDialect,
        model_info: modelInfos,
        upstream_expansion: upstreamExpansion,
        targets: targets.map((t) => ({ uniqueId: t[0], column_name: t[1] })),
        selected_column: selected_column!,
        upstream_models,
        session_id: sessionId,
        show_indirect_edges: showIndirectEdges,
      };
      this.terminal.debug(
        "newLineagePanel:getConnectedColumns",
        "request",
        request,
      );
      const startTime = Date.now();
      const result = await this.altimate.getColumnLevelLineage(request);
      const apiTime = Date.now() - startTime;
      this.terminal.debug(
        "newLineagePanel:getConnectedColumns",
        "response",
        result,
      );
      this.telemetry.sendTelemetryEvent("columnLineageTimes", {
        apiTime: apiTime.toString(),
        modelInfosLength: modelInfos.length.toString(),
      });
      console.log("lineageTimings:", {
        apiTime: apiTime.toString(),
        modelInfosLength: modelInfos.length.toString(),
      });
      if (!result.errors_dict && result.errors && result.errors.length > 0) {
        window.showErrorMessage(
          extendErrorWithSupportLinks(result.errors.join("\n")),
        );
        this.telemetry.sendTelemetryError("columnLineageApiError", {
          errors: result.errors,
        });
      }
      const column_lineage =
        result.column_lineage.map((c) => ({
          source: [c.source.uniqueId, c.source.column_name],
          target: [c.target.uniqueId, c.target.column_name],
          type: c.type,
          viewsType: c.views_type,
          viewsCode: c.views_code,
        })) || [];
      return {
        column_lineage,
        confindence: result.confidence,
        errors: result.errors_dict,
      };
    } catch (error) {
      if (error instanceof AbortError) {
        window.showErrorMessage(
          extendErrorWithSupportLinks(
            "Fetching column level lineage timed out.",
          ),
        );
        this.telemetry.sendTelemetryError(
          "columnLevelLineageRequestTimeout",
          error,
        );
        return;
      }
      window.showErrorMessage(
        extendErrorWithSupportLinks(
          "Could not generate column level lineage: " +
            (error as Error).message,
        ),
      );
      this.telemetry.sendTelemetryError("ColumnLevelLineageError", error);
      return;
    }
  }

  private getConnectedTables(
    key: keyof GraphMetaMap,
    table: string,
  ): Table[] | undefined {
    const event = this.queryManifestService.getEventByCurrentProject();
    if (!event?.event) {
      return;
    }
    const { graphMetaMap } = event.event;
    const dependencyNodes = graphMetaMap[key];
    const node = dependencyNodes.get(table);
    if (!node) {
      return;
    }
    const tables: Map<string, Table> = new Map();
    node.nodes.forEach(({ url, key }) => {
      const _node = this.createTable(event.event!, url, key);
      if (!_node) {
        return;
      }
      if (!tables.has(_node.table)) {
        tables.set(_node.table, _node);
      }
    });
    return Array.from(tables.values()).sort((a, b) =>
      a.table.localeCompare(b.table),
    );
  }

  private createTable(
    event: ManifestCacheProjectAddedEvent,
    tableUrl: string | undefined,
    key: string,
  ): Table | undefined {
    const splits = key.split(".");
    const nodeType = splits[0];
    const { graphMetaMap, testMetaMap } = event;
    const upstreamCount = this.getConnectedNodeCount(
      graphMetaMap["children"],
      key,
    );
    const downstreamCount = this.getConnectedNodeCount(
      graphMetaMap["parents"],
      key,
    );
    if (nodeType === DBTProject.RESOURCE_TYPE_SOURCE) {
      const { sourceMetaMap } = event;
      const schema = splits[2];
      const table = splits[3];
      const _node = sourceMetaMap.get(schema);
      if (!_node) {
        return;
      }
      const _table = _node.tables.find((t) => t.name === table);
      if (!_table) {
        return;
      }
      return {
        table: key,
        label: table,
        url: tableUrl,
        upstreamCount,
        downstreamCount,
        nodeType,
        isExternalProject: _node.is_external_project,
        tests: (graphMetaMap["tests"].get(key)?.nodes || []).map((n) => {
          const testKey = n.label.split(".")[0];
          return { ...testMetaMap.get(testKey), key: testKey };
        }),
      };
    }
    if (nodeType === DBTProject.RESOURCE_TYPE_METRIC) {
      return {
        table: key,
        label: splits[2],
        url: tableUrl,
        upstreamCount,
        downstreamCount,
        nodeType,
        materialization: undefined,
        tests: [],
        isExternalProject: false,
      };
    }
    const { nodeMetaMap } = event;

    const table = splits[2];
    if (nodeType === DBTProject.RESOURCE_TYPE_EXPOSURE) {
      return {
        table: key,
        label: table,
        url: tableUrl,
        upstreamCount,
        downstreamCount,
        nodeType,
        materialization: undefined,
        tests: [],
        isExternalProject: false,
      };
    }

    const node = nodeMetaMap.lookupByUniqueId(key);
    if (!node) {
      return;
    }

    const materialization = node.config.materialized;
    return {
      table: key,
      label: node.alias,
      url: tableUrl,
      upstreamCount,
      downstreamCount,
      isExternalProject: node.is_external_project,
      nodeType,
      materialization,
      tests: (graphMetaMap["tests"].get(key)?.nodes || []).map((n) => {
        const testKey = n.label.split(".")[0];
        return { ...testMetaMap.get(testKey), key: testKey };
      }),
    };
  }

  private getUpstreamTables({ table }: { table: string }) {
    return { tables: this.getConnectedTables("children", table) };
  }

  private getDownstreamTables({ table }: { table: string }) {
    return { tables: this.getConnectedTables("parents", table) };
  }

  private getConnectedNodeCount(g: NodeGraphMap, key: string) {
    return g.get(key)?.nodes.length || 0;
>>>>>>> 839a6e8b
  }

  private getFilename() {
    return path.basename(window.activeTextEditor!.document.fileName, ".sql");
  }

  private getMissingLineageMessage() {
    const message =
      "A valid dbt file (model, seed etc.) needs to be open and active in the editor area above to view lineage";
    try {
      this.queryManifestService
        .getProject()
        ?.throwDiagnosticsErrorIfAvailable();
    } catch (err) {
      return { message: (err as Error).message, type: "error" };
    }

    return { message, type: "warning" };
  }

  private getStartingNode():
    | {
        node?: Table;
        aiEnabled: boolean;
        missingLineageMessage?: { message: string; type: string };
      }
    | undefined {
    const aiEnabled = this.altimate.enabled();
    const event = this.queryManifestService.getEventByCurrentProject();
    if (!event?.event) {
      return {
        aiEnabled,
        missingLineageMessage: this.getMissingLineageMessage(),
      };
    }
<<<<<<< HEAD
    const { nodeMetaMap } = event;
=======
    const { nodeMetaMap, graphMetaMap, testMetaMap } = event.event;
>>>>>>> 839a6e8b
    const tableName = this.getFilename();
    const _node = nodeMetaMap.lookupByBaseName(tableName);
    if (!_node) {
      return {
        aiEnabled,
        missingLineageMessage: this.getMissingLineageMessage(),
      };
    }
    const key = _node.uniqueId;
    const url = window.activeTextEditor!.document.uri.path;
    const node = this.dbtLineageService.createTable(event, url, key);
    return { node, aiEnabled };
  }

  protected renderWebviewView(webview: Webview) {
    this._panel!.webview.html = super.getHtml(
      webview,
      this.dbtProjectContainer.extensionUri,
    );
  }
}<|MERGE_RESOLUTION|>--- conflicted
+++ resolved
@@ -20,57 +20,15 @@
 import { DBTProject } from "../manifest/dbtProject";
 import { TelemetryService } from "../telemetry";
 import { DBTTerminal } from "../dbt_client/dbtTerminal";
-<<<<<<< HEAD
+import { AltimateWebviewProvider } from "./altimateWebviewProvider";
+import { QueryManifestService } from "../services/queryManifestService";
+import { SharedStateService } from "../services/sharedStateService";
+import { UsersService } from "../services/usersService";
 import {
   CllEvents,
   DbtLineageService,
   Table,
 } from "../services/dbtLineageService";
-
-@provideSingleton(NewLineagePanel)
-export class NewLineagePanel implements LineagePanelView {
-  private _panel: WebviewView | undefined;
-  private eventMap: Map<string, ManifestCacheProjectAddedEvent> = new Map();
-=======
-import { AltimateWebviewProvider } from "./altimateWebviewProvider";
-import { QueryManifestService } from "../services/queryManifestService";
-import { SharedStateService } from "../services/sharedStateService";
-import { UsersService } from "../services/usersService";
-
-type Table = {
-  label: string;
-  table: string;
-  url: string | undefined;
-  downstreamCount: number;
-  upstreamCount: number;
-  nodeType: string;
-  materialization?: string;
-  tests: any[];
-  isExternalProject: boolean;
-};
-
-enum CllEvents {
-  START = "start",
-  END = "end",
-  CANCEL = "cancel",
-}
-
-const CAN_COMPILE_SQL_NODE = [
-  DBTProject.RESOURCE_TYPE_MODEL,
-  DBTProject.RESOURCE_TYPE_SNAPSHOT,
-  DBTProject.RESOURCE_TYPE_ANALYSIS,
-];
-const canCompileSQL = (nodeType: string) =>
-  CAN_COMPILE_SQL_NODE.includes(nodeType);
-
-class DerivedCancellationTokenSource extends CancellationTokenSource {
-  constructor(linkedToken: CancellationToken) {
-    super();
-    linkedToken.onCancellationRequested(() => {
-      super.cancel();
-    });
-  }
-}
 
 @provideSingleton(NewLineagePanel)
 export class NewLineagePanel
@@ -79,20 +37,13 @@
 {
   protected viewPath = "/lineage";
   protected panelDescription = "Lineage panel";
-  // since lineage can be cancelled from 2 places: progress bar and panel actions
-  private cancellationTokenSource: DerivedCancellationTokenSource | undefined;
-  private cllProgressResolve: () => void = () => {};
->>>>>>> 839a6e8b
 
   public constructor(
     protected dbtProjectContainer: DBTProjectContainer,
     private altimate: AltimateRequest,
     protected telemetry: TelemetryService,
     private terminal: DBTTerminal,
-<<<<<<< HEAD
     private dbtLineageService: DbtLineageService,
-  ) {}
-=======
     eventEmitterService: SharedStateService,
     protected queryManifestService: QueryManifestService,
     protected usersService: UsersService,
@@ -107,7 +58,6 @@
       usersService,
     );
   }
->>>>>>> 839a6e8b
 
   public changedActiveTextEditor(event: TextEditor | undefined) {
     if (event === undefined) {
@@ -501,7 +451,6 @@
     };
   }
 
-<<<<<<< HEAD
   private getEvent(): ManifestCacheProjectAddedEvent | undefined {
     if (window.activeTextEditor === undefined || this.eventMap === undefined) {
       return;
@@ -519,368 +468,6 @@
       return;
     }
     return event;
-=======
-  private async getConnectedColumns({
-    targets,
-    upstreamExpansion,
-    currAnd1HopTables,
-    selectedColumn,
-    showIndirectEdges,
-  }: {
-    targets: [string, string][];
-    upstreamExpansion: boolean;
-    currAnd1HopTables: string[];
-    // select_column is used for pricing not business logic
-    selectedColumn: { name: string; table: string };
-    showIndirectEdges: boolean;
-  }) {
-    const event = this.queryManifestService.getEventByCurrentProject();
-    if (!event?.event) {
-      return;
-    }
-    const project = this.queryManifestService.getProject();
-    if (!project) {
-      return;
-    }
-
-    const modelInfos: ModelInfo[] = [];
-    let upstream_models: string[] = [];
-    let auxiliaryTables: string[] = []; // these are used for better sqlglot parsing
-    let sqlTables: string[] = []; // these are used which models should be compiled sql
-    currAnd1HopTables = Array.from(new Set(currAnd1HopTables));
-    const currTables = new Set(targets.map((t) => t[0]));
-    if (upstreamExpansion) {
-      const hop1Tables = currAnd1HopTables.filter((t) => !currTables.has(t));
-      upstream_models = [...hop1Tables];
-      sqlTables = [...hop1Tables];
-      auxiliaryTables = DBTProject.getNonEphemeralParents(
-        event.event,
-        hop1Tables,
-      );
-    } else {
-      auxiliaryTables = DBTProject.getNonEphemeralParents(
-        event.event,
-        Array.from(currTables),
-      );
-      sqlTables = Array.from(currTables);
-    }
-    currAnd1HopTables = Array.from(new Set(currAnd1HopTables));
-    const modelsToFetch = Array.from(
-      new Set([...currAnd1HopTables, ...auxiliaryTables, selectedColumn.table]),
-    );
-    // using artifacts(mappedCompiledSql) from getNodesWithDBColumns as optimization
-    const { mappedNode, relationsWithoutColumns, mappedCompiledSql } =
-      await project.getNodesWithDBColumns(
-        event.event,
-        modelsToFetch,
-        this.cancellationTokenSource!.token,
-      );
-
-    const selected_column = {
-      model_node: mappedNode[selectedColumn.table],
-      column: selectedColumn.name,
-    };
-
-    if (this.cancellationTokenSource?.token.isCancellationRequested) {
-      return { column_lineage: [] };
-    }
-
-    const modelsToCompile = modelsToFetch.filter((key) => {
-      if (!sqlTables.includes(key)) {
-        return false;
-      }
-      const nodeType = key.split(".")[0];
-      if (!canCompileSQL(nodeType)) {
-        return false;
-      }
-      return true;
-    });
-    const bulkCompiledSql = await project.getBulkCompiledSql(
-      event.event,
-      modelsToCompile.filter((m) => !mappedCompiledSql[m]),
-    );
-    for (const key of modelsToFetch) {
-      const node = mappedNode[key];
-      if (!node) {
-        continue;
-      }
-      if (modelsToCompile.includes(key)) {
-        // rawSql only for debuging propose in backend
-        let rawSql: string = "";
-        if (node.path) {
-          try {
-            rawSql = (
-              await workspace.fs.readFile(Uri.file(node.path))
-            ).toString();
-          } catch (e) {
-            this.terminal.warn(
-              "readRawSql",
-              `Unable to read raw sql file ${node.path}`,
-            );
-          }
-        }
-        modelInfos.push({
-          model_node: node,
-          compiled_sql: mappedCompiledSql[key] || bulkCompiledSql[key],
-          raw_sql: rawSql,
-        });
-      } else {
-        modelInfos.push({ model_node: node });
-      }
-    }
-
-    if (relationsWithoutColumns.length !== 0) {
-      window.showErrorMessage(
-        extendErrorWithSupportLinks(
-          "Failed to fetch columns for " +
-            relationsWithoutColumns.join(", ") +
-            ". Probably the dbt models are not yet materialized.",
-        ),
-      );
-      // we still show the lineage for the rest of the models whose
-      // schemas we could get so not returning here
-    }
-
-    const targetTables = Array.from(new Set(targets.map((t) => t[0])));
-    // targets should not empty
-    if (targets.length === 0 || modelInfos.length < targetTables.length) {
-      this.telemetry.sendTelemetryError("columnLineageLogicError", {
-        targets,
-        modelInfos,
-        upstreamExpansion,
-        currAnd1HopTables,
-        selectedColumn,
-      });
-      return { column_lineage: [] };
-    }
-
-    // the case where upstream/downstream only has ephemeral models
-    if (modelInfos.length === targetTables.length) {
-      return { column_lineage: [] };
-    }
-    const models = modelInfos.map((m) => m.model_node.uniqueId);
-    const hasAllModels = targets.every((t) => models.includes(t[0]));
-    if (!hasAllModels) {
-      // most probably error message is already shown in above checks
-      return { column_lineage: [] };
-    }
-
-    const modelDialect = project.getAdapterType();
-    try {
-      if (this.cancellationTokenSource?.token.isCancellationRequested) {
-        return { column_lineage: [] };
-      }
-      const sessionId = `${env.sessionId}-${selectedColumn.table}-${selectedColumn.name}`;
-      const request = {
-        model_dialect: modelDialect,
-        model_info: modelInfos,
-        upstream_expansion: upstreamExpansion,
-        targets: targets.map((t) => ({ uniqueId: t[0], column_name: t[1] })),
-        selected_column: selected_column!,
-        upstream_models,
-        session_id: sessionId,
-        show_indirect_edges: showIndirectEdges,
-      };
-      this.terminal.debug(
-        "newLineagePanel:getConnectedColumns",
-        "request",
-        request,
-      );
-      const startTime = Date.now();
-      const result = await this.altimate.getColumnLevelLineage(request);
-      const apiTime = Date.now() - startTime;
-      this.terminal.debug(
-        "newLineagePanel:getConnectedColumns",
-        "response",
-        result,
-      );
-      this.telemetry.sendTelemetryEvent("columnLineageTimes", {
-        apiTime: apiTime.toString(),
-        modelInfosLength: modelInfos.length.toString(),
-      });
-      console.log("lineageTimings:", {
-        apiTime: apiTime.toString(),
-        modelInfosLength: modelInfos.length.toString(),
-      });
-      if (!result.errors_dict && result.errors && result.errors.length > 0) {
-        window.showErrorMessage(
-          extendErrorWithSupportLinks(result.errors.join("\n")),
-        );
-        this.telemetry.sendTelemetryError("columnLineageApiError", {
-          errors: result.errors,
-        });
-      }
-      const column_lineage =
-        result.column_lineage.map((c) => ({
-          source: [c.source.uniqueId, c.source.column_name],
-          target: [c.target.uniqueId, c.target.column_name],
-          type: c.type,
-          viewsType: c.views_type,
-          viewsCode: c.views_code,
-        })) || [];
-      return {
-        column_lineage,
-        confindence: result.confidence,
-        errors: result.errors_dict,
-      };
-    } catch (error) {
-      if (error instanceof AbortError) {
-        window.showErrorMessage(
-          extendErrorWithSupportLinks(
-            "Fetching column level lineage timed out.",
-          ),
-        );
-        this.telemetry.sendTelemetryError(
-          "columnLevelLineageRequestTimeout",
-          error,
-        );
-        return;
-      }
-      window.showErrorMessage(
-        extendErrorWithSupportLinks(
-          "Could not generate column level lineage: " +
-            (error as Error).message,
-        ),
-      );
-      this.telemetry.sendTelemetryError("ColumnLevelLineageError", error);
-      return;
-    }
-  }
-
-  private getConnectedTables(
-    key: keyof GraphMetaMap,
-    table: string,
-  ): Table[] | undefined {
-    const event = this.queryManifestService.getEventByCurrentProject();
-    if (!event?.event) {
-      return;
-    }
-    const { graphMetaMap } = event.event;
-    const dependencyNodes = graphMetaMap[key];
-    const node = dependencyNodes.get(table);
-    if (!node) {
-      return;
-    }
-    const tables: Map<string, Table> = new Map();
-    node.nodes.forEach(({ url, key }) => {
-      const _node = this.createTable(event.event!, url, key);
-      if (!_node) {
-        return;
-      }
-      if (!tables.has(_node.table)) {
-        tables.set(_node.table, _node);
-      }
-    });
-    return Array.from(tables.values()).sort((a, b) =>
-      a.table.localeCompare(b.table),
-    );
-  }
-
-  private createTable(
-    event: ManifestCacheProjectAddedEvent,
-    tableUrl: string | undefined,
-    key: string,
-  ): Table | undefined {
-    const splits = key.split(".");
-    const nodeType = splits[0];
-    const { graphMetaMap, testMetaMap } = event;
-    const upstreamCount = this.getConnectedNodeCount(
-      graphMetaMap["children"],
-      key,
-    );
-    const downstreamCount = this.getConnectedNodeCount(
-      graphMetaMap["parents"],
-      key,
-    );
-    if (nodeType === DBTProject.RESOURCE_TYPE_SOURCE) {
-      const { sourceMetaMap } = event;
-      const schema = splits[2];
-      const table = splits[3];
-      const _node = sourceMetaMap.get(schema);
-      if (!_node) {
-        return;
-      }
-      const _table = _node.tables.find((t) => t.name === table);
-      if (!_table) {
-        return;
-      }
-      return {
-        table: key,
-        label: table,
-        url: tableUrl,
-        upstreamCount,
-        downstreamCount,
-        nodeType,
-        isExternalProject: _node.is_external_project,
-        tests: (graphMetaMap["tests"].get(key)?.nodes || []).map((n) => {
-          const testKey = n.label.split(".")[0];
-          return { ...testMetaMap.get(testKey), key: testKey };
-        }),
-      };
-    }
-    if (nodeType === DBTProject.RESOURCE_TYPE_METRIC) {
-      return {
-        table: key,
-        label: splits[2],
-        url: tableUrl,
-        upstreamCount,
-        downstreamCount,
-        nodeType,
-        materialization: undefined,
-        tests: [],
-        isExternalProject: false,
-      };
-    }
-    const { nodeMetaMap } = event;
-
-    const table = splits[2];
-    if (nodeType === DBTProject.RESOURCE_TYPE_EXPOSURE) {
-      return {
-        table: key,
-        label: table,
-        url: tableUrl,
-        upstreamCount,
-        downstreamCount,
-        nodeType,
-        materialization: undefined,
-        tests: [],
-        isExternalProject: false,
-      };
-    }
-
-    const node = nodeMetaMap.lookupByUniqueId(key);
-    if (!node) {
-      return;
-    }
-
-    const materialization = node.config.materialized;
-    return {
-      table: key,
-      label: node.alias,
-      url: tableUrl,
-      upstreamCount,
-      downstreamCount,
-      isExternalProject: node.is_external_project,
-      nodeType,
-      materialization,
-      tests: (graphMetaMap["tests"].get(key)?.nodes || []).map((n) => {
-        const testKey = n.label.split(".")[0];
-        return { ...testMetaMap.get(testKey), key: testKey };
-      }),
-    };
-  }
-
-  private getUpstreamTables({ table }: { table: string }) {
-    return { tables: this.getConnectedTables("children", table) };
-  }
-
-  private getDownstreamTables({ table }: { table: string }) {
-    return { tables: this.getConnectedTables("parents", table) };
-  }
-
-  private getConnectedNodeCount(g: NodeGraphMap, key: string) {
-    return g.get(key)?.nodes.length || 0;
->>>>>>> 839a6e8b
   }
 
   private getFilename() {
@@ -916,11 +503,7 @@
         missingLineageMessage: this.getMissingLineageMessage(),
       };
     }
-<<<<<<< HEAD
-    const { nodeMetaMap } = event;
-=======
-    const { nodeMetaMap, graphMetaMap, testMetaMap } = event.event;
->>>>>>> 839a6e8b
+    const { nodeMetaMap } = event.event;
     const tableName = this.getFilename();
     const _node = nodeMetaMap.lookupByBaseName(tableName);
     if (!_node) {
@@ -931,7 +514,7 @@
     }
     const key = _node.uniqueId;
     const url = window.activeTextEditor!.document.uri.path;
-    const node = this.dbtLineageService.createTable(event, url, key);
+    const node = this.dbtLineageService.createTable(event.event, url, key);
     return { node, aiEnabled };
   }
 
