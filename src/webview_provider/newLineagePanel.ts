import { readFileSync, writeFileSync } from "fs";
import * as path from "path";
import {
  CancellationToken,
  ColorThemeKind,
  ProgressLocation,
  TextEditor,
  Uri,
  Webview,
  WebviewOptions,
  WebviewView,
  WebviewViewResolveContext,
  window,
} from "vscode";
import {
  AltimateRequest,
  DBTColumnLineageResponse,
  ModelNode,
} from "../altimate";
import {
  ColumnMetaData,
  GraphMetaMap,
  NodeGraphMap,
  NodeMetaData,
  SourceTable,
} from "../domain";
import { DBTProjectContainer } from "../manifest/dbtProjectContainer";
import { ManifestCacheProjectAddedEvent } from "../manifest/event/manifestCacheChangedEvent";
import { extendErrorWithSupportLinks, provideSingleton } from "../utils";
import { LineagePanelView } from "./lineagePanel";
import { DBTProject } from "../manifest/dbtProject";
import { TelemetryService } from "../telemetry";
import { PythonException } from "python-bridge";

type Table = {
  label: string;
  table: string;
  url: string;
  downstreamCount: number;
  upstreamCount: number;
  nodeType: string;
  materialization?: string;
  tests: any[];
};

const CACHE_SIZE = 100;
const CACHE_VALID_TIME = 24 * 60 * 60 * 1000;

const CAN_COMPILE_SQL_NODE = [
  DBTProject.RESOURCE_TYPE_MODEL,
  DBTProject.RESOURCE_TYPE_SNAPSHOT,
];
const canCompileSQL = (nodeType: string) =>
  CAN_COMPILE_SQL_NODE.includes(nodeType);

@provideSingleton(NewLineagePanel)
export class NewLineagePanel implements LineagePanelView {
  private _panel: WebviewView | undefined;
  public eventMap: Map<string, ManifestCacheProjectAddedEvent> = new Map();
  private dbCache: Map<string, Record<string, string>[]> = new Map();
  private lruCache: Map<string, number> = new Map();
  private progressBarResolve?: () => void;

  public constructor(
    private dbtProjectContainer: DBTProjectContainer,
    private altimate: AltimateRequest,
    private telemetry: TelemetryService,
  ) {}

  public changedActiveTextEditor(event: TextEditor | undefined) {
    if (event === undefined) {
      return;
    }
    if (!this._panel) {
      return;
    }
    this.renderStartingNode();
  }

  eventMapChanged(eventMap: Map<string, ManifestCacheProjectAddedEvent>): void {
    this.eventMap = eventMap;
    this.init();
  }

  changedActiveColorTheme() {
    if (!this._panel) {
      return;
    }
    const theme = [
      ColorThemeKind.Light,
      ColorThemeKind.HighContrastLight,
    ].includes(window.activeColorTheme.kind)
      ? "light"
      : "dark";
    this._panel.webview.postMessage({
      command: "setTheme",
      args: { theme },
    });
  }

  init() {
    console.log("lineage:init -> ", this._panel);
    this.changedActiveColorTheme();
    this.renderStartingNode();
  }

  private renderStartingNode() {
    if (!this._panel) {
      return;
    }
    this._panel.webview.postMessage({
      command: "render",
      args: this.getStartingNode(),
    });
  }

  resolveWebviewView(
    panel: WebviewView,
    context: WebviewViewResolveContext<unknown>,
    _token: CancellationToken,
  ): void | Thenable<void> {
    console.log("lineage:resolveWebviewView -> ");
    this._panel = panel;
    this.setupWebviewOptions(context);
    this.renderWebviewView(context);
  }

  async handleCommand(message: { command: string; args: any }): Promise<void> {
    const { command, args } = message;
    const { id, params } = args;

    if (command === "upstreamTables") {
      const body = await this.getUpstreamTables(params);
      this._panel?.webview.postMessage({
        command: "response",
        args: { id, body, status: true },
      });
      return;
    }

    if (command === "downstreamTables") {
      const body = await this.getDownstreamTables(params);
      this._panel?.webview.postMessage({
        command: "response",
        args: { id, body, status: true },
      });
      return;
    }

    if (command === "getColumns") {
      const body = await this.getColumns(params);
      this._panel?.webview.postMessage({
        command: "response",
        args: { id, body, status: true },
      });
      return;
    }

    if (command === "getConnectedColumns") {
      const body = await this.getConnectedColumns(params);
      this._panel?.webview.postMessage({
        command: "response",
        args: { id, body, status: !!body },
      });
      return;
    }

    if (command === "startProgressBar") {
      window.withProgress(
        {
          title: "Processing column level lineage",
          location: ProgressLocation.Notification,
          cancellable: false,
        },
        async () => {
          await new Promise<void>((resolve) => {
            this.progressBarResolve = resolve;
          });
        },
      );
      return;
    }

    if (command === "endProgressBar") {
      this.progressBarResolve?.();
      return;
    }

    if (command === "previewFeature") {
      this.altimate.handlePreviewFeatures();
      return;
    }

    console.error("Unsupported mssage", message);
  }

  private async addModelColumnsFromDB(project: DBTProject, node: NodeMetaData) {
    // Disabling cache
    // const now = Date.now();
    // if (
    //   !this.dbCache.has(node.name) ||
    //   (this.lruCache.get(node.name) || 0) < now - CACHE_VALID_TIME
    // ) {
    //   const _columnsFromDB = await project.getColumnsOfModel(node.name);
    //   this.dbCache.set(node.name, _columnsFromDB);
    //   if (this.dbCache.size > CACHE_SIZE) {
    //     const arr = Array.from(this.lruCache.entries());
    //     arr.sort((a, b) => b[1] - a[1]);
    //     arr.slice(CACHE_SIZE).forEach(([k]) => {
    //       this.lruCache.delete(k);
    //       this.dbCache.delete(k);
    //     });
    //   }
    // }
    // this.lruCache.set(node.name, now);
    // const columnsFromDB = this.dbCache.get(node.name)!;
    const columnsFromDB = await project.getColumnsOfModel(node.name);
    console.log("addColumnsFromDB: ", node.name, " -> ", columnsFromDB);
    if (!columnsFromDB || columnsFromDB.length === 0) {
      return false;
    }
    if (columnsFromDB.length > 100) {
      // Flagging events where more than 100 columns are fetched from db to get a sense of how many of these happen
      this.telemetry.sendTelemetryEvent(
        "columnLineageExcessiveColumnsFetchedFromDB",
      );
    }
    const columns: Record<string, ColumnMetaData> = {};
    Object.entries(node.columns).forEach(([k, v]) => {
      columns[k.toLowerCase()] = v;
    });

    columnsFromDB.forEach((c) => {
      const existing_column = columns[c.column.toLowerCase()];
      if (existing_column) {
        existing_column.data_type = existing_column.data_type || c.dtype;
        return;
      }
      node.columns[c.column] = {
        name: c.column,
        data_type: c.dtype,
        description: "",
      };
    });
    if (Object.keys(node.columns).length > columnsFromDB.length) {
      // Flagging events where columns fetched from db are less than the number of columns in the manifest
      this.telemetry.sendTelemetryEvent("columnLineagePossibleStaleSchema");
    }
    return true;
  }

  private async addSourceColumnsFromDB(
    project: DBTProject,
    nodeName: string,
    table: SourceTable,
  ) {
    const now = Date.now();
    const columnsFromDB = await project.getColumnsOfSource(
      nodeName,
      table.name,
    );
    console.log("addColumnsFromDB: ", nodeName, " -> ", columnsFromDB);
    if (!columnsFromDB || columnsFromDB.length === 0) {
      return false;
    }
    if (columnsFromDB.length > 100) {
      // Flagging events where more than 100 columns are fetched from db to get a sense of how many of these happen
      this.telemetry.sendTelemetryEvent(
        "columnLineageExcessiveColumnsFetchedFromDB",
      );
    }
    const columns: Record<string, ColumnMetaData> = {};
    Object.entries(table.columns).forEach(([k, v]) => {
      columns[k.toLowerCase()] = v;
    });

    columnsFromDB.forEach((c) => {
      const existing_column = columns[c.column.toLowerCase()];
      if (existing_column) {
        existing_column.data_type = existing_column.data_type || c.dtype;
        return;
      }
      table.columns[c.column] = {
        name: c.column,
        data_type: c.dtype,
        description: "",
      };
    });
    if (Object.keys(table.columns).length > columnsFromDB.length) {
      // Flagging events where columns fetched from db are less than the number of columns in the manifest
      this.telemetry.sendTelemetryEvent("columnLineagePossibleStaleSchema");
    }
    return true;
  }

  private async getColumns({
    table,
    refresh,
  }: {
    table: string;
    refresh: boolean;
  }): Promise<
    | {
        id: string;
        purpose: string;
        columns: {
          table: string;
          name: string;
          datatype: string;
          can_lineage_expand: boolean;
          description: string;
        }[];
      }
    | undefined
  > {
    const event = this.getEvent();
    if (!event) {
      return;
    }
    const project = this.getProject();
    if (!project) {
      return;
    }
    const splits = table.split(".");
    const nodeType = splits[0];
    if (nodeType === DBTProject.RESOURCE_TYPE_SOURCE) {
      const { sourceMetaMap } = event;
      const sourceName = splits[2];
      const tableName = splits[3];
      const node = sourceMetaMap.get(sourceName);
      if (!node) {
        return;
      }
      const _table = node.tables.find((t) => t.name === tableName);
      if (!_table) {
        return;
      }
      if (refresh) {
        const ok = await window.withProgress(
          {
            title: "Fetching metadata",
            location: ProgressLocation.Notification,
            cancellable: false,
          },
          async () => {
            // TODO: the cache should also support sources
            // this.lruCache.delete(node.name);
            // this.dbCache.delete(node.name);
            return await this.addSourceColumnsFromDB(
              project,
              node.name,
              _table,
            );
          },
        );
        if (!ok) {
          window.showErrorMessage(
            extendErrorWithSupportLinks(
              "Unable to get columns from DB for model: " +
                node.name +
                " table: " +
                _table.name +
                ".",
            ),
          );
          return;
        }
      }
      return {
        id: table,
        purpose: _table.description,
        columns: Object.values(_table.columns)
          .map((c) => ({
            table,
            name: c.name,
            datatype: c.data_type || "",
            can_lineage_expand: false,
            description: c.description,
          }))
          .sort((a, b) => a.name.localeCompare(b.name)),
      };
    }
    const tableName = splits[2];
    const { nodeMetaMap } = event;
    const node = nodeMetaMap.get(tableName);
    if (!node) {
      return;
    }
    if (refresh) {
      if (node.config.materialized === "ephemeral") {
        window.showInformationMessage(
          "Cannot fetch columns for ephemeral models.",
        );
        return;
      }
      const ok = await window.withProgress(
        {
          title: "Fetching metadata",
          location: ProgressLocation.Notification,
          cancellable: false,
        },
        async () => {
          // this.lruCache.delete(node.name);
          // this.dbCache.delete(node.name);
          return await this.addModelColumnsFromDB(project, node);
        },
      );
      if (!ok) {
        window.showErrorMessage(
          extendErrorWithSupportLinks(
            "Unable to get columns from DB for model: " +
              node.name +
              " table: " +
              table +
              ".",
          ),
        );
        return;
      }
    }

    return {
      id: table,
      purpose: node.description,
      columns: Object.values(node.columns)
        .map((c) => ({
          table,
          name: c.name,
          datatype: c.data_type || "",
          can_lineage_expand: false,
          description: c.description,
        }))
        .sort((a, b) => a.name.localeCompare(b.name)),
    };
  }

  private async getNodeWithDBColumns(
    key: string,
  ): Promise<
    | { dbColumnAdded: boolean; node: ModelNode; isEphemeral?: boolean }
    | undefined
  > {
    const event = this.getEvent();
    if (!event) {
      return;
    }
    const project = this.getProject();
    if (!project) {
      return;
    }
    const splits = key.split(".");
    const nodeType = splits[0];
    const { nodeMetaMap, sourceMetaMap } = event;
    if (nodeType === DBTProject.RESOURCE_TYPE_SOURCE) {
      const source = sourceMetaMap.get(splits[2]);
      const tableName = splits[3];
      if (!source) {
        return;
      }
      const table = source?.tables.find((t) => t.name === tableName);
      if (!table) {
        return;
      }
      const dbColumnAdded = await this.addSourceColumnsFromDB(
        project,
        source.name,
        table,
      );
      const node = {
        database: source.database,
        schema: source.schema,
        name: table.name,
        alias: table.identifier,
        uniqueId: key,
        columns: table.columns,
      };
      return { dbColumnAdded, node };
    }
    const node = nodeMetaMap.get(splits[2]);
    if (!node) {
      return;
    }
    if (node.config.materialized === "ephemeral") {
      return { dbColumnAdded: false, node, isEphemeral: true };
    }
    const dbColumnAdded = await this.addModelColumnsFromDB(project, node);
    return { dbColumnAdded, node };
  }

  private async getConnectedColumns({
    targets,
    upstreamExpansion,
    currAnd1HopTables,
    selectedColumn,
  }: {
    targets: [string, string][];
    upstreamExpansion: boolean;
    currAnd1HopTables: string[];
    // select_column is used for pricing not business logic
    selectedColumn: { name: string; table: string };
  }) {
    const event = this.getEvent();
    if (!event) {
      return;
    }
    const { graphMetaMap } = event;
    const project = this.getProject();
    if (!project) {
      return;
    }

    const modelInfos: {
      compiled_sql: string | undefined;
      model_node: ModelNode;
    }[] = [];
    const relationsWithoutColumns: string[] = [];
    let selected_column: { model_node: ModelNode; column: string } | undefined;
    const parent_models: { model_node: ModelNode }[] = [];
    let auxiliaryTables: string[] = [];
    currAnd1HopTables = Array.from(new Set(currAnd1HopTables));
    if (upstreamExpansion) {
      const currTables = new Set(targets.map((t) => t[0]));
      const dependencyNodes = graphMetaMap.parents;
      const parentSet = new Set<string>();
      const hop1Tables = currAnd1HopTables.filter((t) => !currTables.has(t));
      const visited: Record<string, boolean> = {};
      const { nodeMetaMap } = event;
      while (hop1Tables.length > 0) {
        const curr = hop1Tables.shift()!;
        if (visited[curr]) {
          continue;
        }
        visited[curr] = true;
        const parent = dependencyNodes.get(curr);
        if (!parent) {
          continue;
        }
        parent.nodes.forEach((n) => {
          const splits = n.key.split(".");
          const nodeType = splits[0];
          if (nodeType !== DBTProject.RESOURCE_TYPE_MODEL) {
            parentSet.add(n.key);
            return;
          }
          if (nodeMetaMap.get(splits[2])?.config.materialized === "ephemeral") {
            hop1Tables.push(n.key);
          } else {
            parentSet.add(n.key);
          }
        });
      }
      auxiliaryTables = Array.from(parentSet);
    }
    try {
      await Promise.all([
        ...currAnd1HopTables.map(async (key) => {
          let compiledSql: string | undefined;
          const result = await this.getNodeWithDBColumns(key);
          if (!result) {
            return;
          }
          const { node, dbColumnAdded, isEphemeral } = result;
          if (isEphemeral) {
            // ideally should not be taking this code path
            this.telemetry.sendTelemetryError(
              "columnLineageProcessingEphemeral",
            );
            return;
          }
          if (!dbColumnAdded) {
            relationsWithoutColumns.push(key);
            return;
          }
          const nodeType = key.split(".")[0];
          if (canCompileSQL(nodeType)) {
            compiledSql = await project.compileNode(node.name);
            if (!compiledSql) {
              return;
            }
          }
          modelInfos.push({ compiled_sql: compiledSql, model_node: node });
        }),
        async () => {
          const result = await this.getNodeWithDBColumns(selectedColumn.table);
          if (!result) {
            return;
          }
          const { node, dbColumnAdded } = result;
          if (!dbColumnAdded) {
            relationsWithoutColumns.push(selectedColumn.table);
            return;
          }
          selected_column = {
            model_node: node,
            column: selectedColumn.name,
          };
        },
        ...auxiliaryTables.map(async (key) => {
          const result = await this.getNodeWithDBColumns(key);
          if (!result) {
            return;
          }
          const { node, dbColumnAdded, isEphemeral } = result;
          if (isEphemeral) {
            return;
          }
          if (!dbColumnAdded) {
            relationsWithoutColumns.push(key);
            return;
          }
          parent_models.push({ model_node: node });
        }),
      ]);
    } catch (exc) {
      if (exc instanceof PythonException) {
        window.showErrorMessage(
          extendErrorWithSupportLinks(
            `An error occured while trying to compile your model: ` +
              exc.exception.message +
              ".",
          ),
        );
        this.telemetry.sendTelemetryError(
          "columnLineageCompileNodePythonError",
          exc,
        );
        console.error(
          "Error encountered while compiling/retrieving schema for model: ",
        );
        console.error(
          "Exception: " +
            exc.exception.message +
            "\n\n" +
            "Detailed error information:\n" +
            exc,
        );
        return;
      }
      this.telemetry.sendTelemetryError(
        "columnLineageCompileNodeUnknownError",
        exc,
      );
      // Unknown error
      window.showErrorMessage(
        extendErrorWithSupportLinks(
          "Encountered an unknown issue: " +
            exc +
            " while compiling/retrieving schema for nodes.",
        ),
      );
      return;
    }

    if (relationsWithoutColumns.length !== 0) {
      window.showErrorMessage(
        extendErrorWithSupportLinks(
          "Failed to fetch columns for " +
            relationsWithoutColumns.join(", ") +
            ". Probably the dbt models are not yet materialized.",
        ),
      );
      // we still show the lineage for the rest of the models whose
      // schemas we could get so not returning here
    }

    const modelDialect = project.getAdapterType();
    try {
      const request = {
        model_dialect: modelDialect,
        model_info: modelInfos,
        upstream_expansion: upstreamExpansion,
        targets: targets.map((t) => ({ uniqueId: t[0], column_name: t[1] })),
        selected_column: selected_column!,
        parent_models,
      };
      console.log("cll:request -> ", request);
      if (targets.length === 0) {
        return;
      }
      const result = await this.altimate.getColumnLevelLineage(request);
      console.log("cll:response -> ", result);
      if ((result as DBTColumnLineageResponse).column_lineage) {
        const column_lineage =
          result?.column_lineage.map((c) => ({
            source: [c.source.uniqueId, c.source.column_name],
            target: [c.target.uniqueId, c.target.column_name],
            type: c.type,
          })) || [];
        return { column_lineage, confindence: result?.confidence };
      }

      window.showErrorMessage(
        extendErrorWithSupportLinks(
          "An unexpected error occured while fetching column level lineage.",
        ),
      );
      this.telemetry.sendTelemetryEvent(
        "columnLevelLineageInvalidResponse",
        result as {},
      );
    } catch (error) {
<<<<<<< HEAD
      if (error instanceof Error && error.name === "AbortError") {
        window.showErrorMessage("Fetching column level lineage timed out.");
=======
      if (error instanceof AbortError) {
        window.showErrorMessage(
          extendErrorWithSupportLinks(
            "Fetching column level lineage timed out.",
          ),
        );
>>>>>>> d04635d8
        this.telemetry.sendTelemetryError(
          "columnLevelLineageRequestTimeout",
          error,
        );
        return;
      }
      window.showErrorMessage(
        extendErrorWithSupportLinks(
          "An unexpected error occured while fetching column level lineage.",
        ),
      );
      this.telemetry.sendTelemetryError("ColumnLevelLineageError", error);
      return;
    }
  }

  private getConnectedTables(
    key: keyof GraphMetaMap,
    table: string,
  ): Table[] | undefined {
    const event = this.getEvent();
    if (!event) {
      return;
    }
    const { graphMetaMap } = event;
    const dependencyNodes = graphMetaMap[key];
    const node = dependencyNodes.get(table);
    if (!node) {
      return;
    }
    const tables: Map<string, Table> = new Map();
    node.nodes.forEach(({ url, key }) => {
      const _node = this.createTable(event, url, key);
      if (!_node) {
        return;
      }
      if (!tables.has(_node.table)) {
        tables.set(_node.table, _node);
      }
    });
    return Array.from(tables.values()).sort((a, b) =>
      a.table.localeCompare(b.table),
    );
  }

  private createTable(
    event: ManifestCacheProjectAddedEvent,
    tableUrl: string,
    key: string,
  ): Table | undefined {
    const nodeType = key.split(".")[0];
    const { graphMetaMap, testMetaMap } = event;
    const upstreamCount = this.getConnectedNodeCount(
      graphMetaMap["children"],
      key,
    );
    const downstreamCount = this.getConnectedNodeCount(
      graphMetaMap["parents"],
      key,
    );
    if (nodeType === DBTProject.RESOURCE_TYPE_SOURCE) {
      const { sourceMetaMap } = event;
      const splits = key.split(".");
      const schema = splits[2];
      const table = splits[3];
      const _node = sourceMetaMap.get(schema);
      if (!_node) {
        return;
      }
      const _table = _node.tables.find((t) => t.name === table);
      if (!_table) {
        return;
      }
      return {
        table: key,
        label: table,
        url: tableUrl,
        upstreamCount,
        downstreamCount,
        nodeType,
        tests: (graphMetaMap["tests"].get(key)?.nodes || []).map((n) => {
          const testKey = n.label.split(".")[0];
          return { ...testMetaMap.get(testKey), key: testKey };
        }),
      };
    }
    const { nodeMetaMap } = event;

    const splits = key.split(".");
    const table = splits[2];
    const node = nodeMetaMap.get(table);
    if (!node) {
      return;
    }

    const materialization = node.config.materialized;
    return {
      table: key,
      label: table,
      url: tableUrl,
      upstreamCount,
      downstreamCount,
      nodeType,
      materialization,
      tests: (graphMetaMap["tests"].get(key)?.nodes || []).map((n) => {
        const testKey = n.label.split(".")[0];
        return { ...testMetaMap.get(testKey), key: testKey };
      }),
    };
  }

  private getUpstreamTables({ table }: { table: string }) {
    return { tables: this.getConnectedTables("children", table) };
  }

  private getDownstreamTables({ table }: { table: string }) {
    return { tables: this.getConnectedTables("parents", table) };
  }

  private getEvent(): ManifestCacheProjectAddedEvent | undefined {
    if (window.activeTextEditor === undefined || this.eventMap === undefined) {
      return;
    }

    const currentFilePath = window.activeTextEditor.document.uri;
    const projectRootpath =
      this.dbtProjectContainer.getProjectRootpath(currentFilePath);
    if (projectRootpath === undefined) {
      return;
    }

    const event = this.eventMap.get(projectRootpath.fsPath);
    if (event === undefined) {
      return;
    }
    return event;
  }

  private getConnectedNodeCount(g: NodeGraphMap, key: string) {
    return g.get(key)?.nodes.length || 0;
  }

  private getFilename() {
    return path.basename(window.activeTextEditor!.document.fileName, ".sql");
  }

  private getProject() {
    const currentFilePath = window.activeTextEditor?.document.uri;
    if (!currentFilePath) {
      return;
    }
    return this.dbtProjectContainer.findDBTProject(currentFilePath);
  }

  private getStartingNode(): { node: Table; aiEnabled: boolean } | undefined {
    const event = this.getEvent();
    if (!event) {
      return;
    }
    const { nodeMetaMap, graphMetaMap, testMetaMap } = event;
    const tableName = this.getFilename();
    const _node = nodeMetaMap.get(tableName);
    if (!_node) {
      return;
    }
    const key = _node.uniqueId;
    const nodeType = key.split(".")[0];
    const downstreamCount = this.getConnectedNodeCount(
      graphMetaMap["parents"],
      key,
    );
    const upstreamCount = this.getConnectedNodeCount(
      graphMetaMap["children"],
      key,
    );
    const materialization = _node.config.materialized;
    const node = {
      table: key,
      label: tableName,
      url: window.activeTextEditor!.document.uri.path,
      upstreamCount,
      downstreamCount,
      nodeType,
      materialization,
      tests: (graphMetaMap["tests"].get(key)?.nodes || []).map((n) => {
        const testKey = n.label.split(".")[0];
        return { ...testMetaMap.get(testKey), key: testKey };
      }),
    };
    return { node, aiEnabled: this.altimate.enabled() };
  }

  private setupWebviewOptions(context: WebviewViewResolveContext) {
    this._panel!.description =
      "Show table level and column level lineage SQL queries";
    this._panel!.webview.options = <WebviewOptions>{ enableScripts: true };
  }

  private renderWebviewView(context: WebviewViewResolveContext) {
    const webview = this._panel!.webview!;
    this._panel!.webview.html = getHtml(
      webview,
      this.dbtProjectContainer.extensionUri,
    );
  }
}

/** Gets webview HTML */
function getHtml(webview: Webview, extensionUri: Uri) {
  const indexJs = getUri(webview, extensionUri, [
    "new_lineage_panel",
    "dist",
    "assets",
    "index.js",
  ]);
  const resourceDir = getUri(webview, extensionUri, [
    "new_lineage_panel",
    "dist",
  ]).toString();
  replaceInFile(indexJs, "/__ROOT__/", resourceDir + "/");
  const indexPath = getUri(webview, extensionUri, [
    "new_lineage_panel",
    "dist",
    "index.html",
  ]);
  return readFileSync(indexPath.fsPath)
    .toString()
    .replace(/\/__ROOT__/g, resourceDir)
    .replace(/__ROOT__/g, resourceDir)
    .replace(/__NONCE__/g, getNonce())
    .replace(/__CSPSOURCE__/g, webview.cspSource);
}

/** Used to enforce a secure CSP */
function getNonce() {
  let text = "";
  const possible =
    "ABCDEFGHIJKLMNOPQRSTUVWXYZabcdefghijklmnopqrstuvwxyz0123456789";
  for (let i = 0; i < 32; i++) {
    text += possible.charAt(Math.floor(Math.random() * possible.length));
  }
  return text;
}

/** Utility method for generating webview Uris for resources */
function getUri(webview: Webview, extensionUri: Uri, pathList: string[]) {
  return webview.asWebviewUri(Uri.joinPath(extensionUri, ...pathList));
}

async function replaceInFile(
  filename: Uri,
  searchString: string,
  replacementString: string,
) {
  const contents = readFileSync(filename.fsPath, "utf8");
  const replacedContents = contents.replace(searchString, replacementString);
  writeFileSync(filename.fsPath, replacedContents, "utf8");
}<|MERGE_RESOLUTION|>--- conflicted
+++ resolved
@@ -699,17 +699,12 @@
         result as {},
       );
     } catch (error) {
-<<<<<<< HEAD
-      if (error instanceof Error && error.name === "AbortError") {
-        window.showErrorMessage("Fetching column level lineage timed out.");
-=======
       if (error instanceof AbortError) {
         window.showErrorMessage(
           extendErrorWithSupportLinks(
             "Fetching column level lineage timed out.",
           ),
         );
->>>>>>> d04635d8
         this.telemetry.sendTelemetryError(
           "columnLevelLineageRequestTimeout",
           error,
