import { readFileSync, writeFileSync } from "fs";
import * as path from "path";
import {
  CancellationToken,
  CancellationTokenSource,
  ColorThemeKind,
  commands,
  ProgressLocation,
  TextEditor,
  Uri,
  Webview,
  window,
  workspace,
  env,
  WebviewOptions,
} from "vscode";
import { AltimateRequest, ModelInfo } from "../altimate";
import {
  ExposureMetaData,
  GraphMetaMap,
  NodeGraphMap,
  NodeMetaData,
  SourceTable,
} from "../domain";
import { DBTProjectContainer } from "../manifest/dbtProjectContainer";
import { ManifestCacheProjectAddedEvent } from "../manifest/event/manifestCacheChangedEvent";
import { extendErrorWithSupportLinks, provideSingleton } from "../utils";
import { LineagePanelView } from "./lineagePanel";
import { DBTProject } from "../manifest/dbtProject";
import { TelemetryService } from "../telemetry";
import { AbortError } from "node-fetch";
import { DBTTerminal } from "../dbt_client/dbtTerminal";
import { AltimateWebviewProvider } from "./altimateWebviewProvider";
import { QueryManifestService } from "../services/queryManifestService";
import { SharedStateService } from "../services/sharedStateService";
import { UsersService } from "../services/usersService";

type Table = {
  label: string;
  table: string;
  url: string | undefined;
  downstreamCount: number;
  upstreamCount: number;
  nodeType: string;
  materialization?: string;
  tests: any[];
  isExternalProject: boolean;
};

enum CllEvents {
  START = "start",
  END = "end",
  CANCEL = "cancel",
}

const CAN_COMPILE_SQL_NODE = [
  DBTProject.RESOURCE_TYPE_MODEL,
  DBTProject.RESOURCE_TYPE_SNAPSHOT,
  DBTProject.RESOURCE_TYPE_ANALYSIS,
];
const canCompileSQL = (nodeType: string) =>
  CAN_COMPILE_SQL_NODE.includes(nodeType);

class DerivedCancellationTokenSource extends CancellationTokenSource {
  constructor(linkedToken: CancellationToken) {
    super();
    linkedToken.onCancellationRequested(() => {
      super.cancel();
    });
  }
}

@provideSingleton(NewLineagePanel)
export class NewLineagePanel
  extends AltimateWebviewProvider
  implements LineagePanelView
{
  protected viewPath = "/lineage";
  protected panelDescription = "Lineage panel";
  // since lineage can be cancelled from 2 places: progress bar and panel actions
  private cancellationTokenSource: DerivedCancellationTokenSource | undefined;
  private cllProgressResolve: () => void = () => {};

  public constructor(
    protected dbtProjectContainer: DBTProjectContainer,
    private altimate: AltimateRequest,
    protected telemetry: TelemetryService,
    private terminal: DBTTerminal,
    private eventEmitterService: SharedStateService,
    protected queryManifestService: QueryManifestService,
    protected usersService: UsersService,
  ) {
    super(
      dbtProjectContainer,
      altimate,
      telemetry,
      eventEmitterService,
      terminal,
      queryManifestService,
      usersService,
    );

    this._disposables.push(
      workspace.onDidChangeConfiguration(
        (e) => {
          if (!e.affectsConfiguration("dbt.enableLineagePanelV2")) {
            return;
          }
          if (this._panel) {
            this.renderWebviewView(this._panel.webview);
          }
        },
        this,
        this._disposables,
      ),
    );
  }

  public changedActiveTextEditor(event: TextEditor | undefined) {
    if (event === undefined) {
      return;
    }
    if (!this._panel) {
      return;
    }
    this.renderStartingNode();
  }

  eventMapChanged(eventMap: Map<string, ManifestCacheProjectAddedEvent>): void {
    this.eventMap = eventMap;
  }

  changedActiveColorTheme() {
    if (!this._panel) {
      return;
    }
    const theme = [
      ColorThemeKind.Light,
      ColorThemeKind.HighContrastLight,
    ].includes(window.activeColorTheme.kind)
      ? "light"
      : "dark";
    this._panel.webview.postMessage({
      command: "setTheme",
      args: { theme },
    });
  }

  init() {
    this.terminal.debug("newLineagePanel:init", "init", this._panel);
    this.changedActiveColorTheme();
    this.renderStartingNode();
  }

  private renderStartingNode() {
    if (!this._panel) {
      return;
    }
    this._panel.webview.postMessage({
      command: "render",
      args: this.getStartingNode(),
    });
  }

  async handleCommand(message: {
    command: string;
    args: any;
    syncRequestId?: string;
  }): Promise<void> {
    const { command, args = {}, syncRequestId } = message;
    const { id = syncRequestId, params } = args;

    if (command === "openProblemsTab") {
      commands.executeCommand("workbench.action.problems.focus");
      return;
    }
    if (command === "upstreamTables") {
      const body = await this.getUpstreamTables(params);
      this._panel?.webview.postMessage({
        command: "response",
        args: { id, syncRequestId, body, status: true },
      });
      return;
    }

    if (command === "downstreamTables") {
      const body = await this.getDownstreamTables(params);
      this._panel?.webview.postMessage({
        command: "response",
        args: { id, syncRequestId, body, status: true },
      });
      return;
    }

    if (command === "getColumns") {
      const body = await this.getColumns(params);
      this._panel?.webview.postMessage({
        command: "response",
        args: { id, syncRequestId, body, status: true },
      });
      return;
    }

    if (command === "getExposureDetails") {
      const body = await this.getExposureDetails(params);
      this._panel?.webview.postMessage({
        command: "response",
        args: { id, syncRequestId, body, status: true },
      });
      return;
    }

    if (command === "getConnectedColumns") {
<<<<<<< HEAD
      const body = await this.getConnectedColumns(params);
      this._panel?.webview.postMessage({
        command: "response",
        args: { id, syncRequestId, body, status: !!body },
      });
=======
      try {
        const body = await this.getConnectedColumns(params);
        this._panel?.webview.postMessage({
          command: "response",
          args: { id, body, status: !!body },
        });
      } catch (error) {
        window.showErrorMessage(
          extendErrorWithSupportLinks(
            "Unable to generate lineage: " + (error as Error).message,
          ),
        );
        this._panel?.webview.postMessage({
          command: "response",
          args: { id, error, status: false },
        });
        this.telemetry.sendTelemetryError("columnLineageUnknownError", {
          params,
        });
      }
>>>>>>> 838475d5
      return;
    }

    if (command === "sendFeedback") {
      try {
        await this.altimate.sendFeedback({
          feedback_src: "dbtpu-extension",
          feedback_text: params.feedback_text,
          feedback_value: params.feedback_value,
          data: {},
        });
        this._panel?.webview.postMessage({
          command: "response",
          args: { id, syncRequestId, status: true },
        });
      } catch (error) {
        this._panel?.webview.postMessage({
          command: "response",
          args: { id, syncRequestId, status: false },
        });
        window.showErrorMessage(
          extendErrorWithSupportLinks(
            "Could not send feedback: " + (error as Error).message,
          ),
        );
        this.telemetry.sendTelemetryError(
          "altimateLineageSendFeedbackError",
          error,
        );
      }
      return;
    }

    if (command === "columnLineage") {
      this.handleColumnLineage(args);
      return;
    }

    if (command === "telemetryEvents") {
      this.telemetry.sendTelemetryEvent(id, params);
      return;
    }

    if (command === "previewFeature") {
      this.altimate.handlePreviewFeatures();
      return;
    }

    if (command === "showInfoNotification") {
      window.showInformationMessage(args.message);
      return;
    }

    if (command === "getLineageSettings") {
      const config = workspace.getConfiguration("dbt.lineage");
      this._panel?.webview.postMessage({
        command: "response",
        args: {
          id,
          syncRequestId,
          status: true,
          body: {
            showSelectEdges: config.get("showSelectEdges", true),
            showNonSelectEdges: config.get("showNonSelectEdges", false),
            defaultExpansion: config.get("defaultExpansion", 1),
          },
        },
      });
      return;
    }

    if (command === "persistLineageSettings") {
      const config = workspace.getConfiguration("dbt.lineage");
      for (const k in params) {
        await config.update(k, params[k]);
      }
      this._panel?.webview.postMessage({
        command: "response",
        args: {
          id,
          syncRequestId,
          status: true,
          body: { ok: true },
        },
      });
      return;
    }

    this.terminal.debug(
      "newLineagePanel:handleCommand",
      "Unsupported command",
      message,
    );
    super.handleCommand(message);
  }

  private async handleColumnLineage({ event }: { event: CllEvents }) {
    if (event === CllEvents.START) {
      window.withProgress(
        {
          title: "Retrieving column level lineage",
          location: ProgressLocation.Notification,
          cancellable: true,
        },
        async (_, token) => {
          await new Promise<void>((resolve) => {
            this.cancellationTokenSource = new DerivedCancellationTokenSource(
              token,
            );
            this.cllProgressResolve = resolve;
            token.onCancellationRequested(() => {
              this._panel?.webview.postMessage({
                command: "columnLineage",
                args: { event: CllEvents.CANCEL },
              });
            });
          });
        },
      );
      return;
    }
    this.cancellationTokenSource?.token.onCancellationRequested((e) => {
      console.log(e);
    });
    if (event === CllEvents.END) {
      this.cllProgressResolve();
      this.cancellationTokenSource?.dispose();
      return;
    }
    if (event === CllEvents.CANCEL) {
      this.cllProgressResolve();
      this.cancellationTokenSource?.cancel();
      return;
    }
  }

  private async addModelColumnsFromDB(project: DBTProject, node: NodeMetaData) {
    const columnsFromDB = await project.getColumnsOfModel(node.name);
    console.log("addColumnsFromDB: ", node.name, " -> ", columnsFromDB);
    return project.mergeColumnsFromDB(node, columnsFromDB);
  }

  private async addSourceColumnsFromDB(
    project: DBTProject,
    nodeName: string,
    table: SourceTable,
  ) {
    const columnsFromDB = await project.getColumnsOfSource(
      nodeName,
      table.name,
    );
    console.log("addColumnsFromDB: ", nodeName, " -> ", columnsFromDB);
    return project.mergeColumnsFromDB(table, columnsFromDB);
  }

  private async getExposureDetails({
    name,
  }: {
    name: string;
  }): Promise<ExposureMetaData | undefined> {
    const event = this.queryManifestService.getEventByCurrentProject();
    if (!event?.event) {
      return;
    }
    const project = this.queryManifestService.getProject();
    if (!project) {
      return;
    }

    const { exposureMetaMap } = event.event;

    return exposureMetaMap.get(name);
  }

  private async getColumns({
    table,
    refresh,
  }: {
    table: string;
    refresh: boolean;
  }): Promise<
    | {
        id: string;
        purpose: string;
        columns: {
          table: string;
          name: string;
          datatype: string;
          can_lineage_expand: boolean;
          description: string;
        }[];
      }
    | undefined
  > {
    const event = this.queryManifestService.getEventByCurrentProject();
    if (!event?.event) {
      return;
    }
    const project = this.queryManifestService.getProject();
    if (!project) {
      return;
    }
    const splits = table.split(".");
    const nodeType = splits[0];
    if (nodeType === DBTProject.RESOURCE_TYPE_SOURCE) {
      const { sourceMetaMap } = event.event;
      const sourceName = splits[2];
      const tableName = splits[3];
      const node = sourceMetaMap.get(sourceName);
      if (!node) {
        return;
      }
      const _table = node.tables.find((t) => t.name === tableName);
      if (!_table) {
        return;
      }
      if (refresh) {
        const ok = await window.withProgress(
          {
            title: "Fetching metadata",
            location: ProgressLocation.Notification,
            cancellable: false,
          },
          async () => {
            return await this.addSourceColumnsFromDB(
              project,
              node.name,
              _table,
            );
          },
        );
        if (!ok) {
          window.showErrorMessage(
            extendErrorWithSupportLinks(
              "Unable to get columns from DB for model: " +
                node.name +
                " table: " +
                _table.name +
                ".",
            ),
          );
          return;
        }
      }
      return {
        id: table,
        purpose: _table.description,
        columns: Object.values(_table.columns)
          .map((c) => ({
            table,
            name: c.name,
            datatype: c.data_type?.toLowerCase() || "",
            can_lineage_expand: false,
            description: c.description,
          }))
          .sort((a, b) => a.name.localeCompare(b.name)),
      };
    }
    const tableName = splits[2];
    const { nodeMetaMap } = event.event;
    const node = nodeMetaMap.get(tableName);
    if (!node) {
      return;
    }
    if (refresh) {
      if (node.config.materialized === "ephemeral") {
        window.showInformationMessage(
          "Cannot fetch columns for ephemeral models.",
        );
        return;
      }
      const ok = await window.withProgress(
        {
          title: "Fetching metadata",
          location: ProgressLocation.Notification,
          cancellable: false,
        },
        async () => {
          return await this.addModelColumnsFromDB(project, node);
        },
      );
      if (!ok) {
        window.showErrorMessage(
          extendErrorWithSupportLinks(
            "Unable to get columns from DB for model: " +
              node.name +
              " table: " +
              table +
              ".",
          ),
        );
        return;
      }
    }

    return {
      id: table,
      purpose: node.description,
      columns: Object.values(node.columns)
        .map((c) => ({
          table,
          name: c.name,
          datatype: c.data_type?.toLowerCase() || "",
          can_lineage_expand: false,
          description: c.description,
        }))
        .sort((a, b) => a.name.localeCompare(b.name)),
    };
  }

  private async getConnectedColumns({
    targets,
    upstreamExpansion,
    currAnd1HopTables,
    selectedColumn,
    showIndirectEdges,
  }: {
    targets: [string, string][];
    upstreamExpansion: boolean;
    currAnd1HopTables: string[];
    // select_column is used for pricing not business logic
    selectedColumn: { name: string; table: string };
    showIndirectEdges: boolean;
  }) {
    const event = this.queryManifestService.getEventByCurrentProject();
    if (!event?.event) {
      return;
    }
    const project = this.queryManifestService.getProject();
    if (!project) {
      return;
    }

    const modelInfos: ModelInfo[] = [];
    let upstream_models: string[] = [];
    let auxiliaryTables: string[] = []; // these are used for better sqlglot parsing
    let sqlTables: string[] = []; // these are used which models should be compiled sql
    currAnd1HopTables = Array.from(new Set(currAnd1HopTables));
    const currTables = new Set(targets.map((t) => t[0]));
    if (upstreamExpansion) {
      const hop1Tables = currAnd1HopTables.filter((t) => !currTables.has(t));
      upstream_models = [...hop1Tables];
      sqlTables = [...hop1Tables];
      auxiliaryTables = DBTProject.getNonEphemeralParents(
        event.event,
        hop1Tables,
      );
    } else {
      auxiliaryTables = DBTProject.getNonEphemeralParents(
        event.event,
        Array.from(currTables),
      );
      sqlTables = Array.from(currTables);
    }
    currAnd1HopTables = Array.from(new Set(currAnd1HopTables));
    const modelsToFetch = Array.from(
      new Set([...currAnd1HopTables, ...auxiliaryTables, selectedColumn.table]),
    );
    // using artifacts(mappedCompiledSql) from getNodesWithDBColumns as optimization
    const { mappedNode, relationsWithoutColumns, mappedCompiledSql } =
      await project.getNodesWithDBColumns(
        event.event,
        modelsToFetch,
        this.cancellationTokenSource!.token,
      );

    const selected_column = {
      model_node: mappedNode[selectedColumn.table],
      column: selectedColumn.name,
    };

    if (this.cancellationTokenSource?.token.isCancellationRequested) {
      return { column_lineage: [] };
    }

    const modelsToCompile = modelsToFetch.filter((key) => {
      if (!sqlTables.includes(key)) {
        return false;
      }
      const nodeType = key.split(".")[0];
      if (!canCompileSQL(nodeType)) {
        return false;
      }
      return true;
    });
    const bulkCompiledSql = await project.getBulkCompiledSql(
      event,
      modelsToCompile.filter((m) => !mappedCompiledSql[m]),
    );
    for (const key of modelsToFetch) {
      const node = mappedNode[key];
      if (!node) {
        continue;
      }
      if (modelsToCompile.includes(key)) {
        // rawSql only for debuging propose in backend
        let rawSql: string = "";
        if (node.path) {
          try {
            rawSql = (
              await workspace.fs.readFile(Uri.file(node.path))
            ).toString();
          } catch (e) {
            this.terminal.warn(
              "readRawSql",
              `Unable to read raw sql file ${node.path}`,
            );
          }
        }
        modelInfos.push({
          model_node: node,
          compiled_sql: mappedCompiledSql[key] || bulkCompiledSql[key],
          raw_sql: rawSql,
        });
      } else {
        modelInfos.push({ model_node: node });
      }
    }

    if (relationsWithoutColumns.length !== 0) {
      window.showErrorMessage(
        extendErrorWithSupportLinks(
          "Failed to fetch columns for " +
            relationsWithoutColumns.join(", ") +
            ". Probably the dbt models are not yet materialized.",
        ),
      );
      // we still show the lineage for the rest of the models whose
      // schemas we could get so not returning here
    }

    const targetTables = Array.from(new Set(targets.map((t) => t[0])));
    // targets should not empty
    if (targets.length === 0 || modelInfos.length < targetTables.length) {
      this.telemetry.sendTelemetryError("columnLineageLogicError", {
        targets,
        modelInfos,
        upstreamExpansion,
        currAnd1HopTables,
        selectedColumn,
      });
      return { column_lineage: [] };
    }

    // the case where upstream/downstream only has ephemeral models
    if (modelInfos.length === targetTables.length) {
      return { column_lineage: [] };
    }
    const models = modelInfos.map((m) => m.model_node.uniqueId);
    const hasAllModels = targets.every((t) => models.includes(t[0]));
    if (!hasAllModels) {
      // most probably error message is already shown in above checks
      return { column_lineage: [] };
    }

    const modelDialect = project.getAdapterType();
    try {
      if (this.cancellationTokenSource?.token.isCancellationRequested) {
        return { column_lineage: [] };
      }
      const sessionId = `${env.sessionId}-${selectedColumn.table}-${selectedColumn.name}`;
      const request = {
        model_dialect: modelDialect,
        model_info: modelInfos,
        upstream_expansion: upstreamExpansion,
        targets: targets.map((t) => ({ uniqueId: t[0], column_name: t[1] })),
        selected_column: selected_column!,
        upstream_models,
        session_id: sessionId,
        show_indirect_edges: showIndirectEdges,
      };
      this.terminal.debug(
        "newLineagePanel:getConnectedColumns",
        "request",
        request,
      );
      const startTime = Date.now();
      const result = await this.altimate.getColumnLevelLineage(request);
      const apiTime = Date.now() - startTime;
      this.terminal.debug(
        "newLineagePanel:getConnectedColumns",
        "response",
        result,
      );
      this.telemetry.sendTelemetryEvent("columnLineageTimes", {
        apiTime: apiTime.toString(),
        modelInfosLength: modelInfos.length.toString(),
      });
      console.log("lineageTimings:", {
        apiTime: apiTime.toString(),
        modelInfosLength: modelInfos.length.toString(),
      });
      if (!result.errors_dict && result.errors && result.errors.length > 0) {
        window.showErrorMessage(
          extendErrorWithSupportLinks(result.errors.join("\n")),
        );
        this.telemetry.sendTelemetryError("columnLineageApiError", {
          errors: result.errors,
        });
      }
      const column_lineage =
        result.column_lineage.map((c) => ({
          source: [c.source.uniqueId, c.source.column_name],
          target: [c.target.uniqueId, c.target.column_name],
          type: c.type,
          viewsType: c.views_type,
          viewsCode: c.views_code,
        })) || [];
      return {
        column_lineage,
        confindence: result.confidence,
        errors: result.errors_dict,
      };
    } catch (error) {
      if (error instanceof AbortError) {
        window.showErrorMessage(
          extendErrorWithSupportLinks(
            "Fetching column level lineage timed out.",
          ),
        );
        this.telemetry.sendTelemetryError(
          "columnLevelLineageRequestTimeout",
          error,
        );
        return;
      }
      window.showErrorMessage(
        extendErrorWithSupportLinks(
          "Could not generate column level lineage: " +
            (error as Error).message,
        ),
      );
      this.telemetry.sendTelemetryError("ColumnLevelLineageError", error);
      return;
    }
  }

  private getConnectedTables(
    key: keyof GraphMetaMap,
    table: string,
  ): Table[] | undefined {
    const event = this.queryManifestService.getEventByCurrentProject();
    if (!event?.event) {
      return;
    }
    const { graphMetaMap } = event.event;
    const dependencyNodes = graphMetaMap[key];
    const node = dependencyNodes.get(table);
    if (!node) {
      return;
    }
    const tables: Map<string, Table> = new Map();
    node.nodes.forEach(({ url, key }) => {
      const _node = this.createTable(event.event!, url, key);
      if (!_node) {
        return;
      }
      if (!tables.has(_node.table)) {
        tables.set(_node.table, _node);
      }
    });
    return Array.from(tables.values()).sort((a, b) =>
      a.table.localeCompare(b.table),
    );
  }

  private createTable(
    event: ManifestCacheProjectAddedEvent,
    tableUrl: string | undefined,
    key: string,
  ): Table | undefined {
    const splits = key.split(".");
    const nodeType = splits[0];
    const { graphMetaMap, testMetaMap } = event;
    const upstreamCount = this.getConnectedNodeCount(
      graphMetaMap["children"],
      key,
    );
    const downstreamCount = this.getConnectedNodeCount(
      graphMetaMap["parents"],
      key,
    );
    if (nodeType === DBTProject.RESOURCE_TYPE_SOURCE) {
      const { sourceMetaMap } = event;
      const schema = splits[2];
      const table = splits[3];
      const _node = sourceMetaMap.get(schema);
      if (!_node) {
        return;
      }
      const _table = _node.tables.find((t) => t.name === table);
      if (!_table) {
        return;
      }
      return {
        table: key,
        label: table,
        url: tableUrl,
        upstreamCount,
        downstreamCount,
        nodeType,
        isExternalProject: _node.is_external_project,
        tests: (graphMetaMap["tests"].get(key)?.nodes || []).map((n) => {
          const testKey = n.label.split(".")[0];
          return { ...testMetaMap.get(testKey), key: testKey };
        }),
      };
    }
    if (nodeType === DBTProject.RESOURCE_TYPE_METRIC) {
      return {
        table: key,
        label: splits[2],
        url: tableUrl,
        upstreamCount,
        downstreamCount,
        nodeType,
        materialization: undefined,
        tests: [],
        isExternalProject: false,
      };
    }
    const { nodeMetaMap } = event;

    const table = splits[2];
    if (nodeType === DBTProject.RESOURCE_TYPE_EXPOSURE) {
      return {
        table: key,
        label: table,
        url: tableUrl,
        upstreamCount,
        downstreamCount,
        nodeType,
        materialization: undefined,
        tests: [],
        isExternalProject: false,
      };
    }

    const node = nodeMetaMap.get(table);
    if (!node) {
      return;
    }

    const materialization = node.config.materialized;
    return {
      table: key,
      label: table,
      url: tableUrl,
      upstreamCount,
      downstreamCount,
      isExternalProject: node.is_external_project,
      nodeType,
      materialization,
      tests: (graphMetaMap["tests"].get(key)?.nodes || []).map((n) => {
        const testKey = n.label.split(".")[0];
        return { ...testMetaMap.get(testKey), key: testKey };
      }),
    };
  }

  private getUpstreamTables({ table }: { table: string }) {
    return { tables: this.getConnectedTables("children", table) };
  }

  private getDownstreamTables({ table }: { table: string }) {
    return { tables: this.getConnectedTables("parents", table) };
  }

  private getConnectedNodeCount(g: NodeGraphMap, key: string) {
    return g.get(key)?.nodes.length || 0;
  }

  private getFilename() {
    return path.basename(window.activeTextEditor!.document.fileName, ".sql");
  }

  private getMissingLineageMessage() {
    const message =
      "A valid dbt file (model, seed etc.) needs to be open and active in the editor area above to view lineage";
    try {
      this.queryManifestService
        .getProject()
        ?.throwDiagnosticsErrorIfAvailable();
    } catch (err) {
      return { message: (err as Error).message, type: "error" };
    }

    return { message, type: "warning" };
  }

  private getStartingNode():
    | {
        node?: Table;
        aiEnabled: boolean;
        missingLineageMessage?: { message: string; type: string };
      }
    | undefined {
    const aiEnabled = this.altimate.enabled();
    const event = this.queryManifestService.getEventByCurrentProject();
    if (!event?.event) {
      return {
        aiEnabled,
        missingLineageMessage: this.getMissingLineageMessage(),
      };
    }
    const { nodeMetaMap, graphMetaMap, testMetaMap } = event.event;
    const tableName = this.getFilename();
    const _node = nodeMetaMap.get(tableName);
    if (!_node) {
      return {
        aiEnabled,
        missingLineageMessage: this.getMissingLineageMessage(),
      };
    }
    const key = _node.uniqueId;
    const nodeType = key.split(".")[0];
    const downstreamCount = this.getConnectedNodeCount(
      graphMetaMap["parents"],
      key,
    );
    const upstreamCount = this.getConnectedNodeCount(
      graphMetaMap["children"],
      key,
    );
    const materialization = _node.config.materialized;
    const node = {
      table: key,
      label: tableName,
      url: window.activeTextEditor!.document.uri.path,
      upstreamCount,
      downstreamCount,
      nodeType,
      materialization,
      isExternalProject: _node.is_external_project,
      tests: (graphMetaMap["tests"].get(key)?.nodes || []).map((n) => {
        const testKey = n.label.split(".")[0];
        return { ...testMetaMap.get(testKey), key: testKey };
      }),
    };
    return { node, aiEnabled };
  }

  private isV2Enabled = () =>
    workspace
      .getConfiguration("dbt")
      .get<boolean>("enableLineagePanelV2", false);

  protected renderWebviewView(webview: Webview) {
    if (this.isV2Enabled()) {
      this._panel!.webview.html = super.getHtml(
        webview,
        this.dbtProjectContainer.extensionUri,
      );
      return;
    }
    this._panel!.webview.options = <WebviewOptions>{ enableScripts: true };
    this._panel!.webview.html = getHtml(
      webview,
      this.dbtProjectContainer.extensionUri,
    );
  }
}

/** Gets webview HTML */
function getHtml(webview: Webview, extensionUri: Uri) {
  const indexJs = getUri(webview, extensionUri, [
    "new_lineage_panel",
    "dist",
    "assets",
    "index.js",
  ]);
  const resourceDir = getUri(webview, extensionUri, [
    "new_lineage_panel",
    "dist",
  ]).toString();
  replaceInFile(indexJs, "/__ROOT__/", resourceDir + "/");
  const indexPath = getUri(webview, extensionUri, [
    "new_lineage_panel",
    "dist",
    "index.html",
  ]);
  return readFileSync(indexPath.fsPath)
    .toString()
    .replace(/\/__ROOT__/g, resourceDir)
    .replace(/__ROOT__/g, resourceDir)
    .replace(/__NONCE__/g, getNonce())
    .replace(/__CSPSOURCE__/g, webview.cspSource)
    .replace(/__LINEAGE_TYPE__/g, "dynamic");
}

/** Used to enforce a secure CSP */
function getNonce() {
  let text = "";
  const possible =
    "ABCDEFGHIJKLMNOPQRSTUVWXYZabcdefghijklmnopqrstuvwxyz0123456789";
  for (let i = 0; i < 32; i++) {
    text += possible.charAt(Math.floor(Math.random() * possible.length));
  }
  return text;
}

/** Utility method for generating webview Uris for resources */
function getUri(webview: Webview, extensionUri: Uri, pathList: string[]) {
  return webview.asWebviewUri(Uri.joinPath(extensionUri, ...pathList));
}

async function replaceInFile(
  filename: Uri,
  searchString: string,
  replacementString: string,
) {
  const contents = readFileSync(filename.fsPath, "utf8");
  const replacedContents = contents.replace(searchString, replacementString);
  writeFileSync(filename.fsPath, replacedContents, "utf8");
}<|MERGE_RESOLUTION|>--- conflicted
+++ resolved
@@ -211,18 +211,11 @@
     }
 
     if (command === "getConnectedColumns") {
-<<<<<<< HEAD
-      const body = await this.getConnectedColumns(params);
-      this._panel?.webview.postMessage({
-        command: "response",
-        args: { id, syncRequestId, body, status: !!body },
-      });
-=======
       try {
         const body = await this.getConnectedColumns(params);
         this._panel?.webview.postMessage({
           command: "response",
-          args: { id, body, status: !!body },
+          args: { id, syncRequestId, body, status: !!body },
         });
       } catch (error) {
         window.showErrorMessage(
@@ -238,7 +231,6 @@
           params,
         });
       }
->>>>>>> 838475d5
       return;
     }
 
