--- conflicted
+++ resolved
@@ -568,31 +568,7 @@
       }
       const nodeType = key.split(".")[0];
       if (!canCompileSQL(nodeType)) {
-<<<<<<< HEAD
-        modelInfos.push({ model_node: node });
-        return;
-      }
-      const compiledSql = await project.unsafeCompileNode(node.name);
-      let rawSql: string = "";
-      if (node.path) {
-        rawSql = (await workspace.fs.readFile(Uri.file(node.path))).toString();
-      }
-      modelInfos.push({
-        compiled_sql: compiledSql,
-        model_node: node,
-        raw_sql: rawSql,
-      });
-    };
-    startTime = Date.now();
-    try {
-      for (const key of modelsToFetch) {
-        if (this.cancellationTokenSource?.token.isCancellationRequested) {
-          return { column_lineage: [] };
-        }
-        await addToModelInfo(key);
-=======
         return false;
->>>>>>> 5243af40
       }
       return true;
     });
