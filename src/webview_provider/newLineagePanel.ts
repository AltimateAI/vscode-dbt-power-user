import { readFileSync, writeFileSync } from "fs";
import * as path from "path";
import {
  CancellationToken,
  CancellationTokenSource,
  ColorThemeKind,
  commands,
  ProgressLocation,
  TextEditor,
  Uri,
  Webview,
  window,
  workspace,
  env,
  WebviewOptions,
} from "vscode";
import { AltimateRequest, ModelNode } from "../altimate";
import {
  ExposureMetaData,
  GraphMetaMap,
  NodeGraphMap,
  NodeMetaData,
  SourceTable,
} from "../domain";
import { DBTProjectContainer } from "../manifest/dbtProjectContainer";
import { ManifestCacheProjectAddedEvent } from "../manifest/event/manifestCacheChangedEvent";
import { extendErrorWithSupportLinks, provideSingleton } from "../utils";
import { LineagePanelView } from "./lineagePanel";
import { DBTProject } from "../manifest/dbtProject";
import { TelemetryService } from "../telemetry";
import { PythonException } from "python-bridge";
import { AbortError } from "node-fetch";
import { DBTTerminal } from "../dbt_client/dbtTerminal";
import { AltimateWebviewProvider } from "./altimateWebviewProvider";
import { QueryManifestService } from "../services/queryManifestService";
import { SharedStateService } from "../services/sharedStateService";
import { UsersService } from "../services/usersService";

type Table = {
  label: string;
  table: string;
  url: string | undefined;
  downstreamCount: number;
  upstreamCount: number;
  nodeType: string;
  materialization?: string;
  tests: any[];
  isExternalProject: boolean;
};

enum CllEvents {
  START = "start",
  END = "end",
  CANCEL = "cancel",
}

const CAN_COMPILE_SQL_NODE = [
  DBTProject.RESOURCE_TYPE_MODEL,
  DBTProject.RESOURCE_TYPE_SNAPSHOT,
  DBTProject.RESOURCE_TYPE_ANALYSIS,
];
const canCompileSQL = (nodeType: string) =>
  CAN_COMPILE_SQL_NODE.includes(nodeType);

class DerivedCancellationTokenSource extends CancellationTokenSource {
  constructor(linkedToken: CancellationToken) {
    super();
    linkedToken.onCancellationRequested(() => {
      super.cancel();
    });
  }
}

@provideSingleton(NewLineagePanel)
export class NewLineagePanel
  extends AltimateWebviewProvider
  implements LineagePanelView
{
  protected viewPath = "/lineage";
  protected panelDescription = "Lineage panel";
  // since lineage can be cancelled from 2 places: progress bar and panel actions
  private cancellationTokenSource: DerivedCancellationTokenSource | undefined;
  private cllProgressResolve: () => void = () => {};

  public constructor(
    protected dbtProjectContainer: DBTProjectContainer,
    private altimate: AltimateRequest,
    protected telemetry: TelemetryService,
    private terminal: DBTTerminal,
    private eventEmitterService: SharedStateService,
    protected queryManifestService: QueryManifestService,
    protected usersService: UsersService,
  ) {
    super(
      dbtProjectContainer,
      altimate,
      telemetry,
      eventEmitterService,
      terminal,
      queryManifestService,
      usersService,
    );

    this._disposables.push(
      workspace.onDidChangeConfiguration(
        (e) => {
          if (!e.affectsConfiguration("dbt.enableLineagePanelV2")) {
            return;
          }
          if (this._panel) {
            this.renderWebviewView(this._panel.webview);
          }
        },
        this,
        this._disposables,
      ),
    );
  }

  public changedActiveTextEditor(event: TextEditor | undefined) {
    if (event === undefined) {
      return;
    }
    if (!this._panel) {
      return;
    }
    this.renderStartingNode();
  }

  eventMapChanged(eventMap: Map<string, ManifestCacheProjectAddedEvent>): void {
    this.eventMap = eventMap;
  }

  changedActiveColorTheme() {
    if (!this._panel) {
      return;
    }
    const theme = [
      ColorThemeKind.Light,
      ColorThemeKind.HighContrastLight,
    ].includes(window.activeColorTheme.kind)
      ? "light"
      : "dark";
    this._panel.webview.postMessage({
      command: "setTheme",
      args: { theme },
    });
  }

  init() {
    this.terminal.debug("newLineagePanel:init", "init", this._panel);
    this.changedActiveColorTheme();
    this.renderStartingNode();
  }

  private renderStartingNode() {
    if (!this._panel) {
      return;
    }
    this._panel.webview.postMessage({
      command: "render",
      args: this.getStartingNode(),
    });
  }

  async handleCommand(message: {
    command: string;
    args: any;
    syncRequestId?: string;
  }): Promise<void> {
    const { command, args = {}, syncRequestId } = message;
    const { id = syncRequestId, params } = args;

    if (command === "openProblemsTab") {
      commands.executeCommand("workbench.action.problems.focus");
      return;
    }
    if (command === "upstreamTables") {
      const body = await this.getUpstreamTables(params);
      this._panel?.webview.postMessage({
        command: "response",
        args: { id, syncRequestId, body, status: true },
      });
      return;
    }

    if (command === "downstreamTables") {
      const body = await this.getDownstreamTables(params);
      this._panel?.webview.postMessage({
        command: "response",
        args: { id, syncRequestId, body, status: true },
      });
      return;
    }

    if (command === "getColumns") {
      const body = await this.getColumns(params);
      this._panel?.webview.postMessage({
        command: "response",
        args: { id, syncRequestId, body, status: true },
      });
      return;
    }

    if (command === "getExposureDetails") {
      const body = await this.getExposureDetails(params);
      this._panel?.webview.postMessage({
        command: "response",
        args: { id, syncRequestId, body, status: true },
      });
      return;
    }

    if (command === "getConnectedColumns") {
      const body = await this.getConnectedColumns(params);
      this._panel?.webview.postMessage({
        command: "response",
        args: { id, syncRequestId, body, status: !!body },
      });
      return;
    }

    if (command === "sendFeedback") {
      try {
        await this.altimate.sendFeedback({
          feedback_src: "dbtpu-extension",
          feedback_text: params.feedback_text,
          feedback_value: params.feedback_value,
          data: {},
        });
        this._panel?.webview.postMessage({
          command: "response",
          args: { id, syncRequestId, status: true },
        });
      } catch (error) {
        this._panel?.webview.postMessage({
          command: "response",
          args: { id, syncRequestId, status: false },
        });
        window.showErrorMessage(
          extendErrorWithSupportLinks(
            "Could not send feedback: " + (error as Error).message,
          ),
        );
        this.telemetry.sendTelemetryError(
          "altimateLineageSendFeedbackError",
          error,
        );
      }
      return;
    }

    if (command === "columnLineage") {
      this.handleColumnLineage(args);
      return;
    }

    if (command === "telemetryEvents") {
      this.telemetry.sendTelemetryEvent(id, params);
      return;
    }

    if (command === "previewFeature") {
      this.altimate.handlePreviewFeatures();
      return;
    }

    if (command === "showInfoNotification") {
      window.showInformationMessage(args.message);
      return;
    }

    if (command === "getLineageSettings") {
      const config = workspace.getConfiguration("dbt.lineage");
      this._panel?.webview.postMessage({
        command: "response",
        args: {
          id,
          syncRequestId,
          status: true,
          body: {
            showSelectEdges: config.get("showSelectEdges", true),
            showNonSelectEdges: config.get("showNonSelectEdges", true),
            defaultExpansion: config.get("defaultExpansion", 1),
            useSchemaForQueryVisualizer: config.get(
              "useSchemaForQueryVisualizer",
              false,
            ),
          },
        },
      });
      return;
    }

    if (command === "persistLineageSettings") {
      const config = workspace.getConfiguration("dbt.lineage");
      for (const k in params) {
        await config.update(k, params[k]);
      }
      this._panel?.webview.postMessage({
        command: "response",
        args: {
          id,
          syncRequestId,
          status: true,
          body: { ok: true },
        },
      });
      return;
    }

    this.terminal.debug(
      "newLineagePanel:handleCommand",
      "Unsupported command",
      message,
    );
    super.handleCommand(message);
  }

  private async handleColumnLineage({ event }: { event: CllEvents }) {
    if (event === CllEvents.START) {
      window.withProgress(
        {
          title: "Retrieving column level lineage",
          location: ProgressLocation.Notification,
          cancellable: true,
        },
        async (_, token) => {
          await new Promise<void>((resolve) => {
            this.cancellationTokenSource = new DerivedCancellationTokenSource(
              token,
            );
            this.cllProgressResolve = resolve;
            token.onCancellationRequested(() => {
              this._panel?.webview.postMessage({
                command: "columnLineage",
                args: { event: CllEvents.CANCEL },
              });
            });
          });
        },
      );
      return;
    }
    this.cancellationTokenSource?.token.onCancellationRequested((e) => {
      console.log(e);
    });
    if (event === CllEvents.END) {
      this.cllProgressResolve();
      this.cancellationTokenSource?.dispose();
      return;
    }
    if (event === CllEvents.CANCEL) {
      this.cllProgressResolve();
      this.cancellationTokenSource?.cancel();
      return;
    }
  }

  private async addModelColumnsFromDB(project: DBTProject, node: NodeMetaData) {
    const columnsFromDB = await project.getColumnsOfModel(node.name);
    console.log("addColumnsFromDB: ", node.name, " -> ", columnsFromDB);
    return project.mergeColumnsFromDB(node, columnsFromDB);
  }

  private async addSourceColumnsFromDB(
    project: DBTProject,
    nodeName: string,
    table: SourceTable,
  ) {
    const columnsFromDB = await project.getColumnsOfSource(
      nodeName,
      table.name,
    );
    console.log("addColumnsFromDB: ", nodeName, " -> ", columnsFromDB);
    return project.mergeColumnsFromDB(table, columnsFromDB);
  }

  private async getExposureDetails({
    name,
  }: {
    name: string;
  }): Promise<ExposureMetaData | undefined> {
    const event = this.queryManifestService.getEventByCurrentProject();
    if (!event?.event) {
      return;
    }
    const project = this.queryManifestService.getProject();
    if (!project) {
      return;
    }

    const { exposureMetaMap } = event.event;

    return exposureMetaMap.get(name);
  }

  private async getColumns({
    table,
    refresh,
  }: {
    table: string;
    refresh: boolean;
  }): Promise<
    | {
        id: string;
        purpose: string;
        columns: {
          table: string;
          name: string;
          datatype: string;
          can_lineage_expand: boolean;
          description: string;
        }[];
      }
    | undefined
  > {
    const event = this.queryManifestService.getEventByCurrentProject();
    if (!event?.event) {
      return;
    }
    const project = this.queryManifestService.getProject();
    if (!project) {
      return;
    }
    const splits = table.split(".");
    const nodeType = splits[0];
    if (nodeType === DBTProject.RESOURCE_TYPE_SOURCE) {
      const { sourceMetaMap } = event.event;
      const sourceName = splits[2];
      const tableName = splits[3];
      const node = sourceMetaMap.get(sourceName);
      if (!node) {
        return;
      }
      const _table = node.tables.find((t) => t.name === tableName);
      if (!_table) {
        return;
      }
      if (refresh) {
        const ok = await window.withProgress(
          {
            title: "Fetching metadata",
            location: ProgressLocation.Notification,
            cancellable: false,
          },
          async () => {
            return await this.addSourceColumnsFromDB(
              project,
              node.name,
              _table,
            );
          },
        );
        if (!ok) {
          window.showErrorMessage(
            extendErrorWithSupportLinks(
              "Unable to get columns from DB for model: " +
                node.name +
                " table: " +
                _table.name +
                ".",
            ),
          );
          return;
        }
      }
      return {
        id: table,
        purpose: _table.description,
        columns: Object.values(_table.columns)
          .map((c) => ({
            table,
            name: c.name,
            datatype: c.data_type?.toLowerCase() || "",
            can_lineage_expand: false,
            description: c.description,
          }))
          .sort((a, b) => a.name.localeCompare(b.name)),
      };
    }
    const tableName = splits[2];
    const { nodeMetaMap } = event.event;
    const node = nodeMetaMap.get(tableName);
    if (!node) {
      return;
    }
    if (refresh) {
      if (node.config.materialized === "ephemeral") {
        window.showInformationMessage(
          "Cannot fetch columns for ephemeral models.",
        );
        return;
      }
      const ok = await window.withProgress(
        {
          title: "Fetching metadata",
          location: ProgressLocation.Notification,
          cancellable: false,
        },
        async () => {
          return await this.addModelColumnsFromDB(project, node);
        },
      );
      if (!ok) {
        window.showErrorMessage(
          extendErrorWithSupportLinks(
            "Unable to get columns from DB for model: " +
              node.name +
              " table: " +
              table +
              ".",
          ),
        );
        return;
      }
    }

    return {
      id: table,
      purpose: node.description,
      columns: Object.values(node.columns)
        .map((c) => ({
          table,
          name: c.name,
          datatype: c.data_type?.toLowerCase() || "",
          can_lineage_expand: false,
          description: c.description,
        }))
        .sort((a, b) => a.name.localeCompare(b.name)),
    };
  }

  private async getConnectedColumns({
    targets,
    upstreamExpansion,
    currAnd1HopTables,
    selectedColumn,
    showIndirectEdges,
  }: {
    targets: [string, string][];
    upstreamExpansion: boolean;
    currAnd1HopTables: string[];
    // select_column is used for pricing not business logic
    selectedColumn: { name: string; table: string };
    showIndirectEdges: boolean;
  }) {
    const event = this.queryManifestService.getEventByCurrentProject();
    if (!event?.event) {
      return;
    }
    const project = this.queryManifestService.getProject();
    if (!project) {
      return;
    }

    const modelInfos: { compiled_sql?: string; model_node: ModelNode }[] = [];
    let upstream_models: string[] = [];
    let auxiliaryTables: string[] = []; // these are used for better sqlglot parsing
    let sqlTables: string[] = []; // these are used which models should be compiled sql
    currAnd1HopTables = Array.from(new Set(currAnd1HopTables));
    const currTables = new Set(targets.map((t) => t[0]));
    if (upstreamExpansion) {
      const hop1Tables = currAnd1HopTables.filter((t) => !currTables.has(t));
<<<<<<< HEAD
      auxiliaryTables = DBTProject.getNonEphemeralParents(
        event.event,
        hop1Tables,
      );
=======
      upstream_models = [...hop1Tables];
      sqlTables = [...hop1Tables];
      auxiliaryTables = DBTProject.getNonEphemeralParents(event, hop1Tables);
    } else {
      auxiliaryTables = DBTProject.getNonEphemeralParents(
        event,
        Array.from(currTables),
      );
      sqlTables = Array.from(currTables);
>>>>>>> 8c14a5a3
    }
    currAnd1HopTables = Array.from(new Set(currAnd1HopTables));
    const modelsToFetch = Array.from(
      new Set([...currAnd1HopTables, ...auxiliaryTables, selectedColumn.table]),
    );
    let startTime = Date.now();
    const { mappedNode, relationsWithoutColumns } =
      await project.getNodesWithDBColumns(
        event.event,
        modelsToFetch,
        this.cancellationTokenSource!.token,
      );
    const schemaFetchingTime = Date.now() - startTime;

    const selected_column = {
      model_node: mappedNode[selectedColumn.table],
      column: selectedColumn.name,
    };

    const addToModelInfo = async (key: string) => {
      const node = mappedNode[key];
      if (!node) {
        return;
      }

      if (!sqlTables.includes(key)) {
        modelInfos.push({ model_node: node });
        return;
      }

      const nodeType = key.split(".")[0];
      if (!canCompileSQL(nodeType)) {
        modelInfos.push({ model_node: node });
        return;
      }
      const compiledSql = await project.unsafeCompileNode(node.name);
      modelInfos.push({ compiled_sql: compiledSql, model_node: node });
    };
    startTime = Date.now();
    try {
      for (const key of modelsToFetch) {
        if (this.cancellationTokenSource?.token.isCancellationRequested) {
          return { column_lineage: [] };
        }
        await addToModelInfo(key);
      }
    } catch (exc) {
      if (exc instanceof PythonException) {
        window.showErrorMessage(
          extendErrorWithSupportLinks(
            `An error occured while trying to compute lineage of your model: ` +
              exc.exception.message +
              ".",
          ),
        );
        this.telemetry.sendTelemetryError(
          "columnLineageCompileNodePythonError",
          exc,
        );
        this.terminal.debug(
          "newLineagePanel:getConnectedColumns",
          "Error encountered while compiling/retrieving schema for model: " +
            exc.exception.message,
          exc,
        );
        return;
      }
      this.telemetry.sendTelemetryError(
        "columnLineageCompileNodeUnknownError",
        exc,
      );
      // Unknown error
      window.showErrorMessage(
        extendErrorWithSupportLinks(
          "Column lineage failed: " + (exc as Error).message,
        ),
      );
      return;
    }
    const sqlCompilingTime = Date.now() - startTime;

    if (relationsWithoutColumns.length !== 0) {
      window.showErrorMessage(
        extendErrorWithSupportLinks(
          "Failed to fetch columns for " +
            relationsWithoutColumns.join(", ") +
            ". Probably the dbt models are not yet materialized.",
        ),
      );
      // we still show the lineage for the rest of the models whose
      // schemas we could get so not returning here
    }

    const targetTables = Array.from(new Set(targets.map((t) => t[0])));
    // targets should not empty
    if (targets.length === 0 || modelInfos.length < targetTables.length) {
      this.telemetry.sendTelemetryError("columnLineageLogicError", {
        targets,
        modelInfos,
        upstreamExpansion,
        currAnd1HopTables,
        selectedColumn,
      });
      return { column_lineage: [] };
    }

    // the case where upstream/downstream only has ephemeral models
    if (modelInfos.length === targetTables.length) {
      return { column_lineage: [] };
    }
    const models = modelInfos.map((m) => m.model_node.uniqueId);
    const hasAllModels = targets.every((t) => models.includes(t[0]));
    if (!hasAllModels) {
      // most probably error message is already shown in above checks
      return { column_lineage: [] };
    }

    const modelDialect = project.getAdapterType();
    try {
      if (this.cancellationTokenSource?.token.isCancellationRequested) {
        return { column_lineage: [] };
      }
      const sessionId = `${env.sessionId}-${selectedColumn.table}-${selectedColumn.name}`;
      const request = {
        model_dialect: modelDialect,
        model_info: modelInfos,
        upstream_expansion: upstreamExpansion,
        targets: targets.map((t) => ({ uniqueId: t[0], column_name: t[1] })),
        selected_column: selected_column!,
        upstream_models,
        session_id: sessionId,
        show_indirect_edges: showIndirectEdges,
      };
      this.terminal.debug(
        "newLineagePanel:getConnectedColumns",
        "request",
        request,
      );
      startTime = Date.now();
      const result = await this.altimate.getColumnLevelLineage(request);
      const apiTime = Date.now() - startTime;
      this.terminal.debug(
        "newLineagePanel:getConnectedColumns",
        "response",
        result,
      );
      this.telemetry.sendTelemetryEvent("columnLineageTimes", {
        apiTime: apiTime.toString(),
        sqlCompilingTime: sqlCompilingTime.toString(),
        schemaFetchingTime: schemaFetchingTime.toString(),
        modelInfosLength: modelInfos.length.toString(),
      });
      console.log("lineageTimings:", {
        apiTime: apiTime.toString(),
        sqlCompilingTime: sqlCompilingTime.toString(),
        schemaFetchingTime: schemaFetchingTime.toString(),
        modelInfosLength: modelInfos.length.toString(),
      });
      if (result.errors && result.errors.length > 0) {
        window.showErrorMessage(
          extendErrorWithSupportLinks(result.errors.join("\n")),
        );
        this.telemetry.sendTelemetryError("columnLineageApiError", {
          errors: result.errors,
        });
      }
      const column_lineage =
        result.column_lineage.map((c) => ({
          source: [c.source.uniqueId, c.source.column_name],
          target: [c.target.uniqueId, c.target.column_name],
          type: c.type,
          viewsType: c.views_type,
          viewsCode: c.views_code,
        })) || [];
      return { column_lineage, confindence: result.confidence };
    } catch (error) {
      if (error instanceof AbortError) {
        window.showErrorMessage(
          extendErrorWithSupportLinks(
            "Fetching column level lineage timed out.",
          ),
        );
        this.telemetry.sendTelemetryError(
          "columnLevelLineageRequestTimeout",
          error,
        );
        return;
      }
      window.showErrorMessage(
        extendErrorWithSupportLinks(
          "Could not generate column level lineage: " +
            (error as Error).message,
        ),
      );
      this.telemetry.sendTelemetryError("ColumnLevelLineageError", error);
      return;
    }
  }

  private getConnectedTables(
    key: keyof GraphMetaMap,
    table: string,
  ): Table[] | undefined {
    const event = this.queryManifestService.getEventByCurrentProject();
    if (!event?.event) {
      return;
    }
    const { graphMetaMap } = event.event;
    const dependencyNodes = graphMetaMap[key];
    const node = dependencyNodes.get(table);
    if (!node) {
      return;
    }
    const tables: Map<string, Table> = new Map();
    node.nodes.forEach(({ url, key }) => {
      const _node = this.createTable(event.event!, url, key);
      if (!_node) {
        return;
      }
      if (!tables.has(_node.table)) {
        tables.set(_node.table, _node);
      }
    });
    return Array.from(tables.values()).sort((a, b) =>
      a.table.localeCompare(b.table),
    );
  }

  private createTable(
    event: ManifestCacheProjectAddedEvent,
    tableUrl: string | undefined,
    key: string,
  ): Table | undefined {
    const splits = key.split(".");
    const nodeType = splits[0];
    const { graphMetaMap, testMetaMap } = event;
    const upstreamCount = this.getConnectedNodeCount(
      graphMetaMap["children"],
      key,
    );
    const downstreamCount = this.getConnectedNodeCount(
      graphMetaMap["parents"],
      key,
    );
    if (nodeType === DBTProject.RESOURCE_TYPE_SOURCE) {
      const { sourceMetaMap } = event;
      const schema = splits[2];
      const table = splits[3];
      const _node = sourceMetaMap.get(schema);
      if (!_node) {
        return;
      }
      const _table = _node.tables.find((t) => t.name === table);
      if (!_table) {
        return;
      }
      return {
        table: key,
        label: table,
        url: tableUrl,
        upstreamCount,
        downstreamCount,
        nodeType,
        isExternalProject: _node.is_external_project,
        tests: (graphMetaMap["tests"].get(key)?.nodes || []).map((n) => {
          const testKey = n.label.split(".")[0];
          return { ...testMetaMap.get(testKey), key: testKey };
        }),
      };
    }
    if (nodeType === DBTProject.RESOURCE_TYPE_METRIC) {
      return {
        table: key,
        label: splits[2],
        url: tableUrl,
        upstreamCount,
        downstreamCount,
        nodeType,
        materialization: undefined,
        tests: [],
        isExternalProject: false,
      };
    }
    const { nodeMetaMap } = event;

    const table = splits[2];
    if (nodeType === DBTProject.RESOURCE_TYPE_EXPOSURE) {
      return {
        table: key,
        label: table,
        url: tableUrl,
        upstreamCount,
        downstreamCount,
        nodeType,
        materialization: undefined,
        tests: [],
        isExternalProject: false,
      };
    }

    const node = nodeMetaMap.get(table);
    if (!node) {
      return;
    }

    const materialization = node.config.materialized;
    return {
      table: key,
      label: table,
      url: tableUrl,
      upstreamCount,
      downstreamCount,
      isExternalProject: node.is_external_project,
      nodeType,
      materialization,
      tests: (graphMetaMap["tests"].get(key)?.nodes || []).map((n) => {
        const testKey = n.label.split(".")[0];
        return { ...testMetaMap.get(testKey), key: testKey };
      }),
    };
  }

  private getUpstreamTables({ table }: { table: string }) {
    return { tables: this.getConnectedTables("children", table) };
  }

  private getDownstreamTables({ table }: { table: string }) {
    return { tables: this.getConnectedTables("parents", table) };
  }

  private getConnectedNodeCount(g: NodeGraphMap, key: string) {
    return g.get(key)?.nodes.length || 0;
  }

  private getFilename() {
    return path.basename(window.activeTextEditor!.document.fileName, ".sql");
  }

  private getMissingLineageMessage() {
    const message =
      "A valid dbt file (model, seed etc.) needs to be open and active in the editor area above to view lineage";
    try {
      this.queryManifestService
        .getProject()
        ?.throwDiagnosticsErrorIfAvailable();
    } catch (err) {
      return { message: (err as Error).message, type: "error" };
    }

    return { message, type: "warning" };
  }

  private getStartingNode():
    | {
        node?: Table;
        aiEnabled: boolean;
        missingLineageMessage?: { message: string; type: string };
      }
    | undefined {
    const aiEnabled = this.altimate.enabled();
    const event = this.queryManifestService.getEventByCurrentProject();
    if (!event?.event) {
      return {
        aiEnabled,
        missingLineageMessage: this.getMissingLineageMessage(),
      };
    }
    const { nodeMetaMap, graphMetaMap, testMetaMap } = event.event;
    const tableName = this.getFilename();
    const _node = nodeMetaMap.get(tableName);
    if (!_node) {
      return {
        aiEnabled,
        missingLineageMessage: this.getMissingLineageMessage(),
      };
    }
    const key = _node.uniqueId;
    const nodeType = key.split(".")[0];
    const downstreamCount = this.getConnectedNodeCount(
      graphMetaMap["parents"],
      key,
    );
    const upstreamCount = this.getConnectedNodeCount(
      graphMetaMap["children"],
      key,
    );
    const materialization = _node.config.materialized;
    const node = {
      table: key,
      label: tableName,
      url: window.activeTextEditor!.document.uri.path,
      upstreamCount,
      downstreamCount,
      nodeType,
      materialization,
      isExternalProject: _node.is_external_project,
      tests: (graphMetaMap["tests"].get(key)?.nodes || []).map((n) => {
        const testKey = n.label.split(".")[0];
        return { ...testMetaMap.get(testKey), key: testKey };
      }),
    };
    return { node, aiEnabled };
  }

  protected renderWebviewView(webview: Webview) {
    const enableLineagePanelV2 = workspace
      .getConfiguration("dbt")
      .get<boolean>("enableLineagePanelV2", false);

    if (enableLineagePanelV2) {
      this._panel!.webview.html = super.getHtml(
        webview,
        this.dbtProjectContainer.extensionUri,
      );
      return;
    }
    this._panel!.webview.options = <WebviewOptions>{ enableScripts: true };
    this._panel!.webview.html = getHtml(
      webview,
      this.dbtProjectContainer.extensionUri,
    );
  }
}

/** Gets webview HTML */
function getHtml(webview: Webview, extensionUri: Uri) {
  const indexJs = getUri(webview, extensionUri, [
    "new_lineage_panel",
    "dist",
    "assets",
    "index.js",
  ]);
  const resourceDir = getUri(webview, extensionUri, [
    "new_lineage_panel",
    "dist",
  ]).toString();
  replaceInFile(indexJs, "/__ROOT__/", resourceDir + "/");
  const indexPath = getUri(webview, extensionUri, [
    "new_lineage_panel",
    "dist",
    "index.html",
  ]);
  return readFileSync(indexPath.fsPath)
    .toString()
    .replace(/\/__ROOT__/g, resourceDir)
    .replace(/__ROOT__/g, resourceDir)
    .replace(/__NONCE__/g, getNonce())
    .replace(/__CSPSOURCE__/g, webview.cspSource)
    .replace(/__LINEAGE_TYPE__/g, "dynamic");
}

/** Used to enforce a secure CSP */
function getNonce() {
  let text = "";
  const possible =
    "ABCDEFGHIJKLMNOPQRSTUVWXYZabcdefghijklmnopqrstuvwxyz0123456789";
  for (let i = 0; i < 32; i++) {
    text += possible.charAt(Math.floor(Math.random() * possible.length));
  }
  return text;
}

/** Utility method for generating webview Uris for resources */
function getUri(webview: Webview, extensionUri: Uri, pathList: string[]) {
  return webview.asWebviewUri(Uri.joinPath(extensionUri, ...pathList));
}

async function replaceInFile(
  filename: Uri,
  searchString: string,
  replacementString: string,
) {
  const contents = readFileSync(filename.fsPath, "utf8");
  const replacedContents = contents.replace(searchString, replacementString);
  writeFileSync(filename.fsPath, replacedContents, "utf8");
}<|MERGE_RESOLUTION|>--- conflicted
+++ resolved
@@ -562,12 +562,6 @@
     const currTables = new Set(targets.map((t) => t[0]));
     if (upstreamExpansion) {
       const hop1Tables = currAnd1HopTables.filter((t) => !currTables.has(t));
-<<<<<<< HEAD
-      auxiliaryTables = DBTProject.getNonEphemeralParents(
-        event.event,
-        hop1Tables,
-      );
-=======
       upstream_models = [...hop1Tables];
       sqlTables = [...hop1Tables];
       auxiliaryTables = DBTProject.getNonEphemeralParents(event, hop1Tables);
@@ -577,7 +571,6 @@
         Array.from(currTables),
       );
       sqlTables = Array.from(currTables);
->>>>>>> 8c14a5a3
     }
     currAnd1HopTables = Array.from(new Set(currAnd1HopTables));
     const modelsToFetch = Array.from(
