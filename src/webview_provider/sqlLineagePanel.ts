import * as path from "path";
import {
  CancellationToken,
  ColorThemeKind,
  Uri,
  window,
  Disposable,
  WebviewPanel,
  env,
  workspace,
  commands,
  ProgressLocation,
  TextEditor,
} from "vscode";
import { AltimateRequest, Details, ModelNode } from "../altimate";
import { DBTProjectContainer } from "../manifest/dbtProjectContainer";
import { ManifestCacheProjectAddedEvent } from "../manifest/event/manifestCacheChangedEvent";
import { extendErrorWithSupportLinks, provideSingleton } from "../utils";
import { TelemetryService } from "../telemetry";
import { DBTTerminal } from "../dbt_client/dbtTerminal";
import * as crypto from "crypto";
import { DBTProject } from "../manifest/dbtProject";
import { NodeMetaData, SourceTable } from "../domain";
import { QueryManifestService } from "../services/queryManifestService";
import { AltimateWebviewProvider } from "./altimateWebviewProvider";
import { SharedStateService } from "../services/sharedStateService";
import { UsersService } from "../services/usersService";

type SQLLineage = {
  tableEdges: [string, string][];
  details: Details;
  nodePositions?: Record<string, [number, number]>;
  errorMessage?: undefined;
};

@provideSingleton(SQLLineagePanel)
<<<<<<< HEAD
export class SQLLineagePanel
  extends AltimateWebviewProvider
  implements Disposable
{
  public static readonly viewType = "dbtPowerUser.SQLLineage";
  protected viewPath = "/lineage";
=======
export class SQLLineagePanel implements Disposable {
  public static readonly viewType = "dbtPowerUser.sqlLineage";
>>>>>>> b9997ad9
  private disposables: Disposable[] = [];
  private activeTextEditor?: TextEditor;

  public constructor(
    protected dbtProjectContainer: DBTProjectContainer,
    protected altimate: AltimateRequest,
    protected telemetry: TelemetryService,
    protected terminal: DBTTerminal,
    protected queryManifestService: QueryManifestService,
    protected eventEmitterService: SharedStateService,
    protected usersService: UsersService,
  ) {
    super(
      dbtProjectContainer,
      altimate,
      telemetry,
      eventEmitterService,
      terminal,
      queryManifestService,
      usersService,
    );
    window.onDidChangeActiveColorTheme(
      async (e) => {
        this.changedActiveColorTheme();
      },
      null,
      this.disposables,
    );
    this.activeTextEditor = window.activeTextEditor;
    window.onDidChangeActiveTextEditor((event: TextEditor | undefined) => {
      if (event) {
        this.activeTextEditor = event;
      }
    });
  }

  dispose() {
    while (this.disposables.length) {
      const x = this.disposables.pop();
      if (x) {
        x.dispose();
      }
    }
  }

  changedActiveColorTheme() {
    if (!this._panel) {
      return;
    }
    const theme = [
      ColorThemeKind.Light,
      ColorThemeKind.HighContrastLight,
    ].includes(window.activeColorTheme.kind)
      ? "light"
      : "dark";
    this._panel.webview.postMessage({
      command: "setTheme",
      args: { theme },
    });
  }

  private getEvent(): ManifestCacheProjectAddedEvent | undefined {
    const currentFilePath = this.activeTextEditor?.document.uri;
    if (!currentFilePath) {
      return;
    }
    return this.queryManifestService.getEventByDocument(currentFilePath);
  }

  getActiveEditorFilename() {
    return path.basename(this.activeTextEditor!.document.fileName, ".sql");
  }

  private getProject() {
    const currentFilePath = this.activeTextEditor?.document.uri;
    if (!currentFilePath) {
      return;
    }
    return this.queryManifestService.getProjectByUri(currentFilePath);
  }

  private getMissingLineageMessage() {
    const message =
      "A valid dbt file (model, seed etc.) needs to be open and active in the editor area above to view lineage";
    try {
      this.getProject()?.throwDiagnosticsErrorIfAvailable();
    } catch (err) {
      return (err as Error).message;
    }

    return message;
  }

  async getSQLLineage(token: CancellationToken): Promise<SQLLineage> {
    const event = this.getEvent();
    if (!event) {
      throw new Error(this.getMissingLineageMessage());
    }
    const { graphMetaMap, nodeMetaMap, sourceMetaMap } = event;
    const project = this.getProject();
    if (!project) {
      throw new Error("Unable to find the project");
    }
    const modelName = this.getActiveEditorFilename();
    const currentFile = this.activeTextEditor?.document.uri;
    if (!currentFile) {
      throw new Error("Unable to get current file");
    }
    const fileContentBytes = await workspace.fs.readFile(currentFile);
    const compiledSQL = await project.unsafeCompileQuery(
      fileContentBytes.toString(),
      modelName,
    );
    if (!compiledSQL) {
      throw new Error(`Unable to compile sql for model ${modelName}`);
    }
    const currNode = nodeMetaMap.get(modelName);
    if (!currNode) {
      throw new Error(`Unable to find model for model ${modelName}`);
    }
    let model_info: { model_node: ModelNode }[] = [];
    const config = workspace.getConfiguration("dbt.lineage");
    const modelId = currNode.uniqueId;
    const modelsToFetch = DBTProject.getNonEphemeralParents(event, [modelId]);
    let shouldFetchSchema = false;
    if (currNode.path) {
      const sql = (
        await workspace.fs.readFile(Uri.file(currNode.path))
      ).toString();
      shouldFetchSchema = !(await project.validateWhetherSqlHasColumns(sql));
    }

    if (config.get("useSchemaForQueryVisualizer", false) || shouldFetchSchema) {
      const { mappedNode } = await project.getNodesWithDBColumns(
        event,
        modelsToFetch,
        token,
      );
      model_info = modelsToFetch.map((n) => ({ model_node: mappedNode[n] }));
    }
    const hash = crypto.createHash("md5").update(compiledSQL).digest("hex");
    const sessionId = `${env.sessionId}-${hash}`;
    const response = await this.altimate.sqlLineage({
      compiled_sql: compiledSQL,
      model_info,
      model_dialect: project.getAdapterType(),
      session_id: sessionId,
    });
    const { details, nodePositions } = response;

    const nodeMapping: Record<string, { nodeType: string; nodeId: string }> =
      {};
    for (const modelId of modelsToFetch) {
      const splits = modelId.split(".");
      if (splits[0] === "source") {
        const _source = sourceMetaMap.get(splits[splits.length - 2]);
        const _table = splits[splits.length - 1].toLowerCase();
        if (_source) {
          for (const key in details) {
            if (details[key].type === "table" && key.toLowerCase() === _table) {
              nodeMapping[key] = { nodeType: "source", nodeId: modelId };
              break;
            }
          }
          continue;
        }
      }
      const _node = nodeMetaMap.get(splits[splits.length - 1]);
      if (_node) {
        for (const key in details) {
          if (
            details[key].type === "table" &&
            key.toLowerCase() === _node.alias.toLowerCase()
          ) {
            nodeMapping[key] = {
              nodeType: _node.resource_type,
              nodeId: modelId,
            };
            break;
          }
        }
        continue;
      }
    }
    nodeMapping[modelName] = {
      nodeType: currNode.resource_type,
      nodeId: currNode.uniqueId,
    };
    const FINAL_SELECT = "__final_select__";
    const tableEdges = response.tableEdges.map(
      (edge) =>
        edge.map((item) => (item === FINAL_SELECT ? modelName : item)) as [
          string,
          string,
        ],
    );
    details[modelName] = details[FINAL_SELECT];
    delete details[FINAL_SELECT];
    for (const k in details) {
      details[k] = { ...details[k], ...nodeMapping[k] };
      if (k === modelName) {
        details[k]["name"] = modelName;
      }
    }
    if (nodePositions) {
      nodePositions[modelName] = nodePositions[FINAL_SELECT];
      delete nodePositions[FINAL_SELECT];
    }
    return { tableEdges, details, nodePositions };
  }

  async renderSqlVisualizer(
    panel: WebviewPanel,
    lineage: SQLLineage,
  ): Promise<void | Thenable<void>> {
    this.terminal.debug(
      "sqlLineagePanel:resolveWebviewView",
      "onResolveWebviewView",
    );
    this._panel = panel;
    this.renderWebviewView(panel.webview);
    await this.checkIfWebviewReady();
    panel.webview.postMessage({
      command: "render",
      args: lineage,
    });
  }

  async handleCommand(message: {
    command: string;
    args: any;
    syncRequestId?: string;
  }): Promise<void> {
    this.terminal.debug(
      "sqlLineagePanel:handleWebviewMessage",
      "message",
      message,
    );
    const { command, args = {}, syncRequestId } = message;
    const { id, params } = args;
<<<<<<< HEAD
    switch (command) {
      case "openFile":
        const { url } = args;
        if (!url) {
          return;
        }
        await commands.executeCommand("vscode.open", Uri.file(url), {
          preview: false,
          preserveFocus: true,
        });
        break;
      case "getColumns":
        const body = await this.getColumns(params);
        this._panel?.webview.postMessage({
          command: "response",
          args: { id, syncRequestId, body, status: true },
        });
        break;

      case "getLineageSettings":
        const config = workspace.getConfiguration("dbt.lineage");
        this._panel?.webview.postMessage({
          command: "response",
          args: {
            id,
            syncRequestId,
            status: true,
            body: {
              showSelectEdges: config.get("showSelectEdges", true),
              showNonSelectEdges: config.get("showNonSelectEdges", true),
              defaultExpansion: config.get("defaultExpansion", 1),
              useSchemaForQueryVisualizer: config.get(
                "useSchemaForQueryVisualizer",
                false,
              ),
            },
          },
        });
        break;
      default:
        super.handleCommand(message);
        break;
    }
  }
=======
    if (command === "openURL") {
      if (!args.url) {
        return;
      }
      env.openExternal(Uri.parse(args.url));
      return;
    }
    // common commands
    if (command === "openFile") {
      const { url } = args;
      if (!url) {
        return;
      }
      await commands.executeCommand("vscode.open", Uri.file(url), {
        preview: false,
        preserveFocus: true,
      });
      return;
    }

    if (command === "getColumns") {
      const body = await this.getColumns(params);
      this._panel?.webview.postMessage({
        command: "response",
        args: { id, body, status: true },
      });
      return;
    }
  };
>>>>>>> b9997ad9

  private async addModelColumnsFromDB(project: DBTProject, node: NodeMetaData) {
    const columnsFromDB = await project.getColumnsOfModel(node.name);
    console.log("addColumnsFromDB: ", node.name, " -> ", columnsFromDB);
    return project.mergeColumnsFromDB(node, columnsFromDB);
  }

  private async addSourceColumnsFromDB(
    project: DBTProject,
    nodeName: string,
    table: SourceTable,
  ) {
    const columnsFromDB = await project.getColumnsOfSource(
      nodeName,
      table.name,
    );
    console.log("addColumnsFromDB: ", nodeName, " -> ", columnsFromDB);
    return project.mergeColumnsFromDB(table, columnsFromDB);
  }

  private async getColumns({
    table,
    refresh,
  }: {
    table: string;
    refresh: boolean;
  }): Promise<
    | {
        id: string;
        purpose: string;
        columns: {
          table: string;
          name: string;
          datatype: string;
          can_lineage_expand: boolean;
          description: string;
        }[];
      }
    | undefined
  > {
    const event = this.getEvent();
    if (!event) {
      return;
    }
    const project = this.getProject();
    if (!project) {
      return;
    }
    const splits = table.split(".");
    const nodeType = splits[0];
    if (nodeType === DBTProject.RESOURCE_TYPE_SOURCE) {
      const { sourceMetaMap } = event;
      const sourceName = splits[2];
      const tableName = splits[3];
      const node = sourceMetaMap.get(sourceName);
      if (!node) {
        return;
      }
      const _table = node.tables.find((t) => t.name === tableName);
      if (!_table) {
        return;
      }
      if (refresh) {
        const ok = await window.withProgress(
          {
            title: "Fetching metadata",
            location: ProgressLocation.Notification,
            cancellable: false,
          },
          async () => {
            return await this.addSourceColumnsFromDB(
              project,
              node.name,
              _table,
            );
          },
        );
        if (!ok) {
          window.showErrorMessage(
            extendErrorWithSupportLinks(
              "Unable to get columns from DB for model: " +
                node.name +
                " table: " +
                _table.name +
                ".",
            ),
          );
          return;
        }
      }
      return {
        id: table,
        purpose: _table.description,
        columns: Object.values(_table.columns)
          .map((c) => ({
            table,
            name: c.name,
            datatype: c.data_type?.toLowerCase() || "",
            can_lineage_expand: false,
            description: c.description,
          }))
          .sort((a, b) => a.name.localeCompare(b.name)),
      };
    }
    const tableName = splits[2];
    const { nodeMetaMap } = event;
    const node = nodeMetaMap.get(tableName);
    if (!node) {
      return;
    }
    if (refresh) {
      if (node.config.materialized === "ephemeral") {
        window.showInformationMessage(
          "Cannot fetch columns for ephemeral models.",
        );
        return;
      }
      const ok = await window.withProgress(
        {
          title: "Fetching metadata",
          location: ProgressLocation.Notification,
          cancellable: false,
        },
        async () => {
          return await this.addModelColumnsFromDB(project, node);
        },
      );
      if (!ok) {
        window.showErrorMessage(
          extendErrorWithSupportLinks(
            "Unable to get columns from DB for model: " +
              node.name +
              " table: " +
              table +
              ".",
          ),
        );
        return;
      }
    }

    return {
      id: table,
      purpose: node.description,
      columns: Object.values(node.columns)
        .map((c) => ({
          table,
          name: c.name,
          datatype: c.data_type?.toLowerCase() || "",
          can_lineage_expand: false,
          description: c.description,
        }))
        .sort((a, b) => a.name.localeCompare(b.name)),
    };
  }
}<|MERGE_RESOLUTION|>--- conflicted
+++ resolved
@@ -34,17 +34,12 @@
 };
 
 @provideSingleton(SQLLineagePanel)
-<<<<<<< HEAD
 export class SQLLineagePanel
   extends AltimateWebviewProvider
   implements Disposable
 {
-  public static readonly viewType = "dbtPowerUser.SQLLineage";
   protected viewPath = "/lineage";
-=======
-export class SQLLineagePanel implements Disposable {
   public static readonly viewType = "dbtPowerUser.sqlLineage";
->>>>>>> b9997ad9
   private disposables: Disposable[] = [];
   private activeTextEditor?: TextEditor;
 
@@ -285,7 +280,6 @@
     );
     const { command, args = {}, syncRequestId } = message;
     const { id, params } = args;
-<<<<<<< HEAD
     switch (command) {
       case "openFile":
         const { url } = args;
@@ -330,37 +324,6 @@
         break;
     }
   }
-=======
-    if (command === "openURL") {
-      if (!args.url) {
-        return;
-      }
-      env.openExternal(Uri.parse(args.url));
-      return;
-    }
-    // common commands
-    if (command === "openFile") {
-      const { url } = args;
-      if (!url) {
-        return;
-      }
-      await commands.executeCommand("vscode.open", Uri.file(url), {
-        preview: false,
-        preserveFocus: true,
-      });
-      return;
-    }
-
-    if (command === "getColumns") {
-      const body = await this.getColumns(params);
-      this._panel?.webview.postMessage({
-        command: "response",
-        args: { id, body, status: true },
-      });
-      return;
-    }
-  };
->>>>>>> b9997ad9
 
   private async addModelColumnsFromDB(project: DBTProject, node: NodeMetaData) {
     const columnsFromDB = await project.getColumnsOfModel(node.name);
