import path = require("path");
import { ProgressLocation, Uri, WebviewView, window, workspace } from "vscode";
import {
  AltimateRequest,
  DocsGenerateModelRequest,
  DocsGenerateResponse,
} from "../altimate";
import { DBTTerminal } from "../dbt_client/dbtTerminal";
import { RateLimitException } from "../exceptions";
import { DBTProject } from "../manifest/dbtProject";
import { DBTProjectContainer } from "../manifest/dbtProjectContainer";
import { ManifestCacheProjectAddedEvent } from "../manifest/event/manifestCacheChangedEvent";
import { TelemetryService } from "../telemetry";
import { extendErrorWithSupportLinks, provideSingleton } from "../utils";
import {
  AIColumnDescription,
  DBTDocumentation,
  Source,
} from "../webview_provider/docsEditPanel";
<<<<<<< HEAD
import { DbtProjectService } from "./dbtProjectService";
=======
import { DBTTerminal } from "../dbt_client/dbtTerminal";
>>>>>>> fc039b41

interface GenerateDocsForColumnsProps {
  panel: WebviewView | undefined;
  message: any;
  project: DBTProject | undefined;
  documentation: DBTDocumentation | undefined;
}

interface GenerateDocsForModelProps {
  panel: WebviewView | undefined;
  documentation: DBTDocumentation | undefined;
  queryText: string;
  project: DBTProject | undefined;
  message: any;
}

interface FeedbackRequestProps {
  panel: WebviewView | undefined;
  queryText: string;
  message: any;
  eventMap: Map<string, ManifestCacheProjectAddedEvent>;
  syncRequestId?: string;
}

const COLUMNS_PER_CHUNK = 3;

@provideSingleton(DocGenService)
export class DocGenService {
  public constructor(
    private altimateRequest: AltimateRequest,
<<<<<<< HEAD
    private dbtProjectContainer: DBTProjectContainer,
    private telemetry: TelemetryService,
    private dbtProjectService: DbtProjectService,
    private terminal: DBTTerminal,
=======
    protected dbtProjectContainer: DBTProjectContainer,
    protected telemetry: TelemetryService,
    private dbtTerminal: DBTTerminal,
>>>>>>> fc039b41
  ) {}

  private async generateDocsForColumn(
    documentation: DBTDocumentation | undefined,
    compiledSql: string | undefined,
    adapter: string,
    message: any,
    columns: string[],
  ): Promise<DocsGenerateResponse | undefined> {
    return new Promise(async (resolve) => {
      if (!documentation) {
        return resolve(undefined);
      }
      const enableNewDocsPanel = workspace
        .getConfiguration("dbt")
        .get<boolean>("enableNewDocsPanel", false);

      const baseRequest = {
        columns,
        dbt_model: {
          model_name: documentation.name,
          model_description: message.description,
          compiled_sql: compiledSql,
          columns: message.columns.map((column: any) => ({
            column_name: column.name,
            description: column.description,
            data_type: column.type,
          })),
          adapter,
        },
        gen_model_description: false,
      } as unknown as Parameters<
        typeof this.altimateRequest.generateModelDocs
      >["0"];

      try {
        const result = enableNewDocsPanel
          ? await this.altimateRequest.generateModelDocsV2({
              ...baseRequest,
              user_instructions: message.user_instructions,
              follow_up_instructions: message.follow_up_instructions,
            })
          : await this.altimateRequest.generateModelDocs(baseRequest);

        return resolve(result);
      } catch (err) {
        this.dbtTerminal.debug(
          "error while generating column doc" + err,
          columns,
        );

        if (err instanceof RateLimitException) {
          setTimeout(async () => {
            this.dbtTerminal.debug("retrying generating column doc", columns);
            return resolve(
              await this.generateDocsForColumn(
                documentation,
                compiledSql,
                adapter,
                message,
                columns,
              ),
            );
          }, err.retryAfter);
        }
      }
    });
  }

  private async transmitAIGeneratedColumnDocs(
    panel: WebviewView | undefined,
    generatedColumnDescriptions: AIColumnDescription[],
    syncRequestId?: string,
  ) {
    if (panel) {
      const result = syncRequestId
        ? {
            command: "response",
            args: {
              body: { columns: generatedColumnDescriptions },
              syncRequestId,
              status: true,
            },
          }
        : {
            command: "renderAIGeneratedColumnDocs",
            columns: generatedColumnDescriptions,
          };
      await panel.webview.postMessage(result);
    }
  }

  private async transmitError(panel?: WebviewView) {
    if (panel) {
      await panel.webview.postMessage({
        command: "renderError",
      });
    }
  }

  private async transmitAIGeneratedModelDocs(
    description: string,
    syncRequestId?: string,
    panel?: WebviewView,
  ) {
    if (panel) {
      const result = syncRequestId
        ? {
            command: "response",
            args: { body: { description }, syncRequestId, status: true },
          }
        : {
            command: "renderAIGeneratedModelDocs",
            description,
          };
      await panel.webview.postMessage(result);
    }
  }

  public async getDocumentation(
    eventMap: Map<string, ManifestCacheProjectAddedEvent>,
  ): Promise<DBTDocumentation | undefined> {
    if (window.activeTextEditor === undefined || eventMap === undefined) {
      return undefined;
    }

    const currentFilePath = window.activeTextEditor.document.uri;
    const project = this.dbtProjectService.getProject();
    if (project === undefined) {
      return undefined;
    }
    const event = eventMap.get(project.projectRoot.fsPath);
    if (event === undefined) {
      return undefined;
    }
    const modelName = path.basename(currentFilePath.fsPath, ".sql");
    const currentNode = event.nodeMetaMap.get(modelName);
    if (currentNode === undefined) {
      return undefined;
    }

    const docColumns = currentNode.columns;
    return {
      aiEnabled: this.altimateRequest.enabled(),
      name: modelName,
      patchPath: currentNode.patch_path,
      description: currentNode.description,
      generated: false,
      columns: Object.values(docColumns).map((column) => {
        return {
          name: column.name,
          description: column.description,
          generated: false,
          source: Source.YAML,
        };
      }),
    } as DBTDocumentation;
  }

  private chunk(a: string[], n: number) {
    return [...Array(Math.ceil(a.length / n))].map((_, i) =>
      a.slice(n * i, n + n * i),
    );
  }

  private getEventByProject(
    eventMap: Map<string, ManifestCacheProjectAddedEvent>,
  ): ManifestCacheProjectAddedEvent | undefined {
    if (window.activeTextEditor === undefined || eventMap === undefined) {
      return;
    }

    const currentFilePath = window.activeTextEditor.document.uri;
    this.terminal.debug(
      "getting event for project, currentFilePath: ",
      currentFilePath,
    );
    const projectRootpath =
      this.dbtProjectContainer.getProjectRootpath(currentFilePath);
    if (projectRootpath === undefined) {
      this.terminal.debug("no project for currentFilePath: ", currentFilePath);
      return;
    }

    const event = eventMap.get(projectRootpath.fsPath);
    if (event === undefined) {
      this.terminal.debug("no event for project: ", projectRootpath.fsPath);
      return;
    }
    return event;
  }

  /**
   * handles single or multi column bulk generation
   */
  public async generateDocsForColumns({
    project,
    message,
    documentation,
    panel,
  }: GenerateDocsForColumnsProps) {
    if (!this.altimateRequest.handlePreviewFeatures()) {
      return;
    }
    if (!project || !window.activeTextEditor) {
      return;
    }

    const queryText = window.activeTextEditor.document.getText();
    const columns: string[] = message.columnName
      ? [message.columnName]
      : message.columnNames;

    const chunks = this.chunk(columns, COLUMNS_PER_CHUNK);

    this.telemetry.sendTelemetryEvent("altimateGenerateDocsForColumn", {
      model: documentation?.name || "",
      columns: columns.join(","),
    });

    window.withProgress(
      {
        title: "",
        location: ProgressLocation.Notification,
        cancellable: false,
      },
      async (progress) => {
        if (documentation === undefined) {
          return;
        }
        try {
          const results: (DocsGenerateResponse | undefined)[] = [];
          const progressMessage =
            columns.length > COLUMNS_PER_CHUNK
              ? `Generating documentation for ${columns.length} columns`
              : `Generating documentation for ${
                  columns.length > 1 ? "columns" : "column"
                } ${columns.join(", ")}`;
          progress.report({
            message: progressMessage,
            increment: 0,
          });

          const startTime = Date.now();
          const compiledSql = await project.unsafeCompileQuery(queryText);

          await Promise.all(
            chunks.map(async (chunk, i) => {
              const chunkResult = await this.generateDocsForColumn(
                documentation,
                compiledSql,
                project.getAdapterType(),
                message,
                chunk,
              );
              results.push(chunkResult);
              this.dbtTerminal.log(
                "generate docs for columns chunk result",
                chunkResult,
              );
              progress.report({
                message: `Generated docs for ${Math.min(
                  results.length * COLUMNS_PER_CHUNK,
                  columns.length,
                )} of ${columns.length} columns`,
                increment: (chunk.length / columns.length) * 100,
              });
            }),
          );
          const generatedDocsForColumn = {
            column_descriptions: results
              .map((response) => response?.column_descriptions)
              .filter(
                (
                  item,
                ): item is NonNullable<
                  DocsGenerateResponse["column_descriptions"]
                > => !!item,
              )
              .flatMap((r) => r),
          };

          if (
            !generatedDocsForColumn ||
            !generatedDocsForColumn.column_descriptions
          ) {
            // nothing to do if nothing happened
            return;
          }
          this.transmitAIGeneratedColumnDocs(
            panel,
            generatedDocsForColumn.column_descriptions.map((entry) => ({
              name: entry.column_name,
              description: entry.column_description,
            })),
            message.syncRequestId,
          );
          this.telemetry.sendTelemetryEvent(
            "altimateGenerateDocsForColumn",
            {
              model: documentation?.name || "",
              columns: columns.join(","),
            },
            { timeTaken: Date.now() - startTime },
          );
        } catch (error) {
          this.transmitError(panel);
          window.showErrorMessage(
            extendErrorWithSupportLinks(
              "An unexpected error occurred while generating documentation: " +
                error,
            ),
          );
          this.telemetry.sendTelemetryError(
            "generateDocsForColumnError",
            error,
          );
        }
      },
    );
  }

  public async generateDocsForModel({
    documentation,
    queryText,
    project,
    message,
    panel,
  }: GenerateDocsForModelProps) {
    if (!this.altimateRequest.handlePreviewFeatures()) {
      return;
    }
    if (!project) {
      return;
    }
    this.telemetry.sendTelemetryEvent("altimateGenerateDocsForModel", {
      model: documentation?.name || "",
    });

    window.withProgress(
      {
        title: `Generating documentation for model ${documentation?.name}`,
        location: ProgressLocation.Notification,
        cancellable: false,
      },
      async () => {
        if (documentation === undefined) {
          return;
        }
        try {
          const startTime = Date.now();
          const compiledSql = await project.unsafeCompileQuery(queryText);
          const enableNewDocsPanel = workspace
            .getConfiguration("dbt")
            .get<boolean>("enableNewDocsPanel", false);

          const baseRequest = {
            columns: [],
            dbt_model: {
              model_name: documentation?.name,
              model_description: message.description,
              compiled_sql: compiledSql,
              columns: message.columns.map((column: any) => ({
                column_name: column.name,
                description: column.description,
                data_type: column.type,
                modelName: documentation?.name,
              })),
              adapter: project.getAdapterType(),
            },
            prompt_hint: message.promptHint || "generate",
            gen_model_description: true,
          } as unknown as DocsGenerateModelRequest;
          const generateDocsForModel = enableNewDocsPanel
            ? await this.altimateRequest.generateModelDocsV2({
                ...baseRequest,
                user_instructions: {
                  ...message.user_instructions,
                  prompt_hint:
                    message.user_instructions.prompt_hint || "generate",
                },
                follow_up_instructions: message.follow_up_instructions,
              })
            : await this.altimateRequest.generateModelDocs(baseRequest);

          if (
            !generateDocsForModel ||
            !generateDocsForModel.model_description
          ) {
            // nothing to do if nothing happened
            return;
          }
          this.transmitAIGeneratedModelDocs(
            generateDocsForModel.model_description,
            message.syncRequestId,
            panel,
          );
          this.telemetry.sendTelemetryEvent(
            "altimateGenerateDocsForModel",
            {
              model: documentation?.name || "",
            },
            { timeTaken: Date.now() - startTime },
          );
        } catch (error) {
          this.transmitError(panel);
          window.showErrorMessage(
            extendErrorWithSupportLinks(
              "An unexpected error occurred while generating documentation: " +
                error,
            ),
          );
          this.telemetry.sendTelemetryError("generateDocsForModelError", error);
        }
      },
    );
  }

  private getFilename() {
    return path.basename(window.activeTextEditor!.document.fileName, ".sql");
  }

  public async getTestsData(
    eventMap: Map<string, ManifestCacheProjectAddedEvent>,
  ) {
    const event = this.getEventByProject(eventMap);
    if (!event) {
      return;
    }
    const { nodeMetaMap, graphMetaMap, testMetaMap } = event;
    const tableName = this.getFilename();
    this.terminal.info(
      "Tests",
      "getting tests by tableName:",
      false,
      tableName,
    );
    const _node = nodeMetaMap.get(tableName);
    if (!_node) {
      this.terminal.debug("no node for tableName:", tableName);
      return;
    }
    const key = _node.uniqueId;

    return (graphMetaMap["tests"].get(key)?.nodes || []).map((n) => {
      const testKey = n.label.split(".")[0];
      return { ...testMetaMap.get(testKey), key: testKey };
    });
  }

  public async sendFeedback({
    queryText,
    message,
    eventMap,
    panel,
    syncRequestId,
  }: FeedbackRequestProps) {
    this.telemetry.sendTelemetryEvent("altimateGenerateDocsSendFeedback");
    window.withProgress(
      {
        title: "Sending feedback",
        location: ProgressLocation.Notification,
        cancellable: false,
      },
      async () => {
        try {
          const project = this.dbtProjectService.getProject();
          if (!project) {
            throw new Error("Unable to find project");
          }
          const documentation = await this.getDocumentation(eventMap);
          const compiledSql = await project.unsafeCompileQuery(queryText);
          const request = message.data;
          request["feedback_text"] = message.comment;
          request["additional_prompt_inputs"] = {
            model_name: documentation?.name,
            model_description: documentation?.description,
            compiled_sql: compiledSql,
            columns: documentation?.columns.map((column) => ({
              column_name: column.name,
              description: column.description,
              data_type: column.type,
            })),
          };
          await this.altimateRequest.sendFeedback({
            data: request,
            feedback_src: "dbtpu-extension",
            feedback_text: message.comment,
            feedback_value: message.rating,
          });
          if (panel) {
            await panel.webview.postMessage({
              command: "response",
              args: {
                syncRequestId,
                body: {
                  status: true,
                },
                status: true,
              },
            });
          }
        } catch (error) {
          this.transmitError(panel);
          window.showErrorMessage(
            extendErrorWithSupportLinks(
              "An unexpected error occurred while sending feedback: " + error,
            ),
          );
          this.telemetry.sendTelemetryError(
            "altimateGenerateDocsSendFeedbackError",
            error,
          );
        }
      },
    );
  }
}<|MERGE_RESOLUTION|>--- conflicted
+++ resolved
@@ -17,11 +17,8 @@
   DBTDocumentation,
   Source,
 } from "../webview_provider/docsEditPanel";
-<<<<<<< HEAD
 import { DbtProjectService } from "./dbtProjectService";
-=======
 import { DBTTerminal } from "../dbt_client/dbtTerminal";
->>>>>>> fc039b41
 
 interface GenerateDocsForColumnsProps {
   panel: WebviewView | undefined;
@@ -52,16 +49,10 @@
 export class DocGenService {
   public constructor(
     private altimateRequest: AltimateRequest,
-<<<<<<< HEAD
-    private dbtProjectContainer: DBTProjectContainer,
-    private telemetry: TelemetryService,
-    private dbtProjectService: DbtProjectService,
-    private terminal: DBTTerminal,
-=======
     protected dbtProjectContainer: DBTProjectContainer,
     protected telemetry: TelemetryService,
+    private dbtProjectService: DbtProjectService,
     private dbtTerminal: DBTTerminal,
->>>>>>> fc039b41
   ) {}
 
   private async generateDocsForColumn(
