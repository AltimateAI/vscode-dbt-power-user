import path = require("path");
import { ProgressLocation, WebviewView, window, workspace } from "vscode";
import {
  AltimateRequest,
  DocsGenerateModelRequest,
  DocsGenerateResponse,
} from "../altimate";
import { DBTTerminal } from "../dbt_client/dbtTerminal";
import { RateLimitException } from "../exceptions";
import { DBTProject } from "../manifest/dbtProject";
import { DBTProjectContainer } from "../manifest/dbtProjectContainer";
import { TelemetryService } from "../telemetry";
import { extendErrorWithSupportLinks, provideSingleton } from "../utils";
import {
  AIColumnDescription,
  DBTDocumentation,
  Source,
} from "../webview_provider/docsEditPanel";
import { DbtTestService } from "./dbtTestsService";
import { QueryManifestService } from "./queryManifestService";

interface GenerateDocsForColumnsProps {
  panel: WebviewView | undefined;
  message: any;
  project: DBTProject | undefined;
  documentation: DBTDocumentation | undefined;
}

interface GenerateDocsForModelProps {
  panel: WebviewView | undefined;
  documentation: DBTDocumentation | undefined;
  queryText: string;
  project: DBTProject | undefined;
  message: any;
}

interface FeedbackRequestProps {
  panel: WebviewView | undefined;
  queryText: string;
  message: any;
  syncRequestId?: string;
}

const COLUMNS_PER_CHUNK = 3;

@provideSingleton(DocGenService)
export class DocGenService {
  public constructor(
    private altimateRequest: AltimateRequest,
    protected dbtProjectContainer: DBTProjectContainer,
    protected telemetry: TelemetryService,
    private queryManifestService: QueryManifestService,
    private dbtTerminal: DBTTerminal,
    private dbtTestService: DbtTestService,
  ) {}

  private async generateDocsForColumn(
    documentation: DBTDocumentation | undefined,
    compiledSql: string | undefined,
    adapter: string,
    message: any,
    columns: string[],
  ): Promise<DocsGenerateResponse | undefined> {
    return new Promise(async (resolve) => {
      if (!documentation) {
        return resolve(undefined);
      }
      const enableNewDocsPanel = workspace
        .getConfiguration("dbt")
        .get<boolean>("enableNewDocsPanel", true);

      const baseRequest = {
        columns,
        dbt_model: {
          model_name: documentation.name,
          model_description: message.description,
          compiled_sql: compiledSql,
          columns: message.columns.map((column: any) => ({
            column_name: column.name,
            description: column.description,
            data_type: column.type,
          })),
          adapter,
        },
        gen_model_description: false,
      } as unknown as Parameters<
        typeof this.altimateRequest.generateModelDocs
      >["0"];

      try {
        const result = enableNewDocsPanel
          ? await this.altimateRequest.generateModelDocsV2({
              ...baseRequest,
              user_instructions: message.user_instructions,
              follow_up_instructions: message.follow_up_instructions,
            })
          : await this.altimateRequest.generateModelDocs(baseRequest);

        return resolve(result);
      } catch (err) {
        this.dbtTerminal.debug(
          "docGenService:generateDocsForColumn",
          "error while generating column doc" + err,
          columns,
        );

        if (err instanceof RateLimitException) {
          setTimeout(async () => {
            this.dbtTerminal.debug(
              "docGenService:generateDocsForColumn",
              "retrying generating column doc",
              columns,
            );
            return resolve(
              await this.generateDocsForColumn(
                documentation,
                compiledSql,
                adapter,
                message,
                columns,
              ),
            );
          }, err.retryAfter);
        }
      }
    });
  }

  private async transmitAIGeneratedColumnDocs(
    panel: WebviewView | undefined,
    generatedColumnDescriptions: AIColumnDescription[],
    syncRequestId?: string,
  ) {
    if (panel) {
      const result = syncRequestId
        ? {
            command: "response",
            args: {
              body: { columns: generatedColumnDescriptions },
              syncRequestId,
              status: true,
            },
          }
        : {
            command: "renderAIGeneratedColumnDocs",
            columns: generatedColumnDescriptions,
          };
      await panel.webview.postMessage(result);
    }
  }

  private async transmitError(panel?: WebviewView) {
    if (panel) {
      await panel.webview.postMessage({
        command: "renderError",
      });
    }
  }

  private async transmitAIGeneratedModelDocs(
    description: string,
    syncRequestId?: string,
    panel?: WebviewView,
  ) {
    if (panel) {
      const result = syncRequestId
        ? {
            command: "response",
            args: { body: { description }, syncRequestId, status: true },
          }
        : {
            command: "renderAIGeneratedModelDocs",
            description,
          };
      await panel.webview.postMessage(result);
    }
  }

  public async getDocumentation(): Promise<DBTDocumentation | undefined> {
    const eventResult = this.queryManifestService.getEventByCurrentProject();
    if (!eventResult) {
      return undefined;
    }
    const { event, currentDocument } = eventResult;

    if (!event || !currentDocument) {
      return undefined;
    }

    const modelName = path.basename(currentDocument.uri.fsPath, ".sql");
    const currentNode = event.nodeMetaMap.get(modelName);
    if (currentNode === undefined) {
      return undefined;
    }

    const docColumns = currentNode.columns;
    return {
      aiEnabled: this.altimateRequest.enabled(),
      name: modelName,
      patchPath: currentNode.patch_path,
      description: currentNode.description,
      generated: false,
      columns: Object.values(docColumns).map((column) => {
        return {
          name: column.name,
          description: column.description,
          generated: false,
          source: Source.YAML,
          type: column.data_type,
        };
      }),
    } as DBTDocumentation;
  }

  private chunk(a: string[], n: number) {
    return [...Array(Math.ceil(a.length / n))].map((_, i) =>
      a.slice(n * i, n + n * i),
    );
  }

  /**
   * handles single or multi column bulk generation
   */
  public async generateDocsForColumns({
    project,
    message,
    documentation,
    panel,
  }: GenerateDocsForColumnsProps) {
    if (!this.altimateRequest.handlePreviewFeatures()) {
      return;
    }
    if (!project || !window.activeTextEditor) {
      return;
    }

    const queryText = window.activeTextEditor.document.getText();
    const columns: string[] = message.columnName
      ? [message.columnName]
      : message.columnNames;

    const chunks = this.chunk(columns, COLUMNS_PER_CHUNK);

    this.telemetry.sendTelemetryEvent("altimateGenerateDocsForColumn", {
      model: documentation?.name || "",
      columns: columns.join(","),
    });

    window.withProgress(
      {
        title: "",
        location: ProgressLocation.Notification,
        cancellable: false,
      },
      async (progress) => {
        if (documentation === undefined) {
          return;
        }
        try {
          const results: (DocsGenerateResponse | undefined)[] = [];
          const progressMessage =
            columns.length > COLUMNS_PER_CHUNK
              ? `Generating documentation for ${columns.length} columns`
              : `Generating documentation for ${
                  columns.length > 1 ? "columns" : "column"
                } ${columns.join(", ")}`;
          progress.report({
            message: progressMessage,
            increment: 0,
          });

          const startTime = Date.now();
          const compiledSql = await project.unsafeCompileQuery(queryText);

          await Promise.all(
            chunks.map(async (chunk, i) => {
              const chunkResult = await this.generateDocsForColumn(
                documentation,
                compiledSql,
                project.getAdapterType(),
                message,
                chunk,
              );
              results.push(chunkResult);
              this.dbtTerminal.debug(
                "docGenService:generateDocsForColumns",
                "generate docs for columns chunk result",
                chunkResult,
              );
              progress.report({
                message: `Generated docs for ${Math.min(
                  results.length * COLUMNS_PER_CHUNK,
                  columns.length,
                )} of ${columns.length} columns`,
                increment: (chunk.length / columns.length) * 100,
              });
            }),
          );
          const generatedDocsForColumn = {
            column_descriptions: results
              .map((response) => response?.column_descriptions)
              .filter(
                (
                  item,
                ): item is NonNullable<
                  DocsGenerateResponse["column_descriptions"]
                > => !!item,
              )
              .flatMap((r) => r),
          };

          if (
            !generatedDocsForColumn ||
            !generatedDocsForColumn.column_descriptions
          ) {
            // nothing to do if nothing happened
            return;
          }
          this.transmitAIGeneratedColumnDocs(
            panel,
            generatedDocsForColumn.column_descriptions.map((entry) => ({
              name: entry.column_name,
              description: entry.column_description,
            })),
            message.syncRequestId,
          );
          this.telemetry.sendTelemetryEvent(
            "altimateGenerateDocsForColumn",
            {
              model: documentation?.name || "",
              columns: columns.join(","),
            },
            { timeTaken: Date.now() - startTime },
          );
        } catch (error) {
          this.transmitError(panel);
          window.showErrorMessage(
            extendErrorWithSupportLinks(
              "Could not generate documentation: " + (error as Error).message,
            ),
          );
          this.telemetry.sendTelemetryError(
            "generateDocsForColumnError",
            error,
          );
        }
      },
    );
  }

  public async generateDocsForModel({
    documentation,
    queryText,
    project,
    message,
    panel,
  }: GenerateDocsForModelProps) {
    if (!this.altimateRequest.handlePreviewFeatures()) {
      return;
    }
    if (!project) {
      return;
    }
    this.telemetry.sendTelemetryEvent("altimateGenerateDocsForModel", {
      model: documentation?.name || "",
    });

    window.withProgress(
      {
        title: `Generating documentation for model ${documentation?.name}`,
        location: ProgressLocation.Notification,
        cancellable: false,
      },
      async () => {
        if (documentation === undefined) {
          return;
        }
        try {
          const startTime = Date.now();
          const compiledSql = await project.unsafeCompileQuery(queryText);
          const enableNewDocsPanel = workspace
            .getConfiguration("dbt")
            .get<boolean>("enableNewDocsPanel", true);

          const baseRequest = {
            columns: [],
            dbt_model: {
              model_name: documentation?.name,
              model_description: message.description,
              compiled_sql: compiledSql,
              columns: message.columns.map((column: any) => ({
                column_name: column.name,
                description: column.description,
                data_type: column.type,
                modelName: documentation?.name,
              })),
              adapter: project.getAdapterType(),
            },
            prompt_hint: message.promptHint || "generate",
            gen_model_description: true,
          } as unknown as DocsGenerateModelRequest;
          const generateDocsForModel = enableNewDocsPanel
            ? await this.altimateRequest.generateModelDocsV2({
                ...baseRequest,
                user_instructions: {
                  ...message.user_instructions,
                  prompt_hint:
                    message.user_instructions.prompt_hint || "generate",
                },
                follow_up_instructions: message.follow_up_instructions,
              })
            : await this.altimateRequest.generateModelDocs(baseRequest);

          if (
            !generateDocsForModel ||
            !generateDocsForModel.model_description
          ) {
            // nothing to do if nothing happened
            return;
          }
          this.transmitAIGeneratedModelDocs(
            generateDocsForModel.model_description,
            message.syncRequestId,
            panel,
          );
          this.telemetry.sendTelemetryEvent(
            "altimateGenerateDocsForModel",
            {
              model: documentation?.name || "",
            },
            { timeTaken: Date.now() - startTime },
          );
        } catch (error) {
          this.transmitError(panel);
          window.showErrorMessage(
            extendErrorWithSupportLinks(
              "Could not generate documentation: " + (error as Error).message,
            ),
          );
          this.telemetry.sendTelemetryError("generateDocsForModelError", error);
        }
      },
    );
  }

<<<<<<< HEAD
=======
  public async getTestsForCurrentModel() {
    const eventResult = this.queryManifestService.getEventByCurrentProject();
    if (!eventResult?.event || !eventResult?.currentDocument) {
      return undefined;
    }

    const {
      event: { nodeMetaMap, graphMetaMap, testMetaMap, macroMetaMap },
      currentDocument,
    } = eventResult;
    const project = this.queryManifestService.getProject();
    if (!project) {
      return undefined;
    }
    const projectName = project?.getProjectName();

    const modelName = path.basename(currentDocument.uri.fsPath, ".sql");
    this.dbtTerminal.debug(
      "dbtTests",
      "getting tests by modelName:",
      false,
      modelName,
    );
    const _node = nodeMetaMap.get(modelName);
    if (!_node) {
      this.dbtTerminal.debug("no node for tableName:", modelName);
      return;
    }
    const key = _node.uniqueId;

    return (graphMetaMap["tests"].get(key)?.nodes || [])
      .map((n) => {
        const testKey = n.label.split(".")[0];
        const testData = testMetaMap.get(testKey);

        if (!testData) {
          return null;
        }

        // For singular tests, attached_node will be undefined
        if (!testData.attached_node) {
          return { ...testData, key: testKey };
        }

        // dbt sends tests (ex: relationships) to both source and connected models
        // do not send the test which has different model in attached_node
        if (testData.attached_node !== key) {
          return null;
        }

        const {
          depends_on: { macros },
          test_metadata,
        } = testData;

        const macroFilepath = this.dbtTestService.getMacroFilePath(
          macros,
          projectName,
          macroMetaMap,
          test_metadata?.name,
        );

        return {
          ...testData,
          path: macroFilepath || testData.path,
          key: testKey,
        };
      })
      .filter((t) => Boolean(t));
  }

>>>>>>> 62f741db
  public async sendFeedback({
    queryText,
    message,
    panel,
    syncRequestId,
  }: FeedbackRequestProps) {
    this.telemetry.sendTelemetryEvent("altimateGenerateDocsSendFeedback");
    window.withProgress(
      {
        title: "Sending feedback",
        location: ProgressLocation.Notification,
        cancellable: false,
      },
      async () => {
        try {
          const project = this.queryManifestService.getProject();
          if (!project) {
            throw new Error("Unable to find project");
          }
          const documentation = await this.getDocumentation();
          const compiledSql = await project.unsafeCompileQuery(queryText);
          const request = message.data;
          request["feedback_text"] = message.comment;
          request["additional_prompt_inputs"] = {
            model_name: documentation?.name,
            model_description: documentation?.description,
            compiled_sql: compiledSql,
            columns: documentation?.columns.map((column) => ({
              column_name: column.name,
              description: column.description,
              data_type: column.type,
            })),
          };
          await this.altimateRequest.sendFeedback({
            data: request,
            feedback_src: "dbtpu-extension",
            feedback_text: message.comment,
            feedback_value: message.rating,
          });
          if (panel) {
            await panel.webview.postMessage({
              command: "response",
              args: {
                syncRequestId,
                body: {
                  status: true,
                },
                status: true,
              },
            });
          }
        } catch (error) {
          this.transmitError(panel);
          window.showErrorMessage(
            extendErrorWithSupportLinks(
              "Could not send feedback: " + (error as Error).message,
            ),
          );
          this.telemetry.sendTelemetryError(
            "altimateGenerateDocsSendFeedbackError",
            error,
          );
        }
      },
    );
  }
}<|MERGE_RESOLUTION|>--- conflicted
+++ resolved
@@ -16,7 +16,7 @@
   DBTDocumentation,
   Source,
 } from "../webview_provider/docsEditPanel";
-import { DbtTestService } from "./dbtTestsService";
+import { DbtTestService } from "./dbtTestService";
 import { QueryManifestService } from "./queryManifestService";
 
 interface GenerateDocsForColumnsProps {
@@ -443,80 +443,6 @@
     );
   }
 
-<<<<<<< HEAD
-=======
-  public async getTestsForCurrentModel() {
-    const eventResult = this.queryManifestService.getEventByCurrentProject();
-    if (!eventResult?.event || !eventResult?.currentDocument) {
-      return undefined;
-    }
-
-    const {
-      event: { nodeMetaMap, graphMetaMap, testMetaMap, macroMetaMap },
-      currentDocument,
-    } = eventResult;
-    const project = this.queryManifestService.getProject();
-    if (!project) {
-      return undefined;
-    }
-    const projectName = project?.getProjectName();
-
-    const modelName = path.basename(currentDocument.uri.fsPath, ".sql");
-    this.dbtTerminal.debug(
-      "dbtTests",
-      "getting tests by modelName:",
-      false,
-      modelName,
-    );
-    const _node = nodeMetaMap.get(modelName);
-    if (!_node) {
-      this.dbtTerminal.debug("no node for tableName:", modelName);
-      return;
-    }
-    const key = _node.uniqueId;
-
-    return (graphMetaMap["tests"].get(key)?.nodes || [])
-      .map((n) => {
-        const testKey = n.label.split(".")[0];
-        const testData = testMetaMap.get(testKey);
-
-        if (!testData) {
-          return null;
-        }
-
-        // For singular tests, attached_node will be undefined
-        if (!testData.attached_node) {
-          return { ...testData, key: testKey };
-        }
-
-        // dbt sends tests (ex: relationships) to both source and connected models
-        // do not send the test which has different model in attached_node
-        if (testData.attached_node !== key) {
-          return null;
-        }
-
-        const {
-          depends_on: { macros },
-          test_metadata,
-        } = testData;
-
-        const macroFilepath = this.dbtTestService.getMacroFilePath(
-          macros,
-          projectName,
-          macroMetaMap,
-          test_metadata?.name,
-        );
-
-        return {
-          ...testData,
-          path: macroFilepath || testData.path,
-          key: testKey,
-        };
-      })
-      .filter((t) => Boolean(t));
-  }
-
->>>>>>> 62f741db
   public async sendFeedback({
     queryText,
     message,
