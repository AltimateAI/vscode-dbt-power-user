import { Disposable, ExtensionContext, commands, workspace } from "vscode";
import { AutocompletionProviders } from "./autocompletion_provider";
import { CodeLensProviders } from "./code_lens_provider";
import { VSCodeCommands } from "./commands";
import { ContentProviders } from "./content_provider";
import { DefinitionProviders } from "./definition_provider";
import { DocumentFormattingEditProviders } from "./document_formatting_edit_provider";
import { DBTProjectContainer } from "./manifest/dbtProjectContainer";
import { StatusBars } from "./statusbar";
import { TreeviewProviders } from "./treeview_provider";
import { provideSingleton } from "./utils";
import { WebviewViewProviders } from "./webview_provider";
import { TelemetryService } from "./telemetry";
import { HoverProviders } from "./hover_provider";
import { DbtPowerUserActionsCenter } from "./quickpick";
import { ValidationProvider } from "./validation_provider";
import { CommentProviders } from "./comment_provider";
<<<<<<< HEAD
import { NotebookProviders } from "@altimateai/extension-components";
=======
import { NotebookProviders } from "@lib";
import { DbtPowerUserMcpServer } from "./mcp";
>>>>>>> 57776a08

enum PromptAnswer {
  YES = "Yes",
  NO = "No",
}

@provideSingleton(DBTPowerUserExtension)
export class DBTPowerUserExtension implements Disposable {
  static DBT_SQL_SELECTOR = [
    { language: "jinja-sql", scheme: "file" },
    { language: "sql", scheme: "file" },
    { language: "jinja-sql", scheme: "untitled" },
    { language: "jinja-sql", scheme: "vscode-notebook-cell" },
  ];
  static DBT_YAML_SELECTOR = [
    { language: "yaml", scheme: "file" },
    { language: "jinja-yaml", scheme: "file" },
  ];
  static DBT_YAML_SQL_SELECTOR = [
    { language: "jinja-sql", scheme: "file" },
    { language: "sql", scheme: "file" },
    { language: "yaml", scheme: "file" },
    { language: "jinja-yaml", scheme: "file" },
  ];

  private disposables: Disposable[] = [];

  constructor(
    private dbtProjectContainer: DBTProjectContainer,
    private webviewViewProviders: WebviewViewProviders,
    private autocompletionProviders: AutocompletionProviders,
    private definitionProviders: DefinitionProviders,
    private vscodeCommands: VSCodeCommands,
    private treeviewProviders: TreeviewProviders,
    private contentProviders: ContentProviders,
    private codeLensProviders: CodeLensProviders,
    private documentFormattingEditProviders: DocumentFormattingEditProviders,
    private statusBars: StatusBars,
    private puStatusBars: DbtPowerUserActionsCenter,
    private telemetry: TelemetryService,
    private hoverProviders: HoverProviders,
    private validationProvider: ValidationProvider,
    private commentProviders: CommentProviders,
    private notebookProviders: NotebookProviders,
    private mcpServer: DbtPowerUserMcpServer,
  ) {
    this.disposables.push(
      this.dbtProjectContainer,
      this.webviewViewProviders,
      this.definitionProviders,
      this.autocompletionProviders,
      this.treeviewProviders,
      this.contentProviders,
      this.codeLensProviders,
      this.vscodeCommands,
      this.documentFormattingEditProviders,
      this.statusBars,
      this.puStatusBars,
      this.telemetry,
      this.hoverProviders,
      this.validationProvider,
      this.commentProviders,
      this.notebookProviders,
      this.mcpServer,
    );
  }

  dispose() {
    while (this.disposables.length) {
      const x = this.disposables.pop();
      if (x) {
        x.dispose();
      }
    }
  }

  async activate(context: ExtensionContext): Promise<void> {
    await this.mcpServer.updateMcpExtensionApi();
    this.dbtProjectContainer.setContext(context);
    this.dbtProjectContainer.initializeWalkthrough();
    await this.dbtProjectContainer.detectDBT();
    await this.dbtProjectContainer.initializeDBTProjects();
    await this.statusBars.initialize();
    // Ask to reload the window if the dbt integration changes
    const dbtIntegration = workspace
      .getConfiguration("dbt")
      .get<string>("dbtIntegration", "core");
    workspace.onDidChangeConfiguration((e) => {
      if (!e.affectsConfiguration("dbt")) {
        return;
      }
      const newDbtIntegration = workspace
        .getConfiguration("dbt")
        .get<string>("dbtIntegration", "core");
      if (
        dbtIntegration !== newDbtIntegration &&
        ["core", "cloud", "corecommand", "fusion"].includes(newDbtIntegration)
      ) {
        commands.executeCommand("workbench.action.reloadWindow");
      }
    });
  }
}<|MERGE_RESOLUTION|>--- conflicted
+++ resolved
@@ -15,12 +15,8 @@
 import { DbtPowerUserActionsCenter } from "./quickpick";
 import { ValidationProvider } from "./validation_provider";
 import { CommentProviders } from "./comment_provider";
-<<<<<<< HEAD
 import { NotebookProviders } from "@altimateai/extension-components";
-=======
-import { NotebookProviders } from "@lib";
 import { DbtPowerUserMcpServer } from "./mcp";
->>>>>>> 57776a08
 
 enum PromptAnswer {
   YES = "Yes",
