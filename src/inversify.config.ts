--- conflicted
+++ resolved
@@ -89,11 +89,8 @@
           container.get(TelemetryService),
           container.get(PythonDBTCommandExecutionStrategy),
           container.get(DBTProjectContainer),
-<<<<<<< HEAD
           container.get(AltimateRequest),
-=======
           container.get(DBTTerminal),
->>>>>>> 367c669a
           projectRoot,
           projectConfigDiagnostics,
           container.get(DBTTerminal),
