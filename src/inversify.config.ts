import { Container, interfaces } from "inversify";
import { buildProviderModule } from "inversify-binding-decorators";
import { EventEmitter, Uri, WorkspaceFolder } from "vscode";
import { DBTCommandFactory } from "./dbt_client/dbtCommandFactory";
import { DBTTerminal } from "./dbt_client/dbtTerminal";
import { EnvironmentVariables } from "./domain";
import { DBTProject } from "./manifest/dbtProject";
import { DBTProjectContainer } from "./manifest/dbtProjectContainer";
import { DBTWorkspaceFolder } from "./manifest/dbtWorkspaceFolder";
import { ManifestCacheChangedEvent } from "./manifest/event/manifestCacheChangedEvent";
import { DBTProjectLogFactory } from "./manifest/modules/dbtProjectLog";
import { SourceFileWatchersFactory } from "./manifest/modules/sourceFileWatchers";
import { TargetWatchersFactory } from "./manifest/modules/targetWatchers";
import { PythonEnvironment } from "./manifest/pythonEnvironment";
import { QueryResultPanel } from "./webview_provider/queryResultPanel";
import { TelemetryService } from "./telemetry";
<<<<<<< HEAD
import { NewLineagePanel } from "./webview_provider/newLineageView";
import { ModelGraphViewPanel } from "./webview_provider/modelGraphViewPanel";
import { AltimateRequest } from "./altimate";
=======
import { NewLineagePanel } from "./webview_provider/newLineagePanel";
import { ModelGraphViewPanel } from "./webview_provider/modelGraphViewPanel";
>>>>>>> 806bb83d

export const container = new Container();
container.load(buildProviderModule());

container
  .bind<interfaces.Factory<DBTWorkspaceFolder>>("Factory<DBTWorkspaceFolder>")
  .toFactory<
    DBTWorkspaceFolder,
    [
      WorkspaceFolder,
      EventEmitter<ManifestCacheChangedEvent>,
      string,
      EnvironmentVariables,
    ]
  >((context: interfaces.Context) => {
    return (
      workspaceFolder: WorkspaceFolder,
      _onManifestChanged: EventEmitter<ManifestCacheChangedEvent>,
    ) => {
      const { container } = context;
      return new DBTWorkspaceFolder(
        container.get("Factory<DBTProject>"),
        container.get(TelemetryService),
        workspaceFolder,
        _onManifestChanged,
      );
    };
  });

container
  .bind<interfaces.Factory<DBTProject>>("Factory<DBTProject>")
  .toFactory<DBTProject, [Uri, any, EventEmitter<ManifestCacheChangedEvent>]>(
    (context: interfaces.Context) => {
      return (
        path: Uri,
        projectConfig: any,
        _onManifestChanged: EventEmitter<ManifestCacheChangedEvent>,
      ) => {
        const { container } = context;
        return new DBTProject(
          container.get(DBTProjectContainer),
          container.get(PythonEnvironment),
          container.get(SourceFileWatchersFactory),
          container.get(DBTProjectLogFactory),
          container.get(TargetWatchersFactory),
          container.get(DBTCommandFactory),
          container.get(DBTTerminal),
          container.get(QueryResultPanel),
          container.get(TelemetryService),
          path,
          projectConfig,
          _onManifestChanged,
        );
      };
    },
  );

container
  .bind<interfaces.Factory<NewLineagePanel>>("Factory<NewLineagePanel>")
  .toFactory<NewLineagePanel>((context: interfaces.Context) => {
    return () => {
      const { container } = context;
<<<<<<< HEAD
      return new NewLineagePanel(
        container.get(DBTProjectContainer),
        container.get(AltimateRequest),
        container.get(TelemetryService),
      );
=======
      return new NewLineagePanel(container.get(DBTProjectContainer));
>>>>>>> 806bb83d
    };
  });

container
  .bind<interfaces.Factory<ModelGraphViewPanel>>("Factory<ModelGraphViewPanel>")
  .toFactory<ModelGraphViewPanel>((context: interfaces.Context) => {
    return () => {
      const { container } = context;
<<<<<<< HEAD
      return new ModelGraphViewPanel(
        container.get(DBTProjectContainer),
        container.get(TelemetryService),
      );
=======
      return new ModelGraphViewPanel(container.get(DBTProjectContainer));
>>>>>>> 806bb83d
    };
  });<|MERGE_RESOLUTION|>--- conflicted
+++ resolved
@@ -14,15 +14,9 @@
 import { PythonEnvironment } from "./manifest/pythonEnvironment";
 import { QueryResultPanel } from "./webview_provider/queryResultPanel";
 import { TelemetryService } from "./telemetry";
-<<<<<<< HEAD
 import { NewLineagePanel } from "./webview_provider/newLineageView";
 import { ModelGraphViewPanel } from "./webview_provider/modelGraphViewPanel";
 import { AltimateRequest } from "./altimate";
-=======
-import { NewLineagePanel } from "./webview_provider/newLineagePanel";
-import { ModelGraphViewPanel } from "./webview_provider/modelGraphViewPanel";
->>>>>>> 806bb83d
-
 export const container = new Container();
 container.load(buildProviderModule());
 
@@ -84,15 +78,10 @@
   .toFactory<NewLineagePanel>((context: interfaces.Context) => {
     return () => {
       const { container } = context;
-<<<<<<< HEAD
       return new NewLineagePanel(
         container.get(DBTProjectContainer),
         container.get(AltimateRequest),
-        container.get(TelemetryService),
       );
-=======
-      return new NewLineagePanel(container.get(DBTProjectContainer));
->>>>>>> 806bb83d
     };
   });
 
@@ -101,13 +90,6 @@
   .toFactory<ModelGraphViewPanel>((context: interfaces.Context) => {
     return () => {
       const { container } = context;
-<<<<<<< HEAD
-      return new ModelGraphViewPanel(
-        container.get(DBTProjectContainer),
-        container.get(TelemetryService),
-      );
-=======
       return new ModelGraphViewPanel(container.get(DBTProjectContainer));
->>>>>>> 806bb83d
     };
   });