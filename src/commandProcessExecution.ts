import { spawn } from "child_process";
import { provide } from "inversify-binding-decorators";
import { CancellationToken, Disposable } from "vscode";
import { DBTTerminal } from "./dbt_client/dbtTerminal";
import { EnvironmentVariables } from "./domain";

@provide(CommandProcessExecutionFactory)
export class CommandProcessExecutionFactory {
  createCommandProcessExecution({
    command,
    args,
    stdin,
    cwd,
    tokens,
    envVars,
  }: {
    command: string;
    args?: string[];
    stdin?: string;
    cwd?: string;
    tokens?: CancellationToken[];
    envVars?: EnvironmentVariables;
  }) {
    return new CommandProcessExecution(
      command,
      args,
      stdin,
      cwd,
      tokens,
      envVars,
    );
  }
}

export interface CommandProcessResult {
  stdout: string;
  stderr: string;
  fullOutput: string;
}

export class CommandProcessExecution {
  private disposables: Disposable[] = [];

  constructor(
    private command: string,
    private args?: string[],
    private stdin?: string,
    private cwd?: string,
    private tokens?: CancellationToken[],
    private envVars?: EnvironmentVariables,
  ) {}

  private spawn() {
    const proc = spawn(this.command, this.args, {
      cwd: this.cwd,
      env: this.envVars,
    });
    if (this.tokens !== undefined) {
      this.tokens.forEach((token) =>
        this.disposables.push(
          token.onCancellationRequested(() => {
            proc.kill("SIGTERM");
          }),
        ),
      );
    }
    return proc;
  }

  private dispose() {
    while (this.disposables.length) {
      const x = this.disposables.pop();
      if (x) {
        x.dispose();
      }
    }
  }

  async complete(): Promise<CommandProcessResult> {
    return new Promise<CommandProcessResult>((resolve, reject) => {
      const commandProcess = this.spawn();
      let stdoutBuffer = "";
      let stderrBuffer = "";
<<<<<<< HEAD
      commandProcess.stdout!.on(
        "data",
        (chunk) => (stdoutBuffer += chunk.toString()),
      );
      commandProcess.stderr!.on(
        "data",
        (chunk) => (stderrBuffer += chunk.toString()),
      );
      commandProcess.once("close", (code) => {
        const wholeOutput = `${stdoutBuffer}\n${stderrBuffer}`;
        if (code !== 0) {
          reject(wholeOutput);
        } else {
          resolve(wholeOutput);
        }
=======
      let fullOutput = "";
      commandProcess.stdout!.on("data", (chunk) => {
        chunk = chunk.toString();
        stdoutBuffer += chunk;
        fullOutput += chunk;
      });
      commandProcess.stderr!.on("data", (chunk) => {
        chunk = chunk.toString();
        stderrBuffer += chunk;
        fullOutput += chunk;
      });

      commandProcess.once("close", () => {
        resolve({ stdout: stdoutBuffer, stderr: stderrBuffer, fullOutput });
>>>>>>> 6811dcc3
      });

      commandProcess.once("error", (error) => {
        console.warn(error);
        reject(new Error(`${error}`));
      });

      if (this.stdin) {
        commandProcess.stdin.write(this.stdin);
        commandProcess.stdin.end();
      }
    });
  }

  async completeWithTerminalOutput(
    terminal: DBTTerminal,
  ): Promise<CommandProcessResult> {
    return new Promise((resolve, reject) => {
      const commandProcess = this.spawn();
      let stdoutBuffer = "";
      let stderrBuffer = "";
      let fullOutput = "";
      commandProcess.stdout!.on("data", (chunk) => {
        const line = `${this.formatText(chunk.toString())}`;
        stdoutBuffer += line;
        terminal.log(line);
        fullOutput += line;
      });
      commandProcess.stderr!.on("data", (chunk) => {
        const line = `${this.formatText(chunk.toString())}`;
        stderrBuffer += line;
        terminal.log(line);
        fullOutput += line;
      });
      commandProcess.once("close", () => {
        resolve({ stdout: stdoutBuffer, stderr: stderrBuffer, fullOutput });
        terminal.log("");
        this.dispose();
      });
      commandProcess.once("error", (error) => {
        reject(new Error(`Error occurred during process execution: ${error}`));
      });

      if (this.stdin) {
        commandProcess.stdin.write(this.stdin);
        commandProcess.stdin.end();
      }
    });
  }

  public formatText(text: string) {
    return `${text.split(/(\r?\n)+/g).join("\r")}`;
  }
}<|MERGE_RESOLUTION|>--- conflicted
+++ resolved
@@ -81,23 +81,6 @@
       const commandProcess = this.spawn();
       let stdoutBuffer = "";
       let stderrBuffer = "";
-<<<<<<< HEAD
-      commandProcess.stdout!.on(
-        "data",
-        (chunk) => (stdoutBuffer += chunk.toString()),
-      );
-      commandProcess.stderr!.on(
-        "data",
-        (chunk) => (stderrBuffer += chunk.toString()),
-      );
-      commandProcess.once("close", (code) => {
-        const wholeOutput = `${stdoutBuffer}\n${stderrBuffer}`;
-        if (code !== 0) {
-          reject(wholeOutput);
-        } else {
-          resolve(wholeOutput);
-        }
-=======
       let fullOutput = "";
       commandProcess.stdout!.on("data", (chunk) => {
         chunk = chunk.toString();
@@ -112,7 +95,6 @@
 
       commandProcess.once("close", () => {
         resolve({ stdout: stdoutBuffer, stderr: stderrBuffer, fullOutput });
->>>>>>> 6811dcc3
       });
 
       commandProcess.once("error", (error) => {
