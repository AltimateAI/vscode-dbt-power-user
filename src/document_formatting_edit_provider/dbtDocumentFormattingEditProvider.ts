--- conflicted
+++ resolved
@@ -98,106 +98,4 @@
     }
     return [];
   }
-<<<<<<< HEAD
-=======
-
-  private processDiffOutput(
-    document: TextDocument,
-    diffOutput: string,
-  ): TextEdit[] {
-    const textEdits: TextEdit[] = [];
-    const diffs = parseDiff(diffOutput);
-    diffs.forEach((diff) => {
-      let lastChunk: parseDiff.Chunk;
-      diff.chunks.forEach((chunk) => {
-        if (lastChunk) {
-          // Move the lines in-between chunks to their new positions
-          // (The lines after the last chunk don't need to be handled)
-          for (
-            let index = lastChunk.oldStart + lastChunk.oldLines, lineNb = 0;
-            index < chunk.oldStart;
-            index++, lineNb++
-          ) {
-            textEdits.push(
-              ...this.replace(
-                document,
-                index - 1,
-                lastChunk.newStart + lastChunk.newLines - 2 + lineNb,
-                document.lineAt(index - 1).text + "\n",
-              ),
-            );
-          }
-        }
-        // Ensure lines added are not out of bounds of chunk
-        const oldBoundChunk = chunk.oldLines + chunk.oldStart - 1;
-        chunk.changes.forEach((change) => {
-          if (this.isAddChange(change)) {
-            textEdits.push(
-              TextEdit.insert(
-                document.lineAt(Math.min(change.ln, oldBoundChunk) - 1).range
-                  .start,
-                change.content.slice(1) + "\n",
-              ),
-            );
-          }
-          if (this.isNormalChange(change)) {
-            textEdits.push(
-              ...this.replace(
-                document,
-                change.ln1 - 1,
-                Math.min(change.ln2, oldBoundChunk) - 1,
-                change.content.slice(1) + "\n",
-              ),
-            );
-          }
-          if (this.isDeleteChange(change)) {
-            textEdits.push(
-              TextEdit.delete(
-                document.lineAt(change.ln - 1).rangeIncludingLineBreak,
-              ),
-            );
-          }
-        });
-        lastChunk = chunk;
-      });
-    });
-    return textEdits;
-  }
-
-  private replace(
-    document: TextDocument,
-    lineToDelete: number,
-    lineToInsert: number,
-    newText: string,
-  ): TextEdit[] {
-    // Reflect "replace" edits as delete & insert
-    // First, delete line, then add line
-    return [
-      TextEdit.delete(document.lineAt(lineToDelete).rangeIncludingLineBreak),
-      TextEdit.insert(document.lineAt(lineToInsert).range.start, newText),
-    ];
-  }
-
-  private isAddChange(change: parseDiff.Change): change is parseDiff.AddChange {
-    return change.type === "add";
-  }
-
-  private isNormalChange(
-    change: parseDiff.Change,
-  ): change is parseDiff.NormalChange {
-    return change.type === "normal";
-  }
-
-  private isDeleteChange(
-    change: parseDiff.Change,
-  ): change is parseDiff.DeleteChange {
-    return (
-      /*  
-          parseDiff reads sqlfmt's "\ No newline at end of file" diff output as a delete change. 
-          This deceptive delete change should be skipped. So, adding an edge case to the expression.
-      */
-      change.type === "del" && change.content !== "\\ No newline at end of file"
-    );
-  }
->>>>>>> 6811dcc3
 }