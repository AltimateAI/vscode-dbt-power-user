import {
  CancellationToken,
  Diagnostic,
  Disposable,
  ProgressLocation,
  Uri,
  window,
  workspace,
} from "vscode";
import {
  extendErrorWithSupportLinks,
  getFirstWorkspacePath,
  provideSingleton,
} from "../utils";
import { PythonBridge, pythonBridge } from "python-bridge";
import { provide } from "inversify-binding-decorators";
import {
  CommandProcessExecution,
  CommandProcessExecutionFactory,
  CommandProcessResult,
} from "../commandProcessExecution";
import { PythonEnvironment } from "../manifest/pythonEnvironment";
import { existsSync } from "fs";
import { TelemetryService } from "../telemetry";
import { DBTTerminal } from "./dbtTerminal";
import {
  AltimateRequest,
  NoCredentialsError,
  ValidateSqlParseErrorResponse,
} from "../altimate";
import { ProjectHealthcheck } from "./dbtCoreIntegration";
import { NodeMetaData } from "../domain";

interface DBTCommandExecution {
  command: (token?: CancellationToken) => Promise<void>;
  statusMessage: string;
  showProgress?: boolean;
  focus?: boolean;
  token?: CancellationToken;
}

export interface DBTCommandExecutionStrategy {
  execute(
    command: DBTCommand,
    token?: CancellationToken,
  ): Promise<CommandProcessResult>;
}

@provideSingleton(CLIDBTCommandExecutionStrategy)
export class CLIDBTCommandExecutionStrategy
  implements DBTCommandExecutionStrategy
{
  constructor(
    protected commandProcessExecutionFactory: CommandProcessExecutionFactory,
    protected pythonEnvironment: PythonEnvironment,
    protected terminal: DBTTerminal,
    protected telemetry: TelemetryService,
    protected cwd: Uri,
    protected dbtPath: string,
  ) {}

  async execute(
    command: DBTCommand,
    token?: CancellationToken,
  ): Promise<CommandProcessResult> {
    const commandExecution = this.executeCommand(command, token);
    const executionPromise = command.logToTerminal
      ? (await commandExecution).completeWithTerminalOutput()
      : (await commandExecution).complete();
    return executionPromise;
  }

  protected async executeCommand(
    command: DBTCommand,
    token?: CancellationToken,
  ): Promise<CommandProcessExecution> {
    if (command.logToTerminal && command.focus) {
      await this.terminal.show(true);
    }
    this.telemetry.sendTelemetryEvent("dbtCommand", {
      command: command.getCommandAsString(),
    });
    if (command.logToTerminal) {
      this.terminal.log(
        `> Executing task: ${command.getCommandAsString()}\n\r`,
      );
    }
    const { args } = command!;
    if (
      !this.pythonEnvironment.pythonPath ||
      !this.pythonEnvironment.environmentVariables
    ) {
      throw Error(
        "Could not launch command as python environment is not available",
      );
    }
    const tokens: CancellationToken[] = [];
    if (token !== undefined) {
      tokens.push(token);
    }
    if (command.token !== undefined) {
      tokens.push(command.token);
    }
    return this.commandProcessExecutionFactory.createCommandProcessExecution({
      command: this.dbtPath,
      args,
      tokens,
      cwd: this.cwd.fsPath,
      envVars: this.pythonEnvironment.environmentVariables,
    });
  }
}

@provideSingleton(PythonDBTCommandExecutionStrategy)
export class PythonDBTCommandExecutionStrategy
  implements DBTCommandExecutionStrategy
{
  constructor(
    private commandProcessExecutionFactory: CommandProcessExecutionFactory,
    private pythonEnvironment: PythonEnvironment,
    private terminal: DBTTerminal,
    private telemetry: TelemetryService,
  ) {}

  async execute(
    command: DBTCommand,
    token?: CancellationToken,
  ): Promise<CommandProcessResult> {
    return (
      await this.executeCommand(command, token)
    ).completeWithTerminalOutput();
  }

  private async executeCommand(
    command: DBTCommand,
    token?: CancellationToken,
  ): Promise<CommandProcessExecution> {
    this.terminal.log(`> Executing task: ${command.getCommandAsString()}\n\r`);
    this.telemetry.sendTelemetryEvent("dbtCommand", {
      command: command.getCommandAsString(),
    });
    if (command.focus) {
      await this.terminal.show(true);
    }

    const { args } = command!;
    if (
      !this.pythonEnvironment.pythonPath ||
      !this.pythonEnvironment.environmentVariables
    ) {
      throw Error(
        "Could not launch command as python environment is not available",
      );
    }
    const tokens: CancellationToken[] = [];
    if (token !== undefined) {
      tokens.push(token);
    }
    if (command.token !== undefined) {
      tokens.push(command.token);
    }
    return this.commandProcessExecutionFactory.createCommandProcessExecution({
      command: this.pythonEnvironment.pythonPath,
      args: ["-c", this.dbtCommand(args)],
      tokens,
      cwd: getFirstWorkspacePath(),
      envVars: this.pythonEnvironment.environmentVariables,
    });
  }

  private dbtCommand(args: string[]): string {
    args = args.map((arg) => `r'${arg}'`);
    const dbtCustomRunnerImport = workspace
      .getConfiguration("dbt")
      .get<string>(
        "dbtCustomRunnerImport",
        "from dbt.cli.main import dbtRunner",
      );
    return `has_dbt_runner = True
try: 
    ${dbtCustomRunnerImport}
except:
    has_dbt_runner = False
if has_dbt_runner:
    dbt_cli = dbtRunner()
    dbt_cli.invoke([${args}])
else:
    import dbt.main
    dbt.main.main([${args}])`;
  }
}

export class DBTCommand {
  constructor(
    public statusMessage: string,
    public args: string[],
    public focus: boolean = false,
    public showProgress: boolean = false,
    public logToTerminal: boolean = false,
    public executionStrategy?: DBTCommandExecutionStrategy,
    public token?: CancellationToken,
    public downloadArtifacts: boolean = false,
  ) {}

  addArgument(arg: string) {
    this.args.push(arg);
  }

  getCommandAsString() {
    return "dbt " + this.args.join(" ");
  }

  setExecutionStrategy(executionStrategy: DBTCommandExecutionStrategy) {
    this.executionStrategy = executionStrategy;
  }

  execute(token?: CancellationToken) {
    if (this.executionStrategy === undefined) {
      throw new Error("Execution strategy is required to run dbt commands");
    }
    return this.executionStrategy.execute(this, token);
  }

  setToken(token: CancellationToken) {
    this.token = token;
  }
}

export interface RunModelParams {
  plusOperatorLeft: string;
  modelName: string;
  plusOperatorRight: string;
}

export interface ExecuteSQLResult {
  table: {
    column_names: string[];
    column_types: string[];
    rows: any[][];
  };
  raw_sql: string;
  compiled_sql: string;
}

export class ExecuteSQLError extends Error {
  compiled_sql: string;
  constructor(message: string, compiled_sql: string) {
    super(message);
    this.compiled_sql = compiled_sql;
  }
}

export interface CompilationResult {
  compiled_sql: string;
}

// TODO: standardize error handling
export class DBTIntegrationError extends Error {}
export class DBTIntegrationUnknownError extends Error {}

export interface DBTDetection {
  detectDBT(): Promise<boolean>;
}

export interface DBTInstallion {
  installDBT(): Promise<void>;
}

export interface HealthcheckArgs {
  manifestPath: string;
  catalogPath?: string;
  config?: any;
  configPath?: string;
}

export interface DBTProjectDetection extends Disposable {
  discoverProjects(projectConfigFiles: Uri[]): Promise<Uri[]>;
}

export class QueryExecution {
  constructor(
    private cancelFunc: () => Promise<void>,
    private queryResult: () => Promise<ExecuteSQLResult>,
  ) {}

  cancel(): Promise<void> {
    return this.cancelFunc();
  }

  executeQuery(): Promise<ExecuteSQLResult> {
    return this.queryResult();
  }
}

export type DBColumn = { column: string; dtype: string };

export type Node = {
  unique_id: string;
  name: string;
  resource_type: string;
};

export type SourceNode = {
  unique_id: string;
  name: string;
  resource_type: "source";
  table: string;
};

export type DBTNode = Node | SourceNode;

type CatalogItem = {
  table_database: string;
  table_schema: string;
  table_name: string;
  column_name: string;
  column_type: string;
};

export type Catalog = CatalogItem[];

export interface DBTProjectIntegration extends Disposable {
  // initialize execution infrastructure
  initializeProject(): Promise<void>;
  // called when project configuration is changed
  refreshProjectConfig(): Promise<void>;
  // retrieve dbt configs
  getTargetPath(): string | undefined;
  getModelPaths(): string[] | undefined;
  getSeedPaths(): string[] | undefined;
  getMacroPaths(): string[] | undefined;
  getPackageInstallPath(): string | undefined;
  getAdapterType(): string | undefined;
  getVersion(): number[] | undefined;
  // parse manifest
  rebuildManifest(): Promise<void>;
  // execute queries
  executeSQL(
    query: string,
    limit: number,
    modelName: string,
  ): Promise<QueryExecution>;
  // dbt commands
  runModel(command: DBTCommand): Promise<void>;
  buildModel(command: DBTCommand): Promise<void>;
  buildProject(command: DBTCommand): Promise<void>;
  runTest(command: DBTCommand): Promise<void>;
  runModelTest(command: DBTCommand): Promise<void>;
  compileModel(command: DBTCommand): Promise<void>;
  generateDocs(command: DBTCommand): Promise<void>;
  executeCommandImmediately(command: DBTCommand): Promise<CommandProcessResult>;
  deps(command: DBTCommand): Promise<string>;
  debug(command: DBTCommand): Promise<string>;
  // altimate commands
  unsafeCompileNode(modelName: string): Promise<string>;
  unsafeCompileQuery(
    query: string,
    originalModelName: string | undefined,
  ): Promise<string>;
  validateSql(
    query: string,
    dialect: string,
    models: any, // TODO: type this
  ): Promise<ValidateSqlParseErrorResponse>;
  validateSQLDryRun(query: string): Promise<{
    bytes_processed: string; // TODO: create type
  }>;
  getColumnsOfSource(
    sourceName: string,
    tableName: string,
  ): Promise<DBColumn[]>;
  getColumnsOfModel(modelName: string): Promise<DBColumn[]>;
  getCatalog(): Promise<Catalog>;
  getDebounceForRebuildManifest(): number;
  getBulkSchemaFromDB(
    nodes: DBTNode[],
    cancellationToken: CancellationToken,
  ): Promise<Record<string, DBColumn[]>>;
<<<<<<< HEAD
  getBulkCompiledSQL(models: NodeMetaData[]): Promise<Record<string, string>>;
=======
  validateWhetherSqlHasColumns(sql: string, dialect: string): Promise<boolean>;
>>>>>>> e2ccc125
  fetchSqlglotSchema(sql: string, dialect: string): Promise<string[]>;
  findPackageVersion(packageName: string): string | undefined;
  performDatapilotHealthcheck(
    args: HealthcheckArgs,
  ): Promise<ProjectHealthcheck>;
  applyDeferConfig(): Promise<void>;
  getAllDiagnostic(): Diagnostic[];
  throwDiagnosticsErrorIfAvailable(): void;
  getPythonBridgeStatus(): boolean;
}

@provide(DBTCommandExecutionInfrastructure)
export class DBTCommandExecutionInfrastructure {
  private queues: Map<string, DBTCommandExecution[]> = new Map<
    string,
    DBTCommandExecution[]
  >();
  private queueStates: Map<string, boolean> = new Map<string, boolean>();

  constructor(
    private pythonEnvironment: PythonEnvironment,
    private telemetry: TelemetryService,
    private altimate: AltimateRequest,
    private terminal: DBTTerminal,
  ) {}

  createPythonBridge(cwd: string): PythonBridge {
    let pythonPath = this.pythonEnvironment.pythonPath;
    const envVars = this.pythonEnvironment.environmentVariables;

    if (pythonPath.endsWith("python.exe")) {
      // replace python.exe with pythonw.exe if path exists
      const pythonwPath = pythonPath.replace("python.exe", "pythonw.exe");
      if (existsSync(pythonwPath)) {
        this.terminal.debug(
          "DBTCommandExecutionInfrastructure",
          `Changing python path to ${pythonwPath}`,
        );
        pythonPath = pythonwPath;
      }
    }
    this.terminal.debug(
      "DBTCommandExecutionInfrastructure",
      "Starting python bridge",
      {
        pythonPath,
        cwd,
      },
    );
    return pythonBridge({
      python: pythonPath,
      cwd: cwd,
      env: {
        ...envVars,
        PYTHONPATH: __dirname,
      },
      detached: true,
    });
  }

  async closePythonBridge(bridge: PythonBridge) {
    this.terminal.debug("dbtIntegration", `Closing python bridge`);
    try {
      await bridge.disconnect();
      await bridge.end();
    } catch (_) {}
  }

  createQueue(queueName: string) {
    this.queues.set(queueName, []);
  }

  async addCommandToQueue(queueName: string, command: DBTCommand) {
    this.queues.get(queueName)!.push({
      command: async (token) => {
        await command.execute(token);
      },
      statusMessage: command.statusMessage,
      focus: command.focus,
      token: command.token,
      showProgress: command.showProgress,
    });
    this.pickCommandToRun(queueName);
  }

  private async pickCommandToRun(queueName: string): Promise<void> {
    const queue = this.queues.get(queueName)!;
    const running = this.queueStates.get(queueName);
    if (!running && queue.length > 0) {
      this.queueStates.set(queueName, true);
      const { command, statusMessage, focus, showProgress } = queue.shift()!;
      const commandExecution = async (token?: CancellationToken) => {
        try {
          await command(token);
        } catch (error) {
          if (error instanceof NoCredentialsError) {
            this.altimate.handlePreviewFeatures();
            return;
          }
          window.showErrorMessage(
            extendErrorWithSupportLinks(
              `Could not run command '${statusMessage}': ` + error + ".",
            ),
          );
          this.telemetry.sendTelemetryError("queueRunCommandError", error, {
            command: statusMessage,
          });
        }
      };

      if (showProgress) {
        await window.withProgress(
          {
            location: focus
              ? ProgressLocation.Notification
              : ProgressLocation.Window,
            cancellable: true,
            title: statusMessage,
          },
          async (_, token) => {
            await commandExecution(token);
          },
        );
      } else {
        await commandExecution();
      }
      this.queueStates.set(queueName, false);
      this.pickCommandToRun(queueName);
    }
  }

  async runCommand(command: DBTCommand) {
    const commandExecution: DBTCommandExecution = {
      command: async (token) => {
        await command.execute(token);
      },
      statusMessage: command.statusMessage,
      focus: command.focus,
    };
    await window.withProgress(
      {
        location: commandExecution.focus
          ? ProgressLocation.Notification
          : ProgressLocation.Window,
        cancellable: true,
        title: commandExecution.statusMessage,
      },
      async (_, token) => {
        try {
          return await commandExecution.command(token);
        } catch (error) {
          window.showErrorMessage(
            extendErrorWithSupportLinks(
              `Could not run command '${commandExecution.statusMessage}': ` +
                (error as Error).message +
                ".",
            ),
          );
          this.telemetry.sendTelemetryError("runCommandError", error, {
            command: commandExecution.statusMessage,
          });
        }
      },
    );
  }
}

@provideSingleton(DBTCommandFactory)
export class DBTCommandFactory {
  createVersionCommand(): DBTCommand {
    return new DBTCommand("Detecting dbt version...", ["--version"]);
  }

  createParseCommand(): DBTCommand {
    return new DBTCommand("Parsing dbt project...", ["parse"]);
  }

  createRunModelCommand(params: RunModelParams): DBTCommand {
    const { plusOperatorLeft, modelName, plusOperatorRight } = params;
    const buildModelCommandAdditionalParams = workspace
      .getConfiguration("dbt")
      .get<string[]>("runModelCommandAdditionalParams", []);

    return new DBTCommand(
      "Running dbt model...",
      [
        "run",
        "--select",
        `${plusOperatorLeft}${modelName}${plusOperatorRight}`,
        ...buildModelCommandAdditionalParams,
      ],
      true,
      true,
      true,
    );
  }

  createBuildModelCommand(params: RunModelParams): DBTCommand {
    const { plusOperatorLeft, modelName, plusOperatorRight } = params;
    const buildModelCommandAdditionalParams = workspace
      .getConfiguration("dbt")
      .get<string[]>("buildModelCommandAdditionalParams", []);

    return new DBTCommand(
      "Building dbt model...",
      [
        "build",
        "--select",
        `${plusOperatorLeft}${modelName}${plusOperatorRight}`,
        ...buildModelCommandAdditionalParams,
      ],
      true,
      true,
      true,
    );
  }

  createBuildProjectCommand(): DBTCommand {
    return new DBTCommand(
      "Building dbt project...",
      ["build"],
      true,
      true,
      true,
    );
  }

  createTestModelCommand(testName: string): DBTCommand {
    const testModelCommandAdditionalParams = workspace
      .getConfiguration("dbt")
      .get<string[]>("testModelCommandAdditionalParams", []);

    return new DBTCommand(
      "Testing dbt model...",
      ["test", "--select", testName, ...testModelCommandAdditionalParams],
      true,
      true,
      true,
    );
  }

  createCompileModelCommand(params: RunModelParams): DBTCommand {
    const { plusOperatorLeft, modelName, plusOperatorRight } = params;
    return new DBTCommand(
      "Compiling dbt models...",
      [
        "compile",
        "--select",
        `${plusOperatorLeft}${modelName}${plusOperatorRight}`,
      ],
      true,
      true,
      true,
    );
  }

  createDocsGenerateCommand(): DBTCommand {
    return new DBTCommand(
      "Generating dbt Docs...",
      ["docs", "generate"],
      true,
      true,
      true,
    );
  }

  createInstallDepsCommand(): DBTCommand {
    return new DBTCommand("Installing packages...", ["deps"], true, true, true);
  }

  createDebugCommand(): DBTCommand {
    return new DBTCommand("Debugging...", ["debug"], true, true, true);
  }
}<|MERGE_RESOLUTION|>--- conflicted
+++ resolved
@@ -376,11 +376,8 @@
     nodes: DBTNode[],
     cancellationToken: CancellationToken,
   ): Promise<Record<string, DBColumn[]>>;
-<<<<<<< HEAD
   getBulkCompiledSQL(models: NodeMetaData[]): Promise<Record<string, string>>;
-=======
   validateWhetherSqlHasColumns(sql: string, dialect: string): Promise<boolean>;
->>>>>>> e2ccc125
   fetchSqlglotSchema(sql: string, dialect: string): Promise<string[]>;
   findPackageVersion(packageName: string): string | undefined;
   performDatapilotHealthcheck(
