import { Uri, workspace } from "vscode";
import { provideSingleton } from "../utils";

export interface RunModelParams {
  plusOperatorLeft: string;
  modelName: string;
  plusOperatorRight: string;
}

export interface CommandProcessExecutionParams {
  cwd?: string;
  args: string[];
}

export interface DBTCommand {
  commandAsString?: string;
  statusMessage: string;
  processExecutionParams: CommandProcessExecutionParams;
  focus?: boolean;
}

@provideSingleton(DBTCommandFactory)
export class DBTCommandFactory {
  createImportDBTCommand(): DBTCommand {
    return {
      statusMessage: "Detecting dbt installation...",
      processExecutionParams: {
        args: ["-c", 'import dbt.main; print("dbt is installed")'],
      },
    };
  }

  createVersionCommand(): DBTCommand {
    return {
      statusMessage: "Detecting dbt version...",
      processExecutionParams: {
        args: ["-c", this.dbtCommand("'--version'")],
      },
    };
  }

  createListCommand(projectRoot: Uri): DBTCommand {
    return {
      commandAsString: "dbt list",
      statusMessage: "Listing dbt models...",
      processExecutionParams: {
        cwd: projectRoot.fsPath,
        args: ["-c", this.dbtCommand("'list'")],
      },
    };
  }

  createRunModelCommand(projectRoot: Uri, params: RunModelParams) {
    const { plusOperatorLeft, modelName, plusOperatorRight } = params;

    const runModelCommandAdditionalParams = workspace
      .getConfiguration("dbt")
      .get<string[]>("runModelCommandAdditionalParams", []);

    return {
      commandAsString: `dbt run --model ${params.plusOperatorLeft}${params.modelName}${params.plusOperatorRight}${runModelCommandAdditionalParams.length > 0 ? ' ' + runModelCommandAdditionalParams.join(' '): ''}`,
      statusMessage: "Running dbt models...",
      processExecutionParams: {
        cwd: projectRoot.fsPath,
        args: [
          "-c",
          this.dbtCommand([
            "'run'",
            "'--model'",
            `'${plusOperatorLeft}${modelName}${plusOperatorRight}'`,
            ...runModelCommandAdditionalParams.map(param => `'${param}'`),
          ]),
        ],
      },
      focus: true,
    };
  }

  createCompileModelCommand(projectRoot: Uri, params: RunModelParams) {
    const { plusOperatorLeft, modelName, plusOperatorRight } = params;
    return {
      commandAsString: `dbt compile --model ${params.plusOperatorLeft}${params.modelName}${params.plusOperatorRight}`,
      statusMessage: "compiling dbt models...",
      processExecutionParams: {
        cwd: projectRoot.fsPath,
        args: [
          "-c",
          this.dbtCommand([
            "'compile'",
            "'--model'",
            `'${plusOperatorLeft}${modelName}${plusOperatorRight}'`,
          ]),
        ],
      },
      focus: true,
    };
  }

  createInstallDBTCommand() {
    return {
      commandAsString: "pip install dbt",
      statusMessage: "Installing dbt...",
      processExecutionParams: { args: ["-m", "pip", "install", "dbt"] },
      focus: true,
    };
  }

  createUpdateDBTCommand() {
    return {
      commandAsString: "pip install --upgrade dbt",
      statusMessage: "Updating dbt...",
      processExecutionParams: {
        args: ["-m", "pip", "install", "dbt", "--upgrade"],
      },
      focus: true,
    };
  }

  createSqlCommand(projectRoot: Uri, sql: string): DBTCommand {
    return {
      commandAsString: "Executing SQL",
      statusMessage: "Executing SQL...",
      processExecutionParams: {
        cwd: projectRoot.fsPath,
        args: ["-c", this.customCommand(sql)],
      },
      focus: true,
    };
  }

  private dbtCommand(cmd: string | string[]): string {
    return `import dbt.main; dbt.main.main([${cmd}])`;
  }

<<<<<<< HEAD
=======
  private customCommand(sql: string): string {
    return `
from dbt.task.runnable import ManifestTask
from dbt.main import parse_args, adapter_management
from dbt.adapters.factory import get_adapter

class RunQuery(ManifestTask):
    def run(self) -> None:
        adapter = get_adapter(self.config)
        with adapter.connection_named('master'):
            (_, output) = adapter.execute("""${sql}""", fetch=True)
            output.print_json()

if __name__ == "__main__":
    parsed = parse_args(['run'])

    with adapter_management():
        task = RunQuery.from_args(args=parsed)
        results = task.run()
    `;
  }
>>>>>>> 4066bc7e
}<|MERGE_RESOLUTION|>--- conflicted
+++ resolved
@@ -58,7 +58,7 @@
       .get<string[]>("runModelCommandAdditionalParams", []);
 
     return {
-      commandAsString: `dbt run --model ${params.plusOperatorLeft}${params.modelName}${params.plusOperatorRight}${runModelCommandAdditionalParams.length > 0 ? ' ' + runModelCommandAdditionalParams.join(' '): ''}`,
+      commandAsString: `dbt run --model ${params.plusOperatorLeft}${params.modelName}${params.plusOperatorRight}${runModelCommandAdditionalParams.length > 0 ? ' ' + runModelCommandAdditionalParams.join(' ') : ''}`,
       statusMessage: "Running dbt models...",
       processExecutionParams: {
         cwd: projectRoot.fsPath,
@@ -132,8 +132,6 @@
     return `import dbt.main; dbt.main.main([${cmd}])`;
   }
 
-<<<<<<< HEAD
-=======
   private customCommand(sql: string): string {
     return `
 from dbt.task.runnable import ManifestTask
@@ -155,5 +153,4 @@
         results = task.run()
     `;
   }
->>>>>>> 4066bc7e
 }