--- conflicted
+++ resolved
@@ -68,17 +68,11 @@
       .get<string[]>("runModelCommandAdditionalParams", []);
 
     return {
-<<<<<<< HEAD
-      commandAsString: `dbt run --model ${params.plusOperatorLeft}${params.modelName}${params.plusOperatorRight}${runModelCommandAdditionalParams.length > 0 ? ' ' + runModelCommandAdditionalParams.join(' ') : ''}`,
-=======
-      commandAsString: `dbt run --model ${params.plusOperatorLeft}${
-        params.modelName
-      }${params.plusOperatorRight}${
-        runModelCommandAdditionalParams.length > 0
+      commandAsString: `dbt run --model ${params.plusOperatorLeft}${params.modelName
+        }${params.plusOperatorRight}${runModelCommandAdditionalParams.length > 0
           ? " " + runModelCommandAdditionalParams.join(" ")
           : ""
-      }`,
->>>>>>> a8661be6
+        }`,
       statusMessage: "Running dbt models...",
       processExecutionParams: {
         cwd: projectRoot.fsPath,
@@ -120,27 +114,6 @@
     };
   }
 
-<<<<<<< HEAD
-  createInstallDBTCommand() {
-    return {
-      commandAsString: "pip install dbt",
-      statusMessage: "Installing dbt...",
-      processExecutionParams: { args: ["-m", "pip", "install", "dbt"] },
-      focus: true,
-    };
-  }
-
-  createUpdateDBTCommand() {
-    return {
-      commandAsString: "pip install --upgrade dbt",
-      statusMessage: "Updating dbt...",
-      processExecutionParams: {
-        args: ["-m", "pip", "install", "dbt", "--upgrade"],
-      },
-      focus: true,
-    };
-  }
-
   createSqlCommand(projectRoot: Uri, sql: string): DBTCommand {
     return {
       commandAsString: "Executing SQL",
@@ -153,8 +126,6 @@
     };
   }
 
-=======
->>>>>>> a8661be6
   private dbtCommand(cmd: string | string[]): string {
     return `import dbt.main; dbt.main.main([${cmd}])`;
   }
