import {
  workspace,
  Uri,
  languages,
  Disposable,
  Range,
  window,
  CancellationTokenSource,
  Diagnostic,
} from "vscode";
import { getProjectRelativePath, provideSingleton } from "../utils";
import {
  DBTCommand,
  DBTCommandExecutionInfrastructure,
  DBTCommandExecutionStrategy,
  DBTCommandFactory,
  DBTDetection,
  DBTProjectDetection,
  DBTProjectIntegration,
  QueryExecution,
} from "./dbtIntegration";
import { CommandProcessExecutionFactory } from "../commandProcessExecution";
import { PythonBridge } from "python-bridge";
import { join, dirname } from "path";
import { AltimateRequest, ValidateSqlParseErrorResponse } from "../altimate";
import path = require("path");
import { DBTProject } from "../manifest/dbtProject";
import { TelemetryService } from "../telemetry";
import { DBTTerminal } from "./dbtTerminal";
<<<<<<< HEAD
import { DeferConfig } from "../webview_provider/insightsPanel";
=======
import { PythonEnvironment } from "../manifest/pythonEnvironment";
import { existsSync } from "fs";

function getDBTPath(
  pythonEnvironment: PythonEnvironment,
  terminal: DBTTerminal,
): string {
  if (pythonEnvironment.pythonPath) {
    const dbtPythonPath = join(dirname(pythonEnvironment.pythonPath), "dbt");
    if (existsSync(dbtPythonPath)) {
      terminal.debug("Found dbt path in Python bin directory:", dbtPythonPath);
      return dbtPythonPath;
    }
  }
  terminal.debug("Using default dbt path:", "dbt");
  return "dbt";
}
>>>>>>> 367c669a

@provideSingleton(DBTCloudDetection)
export class DBTCloudDetection implements DBTDetection {
  constructor(
    private commandProcessExecutionFactory: CommandProcessExecutionFactory,
    private pythonEnvironment: PythonEnvironment,
    private terminal: DBTTerminal,
  ) {}

  async detectDBT(): Promise<boolean> {
    const dbtPath = getDBTPath(this.pythonEnvironment, this.terminal);
    try {
      this.terminal.debug("DBTCLIDetection", "Detecting dbt cloud cli");
      const checkDBTInstalledProcess =
        this.commandProcessExecutionFactory.createCommandProcessExecution({
          command: dbtPath,
          args: ["--version"],
          cwd: this.getFirstWorkspacePath(),
        });
      const output = await checkDBTInstalledProcess.complete();
      if (output.includes("dbt Cloud CLI")) {
        this.terminal.debug("DBTCLIDetectionSuccess", "dbt cloud cli detected");
        return true;
      } else {
        this.terminal.debug(
          "DBTCLIDetectionFailed",
          "dbt cloud cli was not found. Detection command returned :  " +
            output,
        );
      }
    } catch (error) {
      console.warn(error);
      this.terminal.error(
        "DBTCLIDetectionError",
        "detection failed with error : ",
        error,
      );
    }
    return false;
  }

  private getFirstWorkspacePath(): string {
    // If we are executing python via a wrapper like Meltano,
    // we need to execute it from a (any) project directory
    // By default, Command execution is in an ext dir context
    const folders = workspace.workspaceFolders;
    if (folders) {
      return folders[0].uri.fsPath;
    } else {
      // TODO: this shouldn't happen but we should make sure this is valid fallback
      return Uri.file("./").fsPath;
    }
  }
}

@provideSingleton(DBTCloudProjectDetection)
export class DBTCloudProjectDetection
  implements DBTProjectDetection, Disposable
{
  async discoverProjects(projectDirectories: Uri[]): Promise<Uri[]> {
    const packagesInstallPaths = projectDirectories.map((projectDirectory) =>
      path.join(projectDirectory.fsPath, "dbt_packages"),
    );
    const filteredProjectFiles = projectDirectories.filter((uri) => {
      return !packagesInstallPaths.some((packageInstallPath) => {
        return uri.fsPath.startsWith(packageInstallPath!);
      });
    });
    if (filteredProjectFiles.length > 20) {
      window.showWarningMessage(
        `dbt Power User detected ${filteredProjectFiles.length} projects in your work space, this will negatively affect performance.`,
      );
    }
    return filteredProjectFiles;
  }

  async dispose() {}
}

@provideSingleton(DBTCloudProjectIntegration)
export class DBTCloudProjectIntegration
  implements DBTProjectIntegration, Disposable
{
  private static QUEUE_ALL = "all";
  private targetPath?: string;
  private adapterType: string = "unknown";
  private packagesInstallPath?: string;
  private modelPaths?: string[];
  private macroPaths?: string[];
  private python: PythonBridge;
  private dbtPath: string = "dbt";
  private disposables: Disposable[] = [];
  private readonly rebuildManifestDiagnostics =
    languages.createDiagnosticCollection("dbt");
  private readonly pythonBridgeDiagnostics =
    languages.createDiagnosticCollection("dbt");
  private rebuildManifestCancellationTokenSource:
    | CancellationTokenSource
    | undefined;

  constructor(
    private executionInfrastructure: DBTCommandExecutionInfrastructure,
    private dbtCommandFactory: DBTCommandFactory,
    private cliDBTCommandExecutionStrategyFactory: (
      path: Uri,
      dbtPath: string,
    ) => DBTCommandExecutionStrategy,
    private altimate: AltimateRequest,
    private telemetry: TelemetryService,
    private pythonEnvironment: PythonEnvironment,
    private terminal: DBTTerminal,
    private projectRoot: Uri,
    private dbtTerminal: DBTTerminal,
  ) {
    this.python = this.executionInfrastructure.createPythonBridge(
      this.projectRoot.fsPath,
    );
    this.executionInfrastructure.createQueue(
      DBTCloudProjectIntegration.QUEUE_ALL,
    );
    this.terminal.log("Registering dbt cloud project" + this.projectRoot);

    this.disposables.push(
      this.pythonEnvironment.onPythonEnvironmentChanged(() => {
        this.python = this.executionInfrastructure.createPythonBridge(
          this.projectRoot.fsPath,
        );
        this.initializeProject();
      }),
      this.rebuildManifestDiagnostics,
      this.pythonBridgeDiagnostics,
    );
  }

  async refreshProjectConfig(): Promise<void> {
    await this.initializePaths();
  }

  async executeSQL(query: string, limit: number): Promise<QueryExecution> {
    const showCommand = this.dbtCloudCommand(
      new DBTCommand("Running sql...", [
        "show",
        "--inline",
        query,
        "--limit",
        limit.toString(),
        "--output",
        "json",
        "--log-format",
        "json",
      ]),
    );
    const cancellationTokenSource = new CancellationTokenSource();
    showCommand.setToken(cancellationTokenSource.token);
    return new QueryExecution(
      async () => {
        cancellationTokenSource.cancel();
      },
      async () => {
        try {
          const output = await showCommand.execute(
            cancellationTokenSource.token,
          );
          const previewLine = output
            .trim()
            .split("\n")
            .map((line) => JSON.parse(line.trim()))
            .filter((line) => line.data.hasOwnProperty("preview"));
          const preview = JSON.parse(previewLine[0].data.preview);

          return {
            table: {
              column_names: preview.length > 0 ? Object.keys(preview[0]) : [],
              column_types:
                preview.length > 0
                  ? Object.keys(preview[0]).map((obj: any) => "string")
                  : [],
              rows: preview.map((obj: any) => Object.values(obj)),
            },
            compiled_sql: "",
            raw_sql: query,
          };
        } catch (error) {
          throw new Error(JSON.parse((error as string).trim()).info.msg);
        }
      },
    );
  }

  async initializeProject(): Promise<void> {
    try {
      await this.python
        .ex`from dbt_cloud_integration import validate_sql, to_dict`;
    } catch (error) {
      // TODO: telemetry + better error
      window.showErrorMessage(
        "Error occurred while initializing Python environment: " + error,
      );
    }
    this.dbtPath = getDBTPath(this.pythonEnvironment, this.terminal);
    this.altimate.handlePreviewFeatures();
  }

  getTargetPath(): string | undefined {
    return this.targetPath;
  }

  getModelPaths(): string[] | undefined {
    return this.modelPaths;
  }

  getMacroPaths(): string[] | undefined {
    return this.macroPaths;
  }

  getPackageInstallPath(): string | undefined {
    return this.packagesInstallPath;
  }

  getAdapterType(): string {
    return this.adapterType;
  }

  getVersion(): number[] {
    // TODO: get version
    return [0, 0, 0];
  }

  async rebuildManifest(): Promise<void> {
    if (this.rebuildManifestCancellationTokenSource) {
      this.rebuildManifestCancellationTokenSource.cancel();
      this.rebuildManifestCancellationTokenSource = undefined;
    }
    try {
      const command = this.dbtCloudCommand(
        this.dbtCommandFactory.createParseCommand(),
      );
      this.rebuildManifestCancellationTokenSource =
        new CancellationTokenSource();
      command.setToken(this.rebuildManifestCancellationTokenSource.token);
      await command.execute();
      this.rebuildManifestDiagnostics.clear();
    } catch (error) {
      const exception = (error as string).replace(/^.*?\n/, "");
      this.rebuildManifestDiagnostics.set(
        Uri.joinPath(this.projectRoot, DBTProject.DBT_PROJECT_FILE),
        [
          new Diagnostic(
            new Range(0, 0, 999, 999),
            "There is a problem in your dbt project. Compilation failed: " +
              exception,
          ),
        ],
      );
      this.telemetry.sendTelemetryEvent("dbtCloudCannotParseProjectUserError", {
        error: exception,
        adapter: this.getAdapterType() || "unknown",
      });
    }
  }

  async runModel(command: DBTCommand) {
    this.addCommandToQueue(
<<<<<<< HEAD
      DBTCloudProjectIntegration.QUEUE_OTHERS,
      await this.addDeferParams(this.dbtCloudCommand(command)),
=======
      DBTCloudProjectIntegration.QUEUE_ALL,
      this.dbtCloudCommand(command),
>>>>>>> 367c669a
    );
  }

  async buildModel(command: DBTCommand) {
    this.addCommandToQueue(
<<<<<<< HEAD
      DBTCloudProjectIntegration.QUEUE_OTHERS,
      await this.addDeferParams(this.dbtCloudCommand(command)),
    );
  }

  async buildProject(command: DBTCommand) {
    this.addCommandToQueue(
      DBTCloudProjectIntegration.QUEUE_OTHERS,
      await this.addDeferParams(this.dbtCloudCommand(command)),
=======
      DBTCloudProjectIntegration.QUEUE_ALL,
      this.dbtCloudCommand(command),
>>>>>>> 367c669a
    );
  }

  async runTest(command: DBTCommand) {
    this.addCommandToQueue(
<<<<<<< HEAD
      DBTCloudProjectIntegration.QUEUE_OTHERS,
      await this.addDeferParams(this.dbtCloudCommand(command)),
=======
      DBTCloudProjectIntegration.QUEUE_ALL,
      this.dbtCloudCommand(command),
>>>>>>> 367c669a
    );
  }

  async runModelTest(command: DBTCommand) {
    this.addCommandToQueue(
<<<<<<< HEAD
      DBTCloudProjectIntegration.QUEUE_OTHERS,
      await this.addDeferParams(this.dbtCloudCommand(command)),
=======
      DBTCloudProjectIntegration.QUEUE_ALL,
      this.dbtCloudCommand(command),
>>>>>>> 367c669a
    );
  }

  async compileModel(command: DBTCommand) {
    this.addCommandToQueue(
      DBTCloudProjectIntegration.QUEUE_ALL,
      this.dbtCloudCommand(command),
    );
  }

  async generateDocs(command: DBTCommand) {
    this.addCommandToQueue(
      DBTCloudProjectIntegration.QUEUE_ALL,
      this.dbtCloudCommand(command),
    );
  }

  async deps(command: DBTCommand) {
    return this.dbtCloudCommand(command).execute();
  }

  async debug(command: DBTCommand) {
    return this.dbtCloudCommand(command).execute();
  }

  private async getDeferParams(projectRoot: Uri): Promise<string[]> {
    // validate credentials and if not valid run without defer params
    const config = this.altimate.getConfig();
    if (!config?.key || !config?.instance) {
      // only validate when both are set
      window.showErrorMessage(
        "Cannot run with defer to prod set up as Auth tokens are invalid",
      );
      throw new Error("Missing Altimate instance name and key in settings.");
    }

    const validation = await this.altimate.validateCredentials(
      config.instance,
      config.key,
    );

    if (!validation?.ok) {
      window.showErrorMessage(
        "Cannot run with defer to prod set up as Auth tokens are invalid",
      );
      throw new Error("Invalid Altimate instance name and key in settings.");
    }

    // https://docs.getdbt.com/docs/cloud/about-cloud-develop-defer#defer-in-dbt-cloud-cli
    // For dbt cloud, defer is enabled by default. We need to send flag only if it is disabled
    const currentConfig: Record<string, DeferConfig> = await workspace
      .getConfiguration("dbt", window.activeTextEditor?.document.uri)
      .get("deferConfigPerProject", {});

    const deferConfigInProject =
      currentConfig[getProjectRelativePath(projectRoot)];

    if (!deferConfigInProject) {
      this.dbtTerminal.debug("defer params not set");
      return [];
    }
    const { deferToProduction, favorState } = deferConfigInProject;
    // explicitly checking false to make sure defer is disabled
    if (deferToProduction === false) {
      this.dbtTerminal.debug("defer to prod not enabled");
      return ["--no-defer"];
    }
    if (favorState) {
      return ["--favor-state"];
    }

    return [];
  }

  private async addDeferParams(command: DBTCommand) {
    const deferParams = await this.getDeferParams(this.projectRoot);
    deferParams.forEach((param) => command.addArgument(param));
    return command;
  }

  private dbtCloudCommand(command: DBTCommand) {
    command.setExecutionStrategy(
      this.cliDBTCommandExecutionStrategyFactory(
        this.projectRoot,
        this.dbtPath,
      ),
    );
    return command;
  }

  private addCommandToQueue(queueName: string, command: DBTCommand) {
    this.executionInfrastructure.addCommandToQueue(queueName, command);
  }

  // internal commands
  async unsafeCompileNode(modelName: string): Promise<string | undefined> {
    const compileQueryCommand = this.dbtCloudCommand(
      new DBTCommand("Compiling model...", [
        "compile",
        "--model",
        modelName,
        "--output",
        "json",
        "--log-format",
        "json",
      ]),
    );
    try {
      const output = await compileQueryCommand.execute();
      const compiledLine = output
        .trim()
        .split("\n")
        .map((line) => JSON.parse(line.trim()))
        .filter((line) => line.data.hasOwnProperty("compiled"));
      return compiledLine[0].data.compiled;
    } catch (error) {
      throw new Error(JSON.parse((error as string).trim()).data.exc);
    }
  }

  async unsafeCompileQuery(query: string): Promise<string | undefined> {
    const compileQueryCommand = this.dbtCloudCommand(
      new DBTCommand("Compiling sql...", [
        "compile",
        "--inline",
        query,
        "--output",
        "json",
        "--log-format",
        "json",
      ]),
    );
    try {
      const output = await compileQueryCommand.execute();
      const compiledLine = output
        .trim()
        .split("\n")
        .map((line) => JSON.parse(line.trim()))
        .filter((line) => line.data.hasOwnProperty("compiled"));
      return compiledLine[0].data.compiled;
    } catch (error) {
      throw new Error(JSON.parse((error as string).trim()).data.exc);
    }
  }

  async validateSql(
    query: string,
    dialect: string,
    models: any,
  ): Promise<ValidateSqlParseErrorResponse> {
    const result = await this.python?.lock<ValidateSqlParseErrorResponse>(
      (python) =>
        python!`to_dict(validate_sql(${query}, ${dialect}, ${models}))`,
    );
    return result;
  }

  async validateSQLDryRun(query: string): Promise<{ bytes_processed: string }> {
    const validateSqlCommand = this.dbtCloudCommand(
      new DBTCommand("Estimating BigQuery cost...", [
        "compile",
        "--inline",
        `{{ validate_sql('${query}') }}`,
        "--output",
        "json",
        "--log-format",
        "json",
      ]),
    );
    try {
      const output = await validateSqlCommand.execute();
      const compiledLine = output
        .trim()
        .split("\n")
        .map((line) => JSON.parse(line.trim()))
        .filter((line) => line.data.hasOwnProperty("compiled"));
      return JSON.parse(compiledLine[0].data.compiled);
    } catch (error) {
      throw new Error(JSON.parse((error as string).trim()).data.exc);
    }
  }

  async getColumnsOfSource(
    sourceName: string,
    tableName: string,
  ): Promise<{ [key: string]: string }[]> {
    const compileQueryCommand = this.dbtCloudCommand(
      new DBTCommand("Getting columns of source...", [
        "compile",
        "--inline",
        `{% set output = [] %}{% for result in adapter.get_columns_in_relation(source('${sourceName}', '${tableName}')) %} {% do output.append({"column": result.name, "dtype": result.dtype}) %} {% endfor %} {{ tojson(output) }}`,
        "--output",
        "json",
        "--log-format",
        "json",
      ]),
    );
    try {
      const output = await compileQueryCommand.execute();
      const compiledLine = output
        .trim()
        .split("\n")
        .map((line) => JSON.parse(line.trim()))
        .filter((line) => line.data.hasOwnProperty("compiled"));
      return JSON.parse(compiledLine[0].data.compiled);
    } catch (error) {
      throw new Error(JSON.parse((error as string).trim()).data.exc);
    }
  }

  async getColumnsOfModel(
    modelName: string,
  ): Promise<{ [key: string]: string }[]> {
    const compileQueryCommand = this.dbtCloudCommand(
      new DBTCommand("Getting columns of model...", [
        "compile",
        "--inline",
        `{% set output = [] %}{% for result in adapter.get_columns_in_relation(ref('${modelName}')) %} {% do output.append({"column": result.name, "dtype": result.dtype}) %} {% endfor %} {{ tojson(output) }}`,
        "--output",
        "json",
        "--log-format",
        "json",
      ]),
    );
    try {
      const output = await compileQueryCommand.execute();
      const compiledLine = output
        .trim()
        .split("\n")
        .map((line) => JSON.parse(line.trim()))
        .filter((line) => line.data.hasOwnProperty("compiled"));
      return JSON.parse(compiledLine[0].data.compiled);
    } catch (error) {
      throw new Error(JSON.parse((error as string).trim()).data.exc);
    }
  }

  async getCatalog(): Promise<{ [key: string]: string }[]> {
    const compileQueryCommand = this.dbtCloudCommand(
      new DBTCommand("Getting catalog...", [
        "compile",
        "--inline",
        `{% set output = [] %}{% for result in adapter.get_catalog()) %} {% do output.append({"column": result.name, "dtype": result.dtype}) %} {% endfor %} {{ tojson(output) }}`,
        "--output",
        "json",
        "--log-format",
        "json",
      ]),
    );
    try {
      const output = await compileQueryCommand.execute();
      const compiledLine = output
        .trim()
        .split("\n")
        .map((line) => JSON.parse(line.trim()))
        .filter((line) => line.data.hasOwnProperty("compiled"));
      return JSON.parse(compiledLine[0].data.compiled);
    } catch (error) {
      throw new Error(JSON.parse((error as string).trim()).data.exc);
    }
  }

  getDebounceForRebuildManifest() {
    return 500;
  }

  // get dbt config
  private async initializePaths() {
    // all hardcoded as there is no way to get them reliably
    //  we can't parse jinja
    //  TODO: read from dbt_project.yml instead
    this.targetPath = join(this.projectRoot.fsPath, "target");
    this.modelPaths = [join(this.projectRoot.fsPath, "models")];
    this.macroPaths = [join(this.projectRoot.fsPath, "macros")];
    this.packagesInstallPath = join(this.projectRoot.fsPath, "dbt_packages");

    const adapterTypeCommand = this.dbtCloudCommand(
      new DBTCommand("Getting adapter type...", [
        "compile",
        "--inline",
        "{{ adapter.type() }}",
        "--output",
        "json",
        "--log-format",
        "json",
      ]),
    );
    try {
      const output = await adapterTypeCommand.execute();
      const compiledLine = output
        .trim()
        .split("\n")
        .map((line) => JSON.parse(line.trim()))
        .filter((line) => line.data.hasOwnProperty("compiled"));
      this.adapterType = compiledLine[0].data.compiled;
    } catch (error) {
      throw new Error(JSON.parse((error as string).trim()).info.msg);
    }
  }

  async dispose() {
    try {
      await this.executionInfrastructure.closePythonBridge(this.python);
    } catch (error) {} // We don't care about errors here.
    this.rebuildManifestDiagnostics.clear();
    this.pythonBridgeDiagnostics.clear();
    while (this.disposables.length) {
      const x = this.disposables.pop();
      if (x) {
        x.dispose();
      }
    }
  }
}<|MERGE_RESOLUTION|>--- conflicted
+++ resolved
@@ -27,9 +27,7 @@
 import { DBTProject } from "../manifest/dbtProject";
 import { TelemetryService } from "../telemetry";
 import { DBTTerminal } from "./dbtTerminal";
-<<<<<<< HEAD
 import { DeferConfig } from "../webview_provider/insightsPanel";
-=======
 import { PythonEnvironment } from "../manifest/pythonEnvironment";
 import { existsSync } from "fs";
 
@@ -47,7 +45,6 @@
   terminal.debug("Using default dbt path:", "dbt");
   return "dbt";
 }
->>>>>>> 367c669a
 
 @provideSingleton(DBTCloudDetection)
 export class DBTCloudDetection implements DBTDetection {
@@ -311,56 +308,36 @@
 
   async runModel(command: DBTCommand) {
     this.addCommandToQueue(
-<<<<<<< HEAD
-      DBTCloudProjectIntegration.QUEUE_OTHERS,
+      DBTCloudProjectIntegration.QUEUE_ALL,
       await this.addDeferParams(this.dbtCloudCommand(command)),
-=======
-      DBTCloudProjectIntegration.QUEUE_ALL,
-      this.dbtCloudCommand(command),
->>>>>>> 367c669a
     );
   }
 
   async buildModel(command: DBTCommand) {
     this.addCommandToQueue(
-<<<<<<< HEAD
-      DBTCloudProjectIntegration.QUEUE_OTHERS,
+      DBTCloudProjectIntegration.QUEUE_ALL,
       await this.addDeferParams(this.dbtCloudCommand(command)),
     );
   }
 
   async buildProject(command: DBTCommand) {
     this.addCommandToQueue(
-      DBTCloudProjectIntegration.QUEUE_OTHERS,
+      DBTCloudProjectIntegration.QUEUE_ALL,
       await this.addDeferParams(this.dbtCloudCommand(command)),
-=======
-      DBTCloudProjectIntegration.QUEUE_ALL,
-      this.dbtCloudCommand(command),
->>>>>>> 367c669a
     );
   }
 
   async runTest(command: DBTCommand) {
     this.addCommandToQueue(
-<<<<<<< HEAD
-      DBTCloudProjectIntegration.QUEUE_OTHERS,
+      DBTCloudProjectIntegration.QUEUE_ALL,
       await this.addDeferParams(this.dbtCloudCommand(command)),
-=======
-      DBTCloudProjectIntegration.QUEUE_ALL,
-      this.dbtCloudCommand(command),
->>>>>>> 367c669a
     );
   }
 
   async runModelTest(command: DBTCommand) {
     this.addCommandToQueue(
-<<<<<<< HEAD
-      DBTCloudProjectIntegration.QUEUE_OTHERS,
+      DBTCloudProjectIntegration.QUEUE_ALL,
       await this.addDeferParams(this.dbtCloudCommand(command)),
-=======
-      DBTCloudProjectIntegration.QUEUE_ALL,
-      this.dbtCloudCommand(command),
->>>>>>> 367c669a
     );
   }
 
