import {
  commands,
  Disposable,
  QuickPickItem,
  QuickPickItemKind,
  ThemeIcon,
  Uri,
  window,
  workspace,
} from "vscode";
<<<<<<< HEAD
=======
import { provideSingleton } from "../utils";
import { isCursor } from "../mcp/utils";
>>>>>>> 07397070

export class DbtPowerUserControlCenterAction {
  async openPuQuickPick() {
    const disposables: Disposable[] = [];
    const dbtIntegration = workspace
      .getConfiguration("dbt")
      .get<string>("dbtIntegration", "core");
    try {
      return await new Promise<Uri | undefined>((resolve, reject) => {
        const dbtpuquickpick = window.createQuickPick<
          DbtPowerUserControlPanelItem | QuickPickItem
        >();
        dbtpuquickpick.title = "dbt Power User Control Panel";
        dbtpuquickpick.items = [
          new DbtPowerUserControlPanelItem(
            "Change dbt flavour",
            "compare-changes",
            "Switch between dbt core, cloud or fusion",
            "dbtPowerUser.switchDbtIntegration",
          ),
          isCursor()
            ? new DbtPowerUserControlPanelItem(
                "Setup Guide",
                "link-external",
                "View the manual setup guide for Cursor IDE",
                "vscode.open",
                [
                  Uri.parse(
                    "https://docs.myaltimate.com/setup/reqdConfig/#manual-method-of-configuration",
                  ),
                ],
              )
            : new DbtPowerUserControlPanelItem(
                "Setup Extension",
                "debug",
                "Open the extension setup walkthrough",
                "dbtPowerUser.openSetupWalkthrough",
              ),
          new DbtPowerUserControlPanelItem(
            "dbt Power User Tutorials",
            "book",
            "Open the dbt Power User Tutorials",
            "dbtPowerUser.openTutorialWalkthrough",
          ),
          new DbtPowerUserControlPanelItem(
            "Documentation",
            "link-external",
            "View the detailed Documentation for the extension",
            // This really is an older interface meant to work with executeCommand.
            // recommended is to use vscode.env.openExternal
            "vscode.open",
            [Uri.parse("https://docs.myaltimate.com")],
          ),
          {
            label: "",
            kind: QuickPickItemKind.Separator,
          },
          new DbtPowerUserControlPanelItem(
            "Run Project Healthcheck",
            "debug-start",
            "Run the Project healthcheck",
            "dbtPowerUser.altimateScan",
          ),
          new DbtPowerUserControlPanelItem(
            "Clear Healthcheck Results",
            "debug-stop",
            "Clear all problems",
            "dbtPowerUser.clearAltimateScanResults",
          ),
          new DbtPowerUserControlPanelItem(
            "Diagnostics",
            "tools",
            "Run diagnostics on the dbt project",
            "dbtPowerUser.diagnostics",
          ),
          {
            label: "",
            kind: QuickPickItemKind.Separator,
          },
          new DbtPowerUserControlPanelItem(
            "Join the Community",
            "add",
            "Join our slack community",
            "vscode.open",
            [Uri.parse("https://getdbt.slack.com/archives/C05KPDGRMDW")],
          ),
          new DbtPowerUserControlPanelItem(
            "Feedback",
            "feed",
            "Give us Feedback!",
            "vscode.open",
            [Uri.parse("https://form.jotform.com/251114282479154")],
          ),
        ];

        disposables.push(
          dbtpuquickpick.onDidChangeValue((value) => {
            dbtpuquickpick.busy = true;
          }),
          dbtpuquickpick.onDidChangeSelection((items) => {
            const item = items[0];
            if (item instanceof DbtPowerUserControlPanelItem) {
              commands.executeCommand(item.command, ...item.commandArgs);
              dbtpuquickpick.hide();
            }
          }),
          dbtpuquickpick.onDidHide(() => {
            resolve(undefined);
            dbtpuquickpick.dispose();
          }),
        );
        dbtpuquickpick.show();
      });
    } finally {
      disposables.forEach((d) => d.dispose());
    }
  }
}

class DbtPowerUserControlPanelItem implements QuickPickItem {
  label: string;
  iconPath?: ThemeIcon | Uri | { light: Uri; dark: Uri } | undefined;
  description?: string | undefined;
  command: string;
  commandArgs: any[];

  constructor(
    label: string,
    iconPath: string = "",
    description?: string | undefined,
    commandStr?: string,
    commandArgs?: any[],
  ) {
    this.label = label;
    this.iconPath = new ThemeIcon(iconPath);
    this.description = description || "";
    this.command = commandStr || "";
    this.commandArgs = commandArgs || [];
  }
}<|MERGE_RESOLUTION|>--- conflicted
+++ resolved
@@ -8,11 +8,7 @@
   window,
   workspace,
 } from "vscode";
-<<<<<<< HEAD
-=======
-import { provideSingleton } from "../utils";
 import { isCursor } from "../mcp/utils";
->>>>>>> 07397070
 
 export class DbtPowerUserControlCenterAction {
   async openPuQuickPick() {
