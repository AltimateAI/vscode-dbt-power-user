--- conflicted
+++ resolved
@@ -261,18 +261,6 @@
   return null;
 };
 
-<<<<<<< HEAD
-export function getFormattedDateTime(): string {
-  const now = new Date();
-
-  const date = now.toLocaleDateString("en-GB").replace(/\//g, "-");
-  const time = now
-    .toLocaleTimeString("en-GB", { hour12: false })
-    .replace(/:/g, "-");
-
-  return `${date}__${time}`;
-}
-=======
 export const isRelationship = (
   metadata: TestMetadataRelationships | TestMetadataAcceptedValues,
 ): metadata is TestMetadataRelationships => {
@@ -342,4 +330,14 @@
     };
   }
 };
->>>>>>> 5882c95c
+
+export function getFormattedDateTime(): string {
+  const now = new Date();
+
+  const date = now.toLocaleDateString("en-GB").replace(/\//g, "-");
+  const time = now
+    .toLocaleTimeString("en-GB", { hour12: false })
+    .replace(/:/g, "-");
+
+  return `${date}__${time}`;
+}