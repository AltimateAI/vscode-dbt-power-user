--- conflicted
+++ resolved
@@ -1,14 +1,7 @@
-<<<<<<< HEAD
-import { readFileSync, readdirSync } from "fs";
-import { fluentProvide } from "inversify-binding-decorators";
-import { platform } from "os";
-import { extname, join, relative } from "path";
-=======
 import { existsSync, readFileSync, readdirSync, writeFileSync } from "fs";
 import { fluentProvide } from "inversify-binding-decorators";
 import { platform } from "os";
 import { extname, join, resolve } from "path";
->>>>>>> 88f5f2bc
 import {
   ConfigurationTarget,
   Disposable,
@@ -158,14 +151,11 @@
   }
 }
 
-<<<<<<< HEAD
 export const getProjectRelativePath = (projectRoot: Uri) => {
   const ws = workspace.getWorkspaceFolder(projectRoot);
   return relative(ws?.uri.fsPath || "", projectRoot.fsPath);
 };
 
-=======
->>>>>>> 88f5f2bc
 export function setEnvVariableValue(variable: string): string {
   if (!workspace.workspaceFolders) {
     throw new Error("No workspace folder is open");
