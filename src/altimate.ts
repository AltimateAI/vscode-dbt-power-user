import { env, Uri, window, workspace } from "vscode";
import { provideSingleton, processStreamResponse } from "./utils";
import fetch from "node-fetch";
import { ColumnMetaData, NodeMetaData, SourceMetaData } from "./domain";
import { TelemetryService } from "./telemetry";
import { join } from "path";
import { createWriteStream, mkdirSync } from "fs";
import * as os from "os";
import { RateLimitException } from "./exceptions";
<<<<<<< HEAD
import { DBTProject } from "./manifest/dbtProject";
import { DBTTerminal } from "./dbt_client/dbtTerminal";
import { CustomUnknownException } from "./dbt_client/exception";
=======
import { DBTTerminal } from "./dbt_client/dbtTerminal";
>>>>>>> 367c669a

interface AltimateConfig {
  key: string;
  instance: string;
}

export interface ColumnLineage {
  source: { uniqueId: string; column_name: string };
  target: { uniqueId: string; column_name: string };
  type: string;
}

interface Schemas {
  [key: string]: { [key: string]: unknown };
}

export type ModelNode = {
  database: string;
  schema: string;
  name: string;
  alias: string;
  uniqueId: string;
  columns: { [columnName: string]: ColumnMetaData };
};

export interface DBTColumnLineageRequest {
  targets: { uniqueId: string; column_name: string }[];
  model_dialect: string;
  model_info: {
    model_node: ModelNode;
    compiled_sql?: string;
  }[];
  schemas?: Schemas | null;
  upstream_expansion: boolean;
  selected_column: {
    model_node?: ModelNode;
    column: string;
  };
  parent_models: {
    model_node: ModelNode;
  }[];
  session_id: string;
}

export interface DBTColumnLineageResponse {
  column_lineage: ColumnLineage[];
  confidence?: { confidence: string; message?: string };
}

interface SQLToModelRequest {
  sql: string;
  adapter: string;
  models: NodeMetaData[];
  sources: SourceMetaData[];
}

interface SQLToModelResponse {
  sql: string;
}

interface OnewayFeedback {
  feedback_value: "good" | "bad";
  feedback_text: string;
  feedback_src: "dbtpu-extension";
  data: any;
}

export enum QueryAnalysisType {
  EXPLAIN = "explain",
  FIX = "fix",
  MODIFY = "modify",
}

export enum QueryAnalysisChatType {
  SYSTEM = "SystemMessage",
  HUMAN = "HumanMessage",
}

interface QueryAnalysisChat {
  type: QueryAnalysisChatType;
  content: string;
  additional_kwargs?: Record<string, unknown>;
}

export interface QueryAnalysisRequest {
  session_id: string;
  job_type: QueryAnalysisType;
  model: DocsGenerateModelRequestV2["dbt_model"];
  user_request?: string; // required for modify query
  history?: QueryAnalysisChat[];
}

interface DocsGenerateModelRequestV2 {
  columns: string[];
  dbt_model: {
    model_name: string;
    model_description?: string;
    compiled_sql?: string;
    columns: {
      column_name: string;
      description?: string;
      data_type?: string;
    }[];
    adapter?: string;
  };
  user_instructions?: {
    prompt_hint: string;
    language: string;
    persona: string;
  };
  follow_up_instructions?: {
    instruction: string;
  };

  gen_model_description: boolean;
}

export interface DocsGenerateModelRequest {
  columns: string[];
  dbt_model: {
    model_name: string;
    model_description?: string;
    compiled_sql?: string;
    columns: {
      column_name: string;
      description?: string;
      data_type?: string;
    }[];
    adapter?: string;
  };
  prompt_hint: string;
  gen_model_description: boolean;
}

export interface DocsGenerateResponse {
  column_descriptions?: {
    column_name: string;
    column_description: string;
  }[];
  model_description?: string;
}

interface DocPromptOptionsResponse {
  prompt_options: {
    options: {
      key: string;
      value: string;
    }[];
  }[];
}

interface QuerySummaryResponse {
  explanation: string;
  ok: string;
}

interface ValidateSqlRequest {
  sql: string;
  adapter: string;
  models: ModelNode[];
}

interface DBTCoreIntegration {
  id: number;
  name: string;
  created_at: string;
  last_modified_at: string;
  last_file_upload_time: string;
}

interface DownloadArtifactResponse {
  url: string;
  dbt_core_integration_file_id: number;
}

export type ValidateSqlParseErrorType =
  | "sql_parse_error"
  | "sql_invalid_error"
  | "sql_unknown_error";

export interface ValidateSqlParseErrorResponse {
  error_type?: ValidateSqlParseErrorType;
  errors: {
    description: string;
    start_position?: [number, number];
    end_position?: [number, number];
  }[];
}

interface FeedbackResponse {
  ok: boolean;
}

enum PromptAnswer {
  YES = "Get your free API Key",
}

@provideSingleton(AltimateRequest)
export class AltimateRequest {
  private static ALTIMATE_URL = workspace
    .getConfiguration("dbt")
    .get<string>("altimateUrl", "https://api.myaltimate.com");

  constructor(
    private telemetry: TelemetryService,
    private dbtTerminal: DBTTerminal,
  ) {}

  getConfig(): AltimateConfig | undefined {
    const key = workspace.getConfiguration("dbt").get<string>("altimateAiKey");
    const instance = workspace
      .getConfiguration("dbt")
      .get<string>("altimateInstanceName");

    if (key && instance) {
      return { key, instance };
    }
    return undefined;
  }

  public enabled() {
    return !!this.getConfig();
  }

  private async showAPIKeyMessage(message: string) {
    const answer = await window.showInformationMessage(
      message,
      PromptAnswer.YES,
    );
    if (answer === PromptAnswer.YES) {
      env.openExternal(
        Uri.parse("https://app.myaltimate.com/register?source=extension"),
      );
    }
  }

  private getCredentialsMessage(): string | undefined {
    const key = workspace.getConfiguration("dbt").get<string>("altimateAiKey");
    const instance = workspace
      .getConfiguration("dbt")
      .get<string>("altimateInstanceName");

    if (!key && !instance) {
      return `To use this feature, please add an API Key and an instance name in the settings.`;
    }
    if (!key) {
      return `To use this feature, please add an API key in the settings.`;
    }
    if (!instance) {
      return `To use this feature, please add an instance name in the settings.`;
    }
    return;
  }

  handlePreviewFeatures(): boolean {
    const message = this.getCredentialsMessage();
    if (!message) {
      return true;
    }
    this.showAPIKeyMessage(message);
    return false;
  }

  async fetchAsStream<R>(
    endpoint: string,
    request: R,
    onProgress: (response: string) => void,
    timeout: number = 120000,
  ) {
    const url = `${AltimateRequest.ALTIMATE_URL}/${endpoint}`;
    this.dbtTerminal.debug("fetchAsStream:request", url, request);
    const config = this.getConfig()!;
    const abortController = new AbortController();
    const timeoutHandler = setTimeout(() => {
      abortController.abort();
    }, timeout);
    try {
      const response = await fetch(url, {
        method: "POST",
        body: JSON.stringify(request),
        signal: abortController.signal,
        headers: {
          "x-tenant": config.instance,
          Authorization: "Bearer " + config.key,
          "Content-Type": "application/json",
        },
      });

      if (!response?.body) {
        this.dbtTerminal.debug("fetchAsStream", "empty response");
        return null;
      }
      clearTimeout(timeoutHandler);
      const responseText = await processStreamResponse(
        response.body,
        onProgress,
      );

      return responseText;
    } catch (error) {
      clearTimeout(timeoutHandler);
      this.dbtTerminal.debug(
        "fetchAsStream",
        "error while fetching as stream",
        error,
      );
    }
    return null;
  }

  async fetch<T>(endpoint: string, fetchArgs = {}, timeout: number = 120000) {
    this.dbtTerminal.debug("network:request", endpoint, fetchArgs);
    const abortController = new AbortController();
    const timeoutHandler = setTimeout(() => {
      abortController.abort();
    }, timeout);

    const message = this.getCredentialsMessage();
    if (message) {
      window.showErrorMessage(message);
      return;
    }
    const config = this.getConfig()!;

    try {
      const url = `${AltimateRequest.ALTIMATE_URL}/${endpoint}`;
      const response = await fetch(url, {
        method: "GET",
        ...fetchArgs,
        signal: abortController.signal,
        headers: {
          "x-tenant": config.instance,
          Authorization: "Bearer " + config.key,
          "Content-Type": "application/json",
        },
      });
      this.dbtTerminal.debug("network:response", endpoint, response.status);
      if (response.ok && response.status === 200) {
        const jsonResponse = await response.json();
        clearTimeout(timeoutHandler);
        return jsonResponse as T;
      }
      if (
        // response codes when backend authorization fails
        response.status === 401 ||
        response.status === 403 ||
        response.status === 404
      ) {
        window.showErrorMessage("Invalid credentials");
        this.telemetry.sendTelemetryEvent("invalidCredentials");
      }
      const textResponse = await response.text();
      this.dbtTerminal.debug(
        "network:response",
        "error from backend",
        textResponse,
      );
      if (response.status === 429) {
        throw new RateLimitException(
          textResponse,
          response.headers.get("Retry-After")
            ? parseInt(response.headers.get("Retry-After") || "")
            : 1 * 60 * 1000, // default to 1 min
        );
      }
      this.telemetry.sendTelemetryError("apiError", {
        endpoint,
        status: response.status,
        textResponse,
      });
      clearTimeout(timeoutHandler);
      return {} as T;
    } catch (e) {
      this.dbtTerminal.error("apiCatchAllError", "catchAllError", e, true, {
        endpoint,
      });
      clearTimeout(timeoutHandler);
      throw e;
    }
  }

  async downloadFileLocally(
    artifactUrl: string,
    projectRoot: Uri,
    fileName = "manifest.json",
  ): Promise<string> {
    const hashedProjectRoot = DBTProject.hashProjectRoot(projectRoot.fsPath);
    const tempFolder = join(os.tmpdir(), hashedProjectRoot);

    try {
      this.dbtTerminal.log(
        `creating temporary folder: ${tempFolder} for file: ${fileName}`,
      );
      mkdirSync(tempFolder, { recursive: true });

      const destinationPath = join(tempFolder, fileName);

      this.dbtTerminal.log(`fetching artifactUrl: ${artifactUrl}`);
      const response = await fetch(artifactUrl, { agent: undefined });

      if (!response.ok) {
        throw new Error(
          `Failed to download file. Status: ${response.status} ${response.statusText}`,
        );
      }

      const fileStream = createWriteStream(destinationPath);
      await new Promise((resolve, reject) => {
        response.body?.pipe(fileStream);
        response.body?.on("error", reject);
        fileStream.on("finish", resolve);
      });

      this.dbtTerminal.log("File downloaded successfully!");
      window.showInformationMessage(`Successfully downloaded ${fileName}`);
      return tempFolder;
    } catch (err) {
      this.dbtTerminal.error(
        new CustomUnknownException(
          "downloadFileLocally",
          `Could not save ${fileName} locally: ${err}`,
        ),
      );
      window.showErrorMessage(`Could not save ${fileName} locally: ${err}`);
      throw err;
    }
  }

  private getQueryString = (
    params: Record<string, string | number>,
  ): string => {
    const queryString = Object.keys(params)
      .map(
        (key) =>
          `${encodeURIComponent(key)}=${encodeURIComponent(params[key])}`,
      )
      .join("&");

    return queryString ? `?${queryString}` : "";
  };

  async isAuthenticated() {
    try {
      await this.fetch<void>("auth_health", {
        method: "POST",
      });
    } catch (error) {
      return false;
    }
    return true;
  }

  async generateModelDocs(docsGenerate: DocsGenerateModelRequest) {
    return this.fetch<DocsGenerateResponse>("dbt/v1", {
      method: "POST",
      body: JSON.stringify(docsGenerate),
    });
  }

  async generateModelDocsV2(docsGenerate: DocsGenerateModelRequestV2) {
    return this.fetch<DocsGenerateResponse>("dbt/v2", {
      method: "POST",
      body: JSON.stringify(docsGenerate),
    });
  }

  async sendFeedback(feedback: OnewayFeedback) {
    return await this.fetch<FeedbackResponse>("feedbacks/ai/fb", {
      method: "POST",
      body: JSON.stringify(feedback),
    });
  }

  async getDocPromptOptions() {
    await this.fetch<DocPromptOptionsResponse>("dbt/v1/doc_prompt_options", {
      method: "POST",
    });
  }

  async getColumnLevelLineage(req: DBTColumnLineageRequest) {
    return this.fetch<DBTColumnLineageResponse>("dbt/v3/lineage", {
      method: "POST",
      body: JSON.stringify(req),
    });
  }

  async runModeller(req: SQLToModelRequest) {
    return this.fetch<SQLToModelResponse>("dbt/v1/sqltomodel", {
      method: "POST",
      body: JSON.stringify(req),
    });
  }

  async getQuerySummary(compiled_sql: string, adapter: string) {
    return this.fetch<QuerySummaryResponse>("dbt/v1/query-explain", {
      method: "POST",
      body: JSON.stringify({ compiled_sql, adapter }),
    });
  }

  async validateSql(req: ValidateSqlRequest) {
    return this.fetch<ValidateSqlParseErrorResponse>("dbt/v1/modelvalidation", {
      method: "POST",
      body: JSON.stringify(req),
    });
  }

  async validateCredentials(instance: string, key: string) {
    const url = `${AltimateRequest.ALTIMATE_URL}/dbt/v3/validate-credentials`;
    const response = await fetch(url, {
      method: "GET",
      headers: {
        "x-tenant": instance,
        Authorization: "Bearer " + key,
        "Content-Type": "application/json",
      },
    });
    return (await response.json()) as Record<string, any> | undefined;
  }

  async fetchProjectIntegrations() {
    return this.fetch<DBTCoreIntegration[]>("dbt/v1/project_integrations");
  }

  async sendDeferToProdEvent(defer_type: string) {
    return this.fetch("dbt/v1/defer_to_prod_event", {
      method: "POST",
      body: JSON.stringify({ defer_type }),
    });
  }

  async fetchArtifactUrl(artifact_type: string, dbtCoreIntegrationId: number) {
    return this.fetch<DownloadArtifactResponse>(
      `dbt/v1/fetch_artifact_url${this.getQueryString({
        artifact_type: artifact_type,
        dbt_core_integration_id: dbtCoreIntegrationId,
      })}`,
    );
  }
}<|MERGE_RESOLUTION|>--- conflicted
+++ resolved
@@ -7,13 +7,9 @@
 import { createWriteStream, mkdirSync } from "fs";
 import * as os from "os";
 import { RateLimitException } from "./exceptions";
-<<<<<<< HEAD
 import { DBTProject } from "./manifest/dbtProject";
 import { DBTTerminal } from "./dbt_client/dbtTerminal";
 import { CustomUnknownException } from "./dbt_client/exception";
-=======
-import { DBTTerminal } from "./dbt_client/dbtTerminal";
->>>>>>> 367c669a
 
 interface AltimateConfig {
   key: string;
