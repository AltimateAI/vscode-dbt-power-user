--- conflicted
+++ resolved
@@ -277,10 +277,6 @@
           "x-tenant": config.instance,
           Authorization: "Bearer " + config.key,
           "Content-Type": "application/json",
-<<<<<<< HEAD
-          "extension-version": this.dbtProjectContainer.extensionVersion,
-=======
->>>>>>> 029d274d
         },
       });
 
