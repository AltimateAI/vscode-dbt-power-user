import type { RequestInit } from "node-fetch";
import { CommentThread, env, Uri, window, workspace } from "vscode";
import { provideSingleton, processStreamResponse } from "./utils";
import { ColumnMetaData, NodeMetaData, SourceMetaData } from "./domain";
import { TelemetryService } from "./telemetry";
import { join } from "path";
import { createReadStream, createWriteStream, mkdirSync, ReadStream } from "fs";
import * as os from "os";
import { RateLimitException, ExecutionsExhaustedException } from "./exceptions";
import { DBTProject } from "./manifest/dbtProject";
import { DBTTerminal } from "./dbt_client/dbtTerminal";
import { PythonEnvironment } from "./manifest/pythonEnvironment";
<<<<<<< HEAD
import {
  PreconfiguredNotebookItem,
  NotebookItem,
  NotebookSchema,
} from "@altimateai/extension-components";
=======
import { PreconfiguredNotebookItem, NotebookItem, NotebookSchema } from "@lib";
import * as vscode from "vscode";
>>>>>>> 76f244ea

export class NoCredentialsError extends Error {}

export class NotFoundError extends Error {}

export class UserInputError extends Error {}

export class ForbiddenError extends Error {
  constructor() {
    super("Invalid credentials. Please check instance name and API Key.");
  }
}

export class APIError extends Error {}

export interface ColumnLineage {
  source: { uniqueId: string; column_name: string };
  target: { uniqueId: string; column_name: string };
  type: string;
  views_type?: string;
  views_code?: string[];
}

interface Schemas {
  [key: string]: { [key: string]: unknown };
}

export type ModelNode = {
  database: string;
  schema: string;
  name: string;
  alias: string;
  uniqueId: string;
  columns: { [columnName: string]: ColumnMetaData };
  path: string | undefined;
};

export type ModelInfo = {
  model_node: ModelNode;
  compiled_sql?: string;
  raw_sql?: string;
};

export interface DBTColumnLineageRequest {
  model_dialect: string;
  targets: { uniqueId: string; column_name: string }[];
  model_info: ModelInfo[];
  upstream_expansion: boolean;
  upstream_models: string[];
  selected_column: { model_node?: ModelNode; column: string };
  session_id: string;
  show_indirect_edges: boolean;
  event_type: string;
}

export interface DBTColumnLineageResponse {
  column_lineage: ColumnLineage[];
  confidence?: { confidence: string; message?: string };
  errors?: string[];
  errors_dict?: Record<string, string[]>;
}

interface SQLLineageRequest {
  model_dialect: string;
  model_info: { model_node: ModelNode }[];
  compiled_sql: string;
  session_id: string;
}

export type SqlLineageDetails = Record<
  string,
  {
    name: string;
    type: string;
    nodeType?: string;
    nodeId?: string;
    sql: string;
    columns: { name: string; datatype?: string; expression?: string }[];
  }
>;
type SqlLineageResponse = {
  tableEdges: [string, string][];
  details: SqlLineageDetails;
  nodePositions?: Record<string, [number, number]>;
};

interface SQLToModelRequest {
  sql: string;
  adapter: string;
  models: NodeMetaData[];
  sources: SourceMetaData[];
}

interface DBTProjectHealthConfig {
  id: number;
  name: string;
  description: string;
  created_on: string;
  config: Record<string, unknown>;
  config_schema: unknown[];
}

interface DBTProjectHealthConfigResponse {
  items: DBTProjectHealthConfig[];
}

export interface SQLToModelResponse {
  sql: string;
}

interface NotebooksResponse {
  notebooks: PreconfiguredNotebookItem[];
}

interface AddNotebookRequest {
  name: string;
  description: string;
  tags_list: string[];
  data?: NotebookSchema;
}

interface UpdateNotebookRequest {
  name: string;
  description?: string;
  tags_list?: string[];
  data?: NotebookSchema;
}

interface OnewayFeedback {
  feedback_value: "good" | "bad";
  feedback_text: string;
  feedback_src: "dbtpu-extension";
  data: any;
}

export enum QueryAnalysisType {
  EXPLAIN = "explain",
  FIX = "fix",
  MODIFY = "modify",
  TRANSLATE = "translate",
}

export enum QueryAnalysisChatType {
  SYSTEM = "SystemMessage",
  HUMAN = "HumanMessage",
}

interface QueryAnalysisChat {
  type: QueryAnalysisChatType;
  content: string;
  additional_kwargs?: Record<string, unknown>;
}

export interface QueryTranslateRequest {
  sql: string;
  target_dialect: string;
  source_dialect: string;
}

export interface QueryTranslateExplanationRequest {
  user_sql: string;
  translated_sql: string;
  target_dialect: string;
  source_dialect: string;
}

interface DbtModel {
  model_name: string;
  model_description?: string;
  compiled_sql?: string;
  columns: {
    column_name: string;
    description?: string;
    data_type?: string;
  }[];
  adapter?: string;
}

export interface QueryBookmark {
  id: number;
  compiled_sql: string;
  raw_sql: string;
  name: string;
  adapter_type: string;
  created_on: string;
  updated_on: string;
  tags: { id: number; tag: string }[];
}

export interface QueryAnalysisRequest {
  session_id: string;
  job_type: QueryAnalysisType;
  model: DbtModel;
  user_request?: string; // required for modify query
  history?: QueryAnalysisChat[];
}

export interface CreateDbtTestRequest {
  session_id: string;
  model: DbtModel;
  column_name?: string;
  user_request?: string;
}

interface DocsGenerateModelRequestV2 {
  columns: string[];
  dbt_model: DbtModel;
  user_instructions?: {
    prompt_hint: string;
    language: string;
    persona: string;
  };
  follow_up_instructions?: {
    instruction: string;
  };
  prompt_hint?: string;
  gen_model_description: boolean;
  column_index_count: number | undefined;
  session_id: string | undefined;
  is_bulk_gen: boolean;
}

export interface DocsGenerateResponse {
  column_descriptions?: {
    column_name: string;
    column_description: string;
    column_citations?: { id: string; content: string }[];
  }[];
  model_description?: string;
  model_citations?: { id: string; content: string }[];
}

export interface DBTCoreIntegration {
  id: number;
  name: string;
  created_at: string;
  last_modified_at: string;
  last_file_upload_time: string;
}

interface DownloadArtifactResponse {
  url: string;
  dbt_core_integration_file_id: number;
}

export type ValidateSqlParseErrorType =
  | "sql_parse_error"
  | "sql_invalid_error"
  | "sql_unknown_error";

export interface ValidateSqlParseErrorResponse {
  error_type?: ValidateSqlParseErrorType;
  errors: {
    description: string;
    start_position?: [number, number];
    end_position?: [number, number];
  }[];
}

export interface TenantUser {
  id: number;
  uuid: string;
  display_name: string;
  first_name: string;
  last_name: string;
  email: string;
  phone: string;
  is_active: boolean;
  is_verified: boolean;
  is_invited: boolean;
  is_onboarded: boolean;
  created_at: string;
  role_title: string;
}

interface FeedbackResponse {
  ok: boolean;
}

interface BulkDocsPropRequest {
  num_columns: number;
  session_id: string;
}

interface AltimateConfig {
  key: string;
  instance: string;
}

enum PromptAnswer {
  YES = "Get your free API Key",
}

export interface SharedDoc {
  share_id: number;
  name: string;
  description: string;
  project_name: string;
  conversation_group: [ConversationGroup];
}

export interface Conversation {
  conversation_id: number;
  message: string;
  timestamp: string;
  user_id: number;
}

export interface ConversationGroup {
  conversation_group_id: number;
  owner: number;
  status: "Pending" | "Resolved";
  meta: {
    field?: "description";
    column?: string;
    highlight: string;
    uniqueId?: string;
    filePath: string;
    resource_type?: string;
    range:
      | {
          end: vscode.Range["end"];
          start: vscode.Range["start"];
        }
      | undefined;
  };
  conversations: Conversation[];
}

@provideSingleton(AltimateRequest)
export class AltimateRequest {
  public static ALTIMATE_URL = workspace
    .getConfiguration("dbt")
    .get<string>("altimateUrl", "https://api.myaltimate.com");

  constructor(
    private telemetry: TelemetryService,
    private dbtTerminal: DBTTerminal,
    private pythonEnvironment: PythonEnvironment,
  ) {}

  private async internalFetch<T>(url: string, init?: RequestInit) {
    const nodeFetch = (await import("node-fetch")).default;
    return nodeFetch(url, init);
  }

  getInstanceName() {
    return this.pythonEnvironment.getResolvedConfigValue(
      "altimateInstanceName",
    );
  }

  getAIKey() {
    return this.pythonEnvironment.getResolvedConfigValue("altimateAiKey");
  }

  public enabled(): boolean {
    return !!this.getConfig();
  }

  private async showAPIKeyMessage(message: string) {
    const answer = await window.showInformationMessage(
      message,
      PromptAnswer.YES,
    );
    if (answer === PromptAnswer.YES) {
      env.openExternal(
        Uri.parse("https://app.myaltimate.com/register?source=extension"),
      );
    }
  }

  private getConfig(): AltimateConfig | undefined {
    const key = this.getAIKey();
    const instance = this.getInstanceName();
    if (!key || !instance) {
      return undefined;
    }
    return { key, instance };
  }

  getCredentialsMessage(): string | undefined {
    const key = this.getAIKey();
    const instance = this.getInstanceName();

    if (!key && !instance) {
      return `To use this feature, please add an API Key and an instance name in the settings.`;
    }
    if (!key) {
      return `To use this feature, please add an API key in the settings.`;
    }
    if (!instance) {
      return `To use this feature, please add an instance name in the settings.`;
    }
    return;
  }

  handlePreviewFeatures(): boolean {
    const message = this.getCredentialsMessage();
    if (!message) {
      return true;
    }
    this.showAPIKeyMessage(message);
    return false;
  }

  async fetchAsStream<R>(
    endpoint: string,
    request: R,
    onProgress: (response: string) => void,
    timeout: number = 120000,
  ) {
    this.throwIfLocalMode(endpoint);
    const url = `${AltimateRequest.ALTIMATE_URL}/${endpoint}`;
    this.dbtTerminal.debug("fetchAsStream:request", url, request);
    const config = this.getConfig()!;
    const abortController = new AbortController();
    const timeoutHandler = setTimeout(() => {
      abortController.abort();
    }, timeout);
    try {
      const response = await this.internalFetch(url, {
        method: "POST",
        body: JSON.stringify(request),
        signal: abortController.signal,
        headers: {
          "x-tenant": config.instance,
          Authorization: "Bearer " + config.key,
          "Content-Type": "application/json",
        },
      });

      if (response.ok && response.status === 200) {
        if (!response?.body) {
          this.dbtTerminal.debug("fetchAsStream", "empty response");
          return null;
        }
        const responseText = await processStreamResponse(
          response.body,
          onProgress,
        );

        return responseText;
      }
      if (
        // response codes when backend authorization fails
        response.status === 401 ||
        response.status === 403
      ) {
        this.telemetry.sendTelemetryEvent("invalidCredentials", { url });
        throw new ForbiddenError();
      }
      if (response.status === 404) {
        this.telemetry.sendTelemetryEvent("resourceNotFound", { url });
        throw new NotFoundError("Resource Not found");
      }
      if (response.status === 402) {
        const jsonResponse = (await response.json()) as { detail: string };
        throw new ExecutionsExhaustedException(jsonResponse.detail);
      }
      const textResponse = await response.text();
      this.dbtTerminal.debug(
        "network:response",
        "error from backend",
        textResponse,
      );
      if (response.status === 429) {
        throw new RateLimitException(
          textResponse,
          response.headers.get("Retry-After")
            ? parseInt(response.headers.get("Retry-After") || "")
            : 1 * 60 * 1000, // default to 1 min
        );
      }
      this.telemetry.sendTelemetryError("apiError", {
        endpoint,
        status: response.status,
        textResponse,
      });
      throw new APIError(
        `Could not process request, server responded with ${response.status}: ${textResponse}`,
      );
    } catch (error) {
      this.dbtTerminal.error(
        "apiCatchAllError",
        "fetchAsStream catchAllError",
        error,
        true,
        {
          endpoint,
        },
      );
      throw error;
    } finally {
      clearTimeout(timeoutHandler);
    }
    return null;
  }

  private async readStreamToBlob(stream: ReadStream) {
    return new Promise((resolve, reject) => {
      const chunks: any[] = [];
      stream.on("data", (chunk) => chunks.push(chunk));
      stream.on("end", () => {
        const blob = new Blob(chunks);
        resolve(blob);
      });
      stream.on("error", reject);
    });
  }

  async uploadToS3(
    endpoint: string,
    fetchArgs: Record<string, unknown>,
    filePath: string,
  ) {
    this.dbtTerminal.debug("uploadToS3:", endpoint, fetchArgs, filePath);
    this.throwIfLocalMode(endpoint);

    const blob = (await this.readStreamToBlob(
      createReadStream(filePath),
    )) as Blob;
    const response = await this.internalFetch(endpoint, {
      ...fetchArgs,
      method: "PUT",
      body: blob,
    });

    this.dbtTerminal.debug(
      "uploadToS3:response:",
      `${response.status}`,
      response.statusText,
    );
    if (!response.ok || response.status !== 200) {
      const textResponse = await response.text();
      this.telemetry.sendTelemetryError("uploadToS3", {
        endpoint,
        status: response.status,
        textResponse,
      });
      throw new Error("Failed to upload data to signed url");
    }

    return response;
  }

  private throwIfLocalMode(endpoint: string) {
    const isLocalMode = workspace
      .getConfiguration("dbt")
      .get<boolean>("isLocalMode", false);
    if (!isLocalMode) {
      return;
    }
    endpoint = endpoint.split("?")[0];
    if (
      [/^dbtconfig\/datapilot_version\/.*$/, /^dbtconfig\/.*\/download$/].some(
        (regex) => regex.test(endpoint),
      )
    ) {
      return;
    }
    if (
      [
        "auth_health",
        "dbtconfig",
        "dbt/v1/fetch_artifact_url",
        "dbtconfig/extension/start_scan",
        "dbt/v1/project_integrations",
        "dbt/v1/defer_to_prod_event",
        "dbt/v3/validate-credentials",
      ].includes(endpoint)
    ) {
      return;
    }
    throw new Error("This feature is not supported in local mode.");
  }

  async fetch<T>(
    endpoint: string,
    fetchArgs = {},
    timeout: number = 120000,
  ): Promise<T> {
    this.dbtTerminal.debug("network:request", endpoint, fetchArgs);
    this.throwIfLocalMode(endpoint);

    const abortController = new AbortController();
    const timeoutHandler = setTimeout(() => {
      abortController.abort();
    }, timeout);

    const message = this.getCredentialsMessage();
    if (message) {
      throw new NoCredentialsError(message);
    }
    const config = this.getConfig()!;

    try {
      const url = `${AltimateRequest.ALTIMATE_URL}/${endpoint}`;
      const response = await this.internalFetch(url, {
        method: "GET",
        ...fetchArgs,
        signal: abortController.signal,
        headers: {
          "x-tenant": config.instance,
          Authorization: "Bearer " + config.key,
          "Content-Type": "application/json",
        },
      });
      this.dbtTerminal.debug("network:response", endpoint, response.status);
      if (response.ok && response.status === 200) {
        const jsonResponse = await response.json();
        return jsonResponse as T;
      }
      if (
        // response codes when backend authorization fails
        response.status === 401 ||
        response.status === 403
      ) {
        this.telemetry.sendTelemetryEvent("invalidCredentials", { url });
        throw new ForbiddenError();
      }
      if (response.status === 404) {
        this.telemetry.sendTelemetryEvent("resourceNotFound", { url });
        throw new NotFoundError("Resource Not found");
      }
      if (response.status === 402) {
        const jsonResponse = (await response.json()) as { detail: string };
        throw new ExecutionsExhaustedException(jsonResponse.detail);
      }
      const textResponse = await response.text();
      this.dbtTerminal.debug(
        "network:response",
        "error from backend",
        textResponse,
      );
      if (response.status === 429) {
        throw new RateLimitException(
          textResponse,
          response.headers.get("Retry-After")
            ? parseInt(response.headers.get("Retry-After") || "")
            : 1 * 60 * 1000, // default to 1 min
        );
      }
      this.telemetry.sendTelemetryError("apiError", {
        endpoint,
        status: response.status,
        textResponse,
      });
      let jsonResponse: any;
      try {
        jsonResponse = JSON.parse(textResponse);
      } catch {}
      throw new APIError(
        `Could not process request, server responded with ${response.status}: ${jsonResponse?.detail || textResponse}`,
      );
    } catch (e) {
      this.dbtTerminal.error("apiCatchAllError", "catchAllError", e, true, {
        endpoint,
      });
      throw e;
    } finally {
      clearTimeout(timeoutHandler);
    }
  }

  async downloadFileLocally(
    artifactUrl: string,
    projectRoot: Uri,
    fileName = "manifest.json",
  ): Promise<string> {
    const hashedProjectRoot = DBTProject.hashProjectRoot(projectRoot.fsPath);
    const tempFolder = join(os.tmpdir(), hashedProjectRoot);

    try {
      this.dbtTerminal.debug(
        "AltimateRequest",
        `creating temporary folder: ${tempFolder} for file: ${fileName}`,
      );
      mkdirSync(tempFolder, { recursive: true });

      const destinationPath = join(tempFolder, fileName);

      this.dbtTerminal.debug(
        "AltimateRequest",
        `fetching artifactUrl: ${artifactUrl}`,
      );
      const response = await this.internalFetch(artifactUrl, {
        agent: undefined,
      });

      if (!response.ok) {
        throw new Error(`Failed to download file: ${response.statusText}`);
      }
      const fileStream = createWriteStream(destinationPath);
      await new Promise((resolve, reject) => {
        response.body?.pipe(fileStream);
        response.body?.on("error", reject);
        fileStream.on("finish", resolve);
      });

      this.dbtTerminal.debug("File downloaded successfully!", fileName);
      return tempFolder;
    } catch (err) {
      this.dbtTerminal.error(
        "downloadFileLocally",
        `Could not save ${fileName} locally`,
        err,
      );
      window.showErrorMessage(`Could not save ${fileName} locally: ${err}`);
      throw err;
    }
  }

  private getQueryString = (
    params: Record<string, string | number>,
  ): string => {
    const queryString = Object.keys(params)
      .map(
        (key) =>
          `${encodeURIComponent(key)}=${encodeURIComponent(params[key])}`,
      )
      .join("&");

    return queryString ? `?${queryString}` : "";
  };

  async isAuthenticated() {
    try {
      await this.fetch<void>("auth_health", {
        method: "POST",
      });
    } catch (error) {
      return false;
    }
    return true;
  }

  async generateModelDocsV2(docsGenerate: DocsGenerateModelRequestV2) {
    return this.fetch<DocsGenerateResponse>("dbt/v2", {
      method: "POST",
      body: JSON.stringify(docsGenerate),
    });
  }

  async sendFeedback(feedback: OnewayFeedback) {
    return await this.fetch<FeedbackResponse>("feedbacks/ai/fb", {
      method: "POST",
      body: JSON.stringify(feedback),
    });
  }

  async getColumnLevelLineage(req: DBTColumnLineageRequest) {
    return this.fetch<DBTColumnLineageResponse>("dbt/v4/lineage", {
      method: "POST",
      body: JSON.stringify(req),
    });
  }

  async runModeller(req: SQLToModelRequest) {
    return this.fetch<SQLToModelResponse>("dbt/v1/sqltomodel", {
      method: "POST",
      body: JSON.stringify(req),
    });
  }

  async validateCredentials(instance: string, key: string) {
    const url = `${AltimateRequest.ALTIMATE_URL}/dbt/v3/validate-credentials`;
    const response = await fetch(url, {
      method: "GET",
      headers: {
        "x-tenant": instance,
        Authorization: "Bearer " + key,
        "Content-Type": "application/json",
      },
    });
    return (await response.json()) as Record<string, any> | undefined;
  }

  async checkApiConnectivity() {
    const url = `${AltimateRequest.ALTIMATE_URL}/health`;
    try {
      const response = await this.internalFetch(url, { method: "GET" });
      const { status } = (await response.json()) as { status: string };
      return { status };
    } catch (e) {
      this.dbtTerminal.error(
        "checkApiConnectivity",
        "Unable to connect to backend",
        e,
        true,
        { url },
      );
      const errorMsg = e instanceof Error ? e.message : JSON.stringify(e);
      return { status: "not-ok", errorMsg };
    }
  }

  async fetchProjectIntegrations() {
    return this.fetch<DBTCoreIntegration[]>("dbt/v1/project_integrations");
  }

  async sendDeferToProdEvent(defer_type: string) {
    return this.fetch("dbt/v1/defer_to_prod_event", {
      method: "POST",
      body: JSON.stringify({ defer_type }),
    });
  }

  async fetchArtifactUrl(artifact_type: string, dbtCoreIntegrationId: number) {
    return this.fetch<DownloadArtifactResponse>(
      `dbt/v1/fetch_artifact_url${this.getQueryString({
        artifact_type: artifact_type,
        dbt_core_integration_id: dbtCoreIntegrationId,
      })}`,
    );
  }

  async getHealthcheckConfigs() {
    return this.fetch<DBTProjectHealthConfigResponse>(
      `dbtconfig${this.getQueryString({ size: "100" })}`,
    );
  }

  async logDBTHealthcheckConfig(configId: string) {
    return this.fetch(`dbtconfig/${configId}/download`);
  }

  async logDBTHealthcheckStartScan() {
    return this.fetch(`dbtconfig/extension/start_scan`);
  }

  async getDatapilotVersion(extension_version: string) {
    return this.fetch<{ altimate_datapilot_version: string }>(
      `dbtconfig/datapilot_version/${extension_version}`,
    );
  }

  async getUsersInTenant() {
    return await this.fetch<TenantUser[]>("users/chat");
  }

  async getCurrentUser() {
    return await this.fetch<TenantUser>("dbt/dbt_docs_share/user/details");
  }

  async getAllSharedDbtDocs(projectNames: string[]) {
    const params = new URLSearchParams();
    projectNames.forEach((p) => params.append("projects", p));
    return await this.fetch<SharedDoc[]>(
      `dbt/dbt_docs_share/all?${params.toString()}`,
    );
  }

  async getAppUrlByShareId(shareId: SharedDoc["share_id"]) {
    return await this.fetch<{
      name: string;
      app_url: string;
    }>(`dbt/dbt_docs_share/${shareId}`, {
      method: "GET",
    });
  }

  async addConversationToGroup(
    shareId: SharedDoc["share_id"],
    conversationGroupId: ConversationGroup["conversation_group_id"],
    message: string,
  ) {
    return await this.fetch<{ ok: boolean }>(
      `dbt/dbt_docs_share/${shareId}/conversation_group/${conversationGroupId}/conversation`,
      {
        method: "POST",
        body: JSON.stringify({
          message,
        }),
      },
    );
  }

  async createConversationGroup(
    shareId: SharedDoc["share_id"],
    data: Partial<ConversationGroup> & { message: string },
  ) {
    return await this.fetch<{
      conversation_group_id: ConversationGroup["conversation_group_id"];
      conversation_id: Conversation["conversation_id"];
    }>(`dbt/dbt_docs_share/${shareId}/conversation_group`, {
      method: "POST",
      body: JSON.stringify(data),
    });
  }

  async resolveConversation(
    shareId: SharedDoc["share_id"],
    conversationGroupId: ConversationGroup["conversation_group_id"],
  ) {
    return await this.fetch<{ ok: boolean }>(
      `dbt/dbt_docs_share/${shareId}/conversation_group/${conversationGroupId}/resolve`,
      { method: "POST", body: JSON.stringify({ resolved: true }) },
    );
  }

  async loadConversationsByShareId(shareId: SharedDoc["share_id"]) {
    return await this.fetch<{
      dbt_docs_share_conversations: ConversationGroup[];
    }>(`dbt/dbt_docs_share/${shareId}/conversations`);
  }

  async createDbtDocsShare(
    data: {
      name: string;
      description?: string;
      uri?: Uri;
      model?: string;
    },
    projectName: string,
  ) {
    return await this.fetch<{
      share_id: number;
      manifest_presigned_url: string;
      catalog_presigned_url: string;
    }>("dbt/dbt_docs_share", {
      method: "POST",
      body: JSON.stringify({
        description: data.description,
        name: data.name,
        project_name: projectName,
      }),
    });
  }

  async verifyDbtDocsUpload(share_id: number) {
    return this.fetch<{
      dbt_docs_share_url: string;
    }>("dbt/dbt_docs_share/verify_upload/", {
      method: "POST",
      body: JSON.stringify({ share_id }),
    });
  }

  async getQueryBookmarks() {
    return await this.fetch<QueryBookmark[]>(`query/bookmark`);
  }

  async sqlLineage(req: SQLLineageRequest) {
    return this.fetch<SqlLineageResponse>("dbt/v3/sql_lineage", {
      method: "POST",
      body: JSON.stringify(req),
    });
  }

  async bulkDocsPropCredit(req: BulkDocsPropRequest) {
    return this.fetch<FeedbackResponse>("dbt/v4/bulk-docs-prop-credits", {
      method: "POST",
      body: JSON.stringify(req),
    });
  }

  async getPreConfiguredNotebooks() {
    return this.fetch<PreconfiguredNotebookItem[]>(
      "notebook/preconfigured/list",
      {
        method: "GET",
      },
    );
  }

  async getNotebooks(
    name: string = "",
    tags_list: string[] = [],
    privacy: string = "private",
  ) {
    const params = new URLSearchParams({
      name,
      privacy,
      ...(tags_list.length > 0 && { tags_list: tags_list.join(",") }),
    });
    return this.fetch<NotebookItem[]>(`notebook/list?${params.toString()}`, {
      method: "GET",
    });
  }

  async addNotebook(req: AddNotebookRequest) {
    return this.fetch<FeedbackResponse>("notebook", {
      method: "POST",
      body: JSON.stringify(req),
    });
  }

  async deleteNotebook(id: number) {
    return this.fetch<FeedbackResponse>(`notebook/${id}`, {
      method: "DELETE",
    });
  }

  async updateNotebook(id: number, req: UpdateNotebookRequest) {
    return this.fetch<FeedbackResponse>(`notebook/${id}`, {
      method: "PUT",
      body: JSON.stringify(req),
    });
  }

  async updateNotebookPrivacy(id: number, privacy: string) {
    const params = new URLSearchParams({ privacy: privacy });
    return this.fetch<FeedbackResponse>(
      `notebook/privacy/${id}?${params.toString()}`,
      {
        method: "PUT",
      },
    );
  }

  async trackBulkTestGen(sessionId: string) {
    return this.fetch<{ ok: boolean }>(`dbt/v2/bulk_test_gen`, {
      method: "POST",
      body: JSON.stringify({ session_id: sessionId }),
    });
  }
}<|MERGE_RESOLUTION|>--- conflicted
+++ resolved
@@ -10,16 +10,11 @@
 import { DBTProject } from "./manifest/dbtProject";
 import { DBTTerminal } from "./dbt_client/dbtTerminal";
 import { PythonEnvironment } from "./manifest/pythonEnvironment";
-<<<<<<< HEAD
 import {
   PreconfiguredNotebookItem,
   NotebookItem,
   NotebookSchema,
 } from "@altimateai/extension-components";
-=======
-import { PreconfiguredNotebookItem, NotebookItem, NotebookSchema } from "@lib";
-import * as vscode from "vscode";
->>>>>>> 76f244ea
 
 export class NoCredentialsError extends Error {}
 
