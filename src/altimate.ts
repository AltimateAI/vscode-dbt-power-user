--- conflicted
+++ resolved
@@ -157,27 +157,6 @@
   model_description?: string;
 }
 
-<<<<<<< HEAD
-interface DocPromptOptionsResponse {
-  prompt_options: {
-    options: {
-      key: string;
-      value: string;
-    }[];
-  }[];
-}
-
-interface QuerySummaryResponse {
-  explanation: string;
-  ok: string;
-}
-
-interface ValidateSqlRequest {
-  sql: string;
-  adapter: string;
-  models: ModelNode[];
-}
-
 interface DBTCoreIntegration {
   id: number;
   name: string;
@@ -191,8 +170,6 @@
   dbt_core_integration_file_id: number;
 }
 
-=======
->>>>>>> 0f173de6
 export type ValidateSqlParseErrorType =
   | "sql_parse_error"
   | "sql_invalid_error"
