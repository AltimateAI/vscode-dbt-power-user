import { env, Uri, window, workspace } from "vscode";
import { provideSingleton } from "./utils";
import fetch from "node-fetch";
import { ColumnMetaData, NodeMetaData, SourceMetaData } from "./domain";
import { TelemetryService } from "./telemetry";
import { DBTProjectContainer } from "./manifest/dbtProjectContainer";
<<<<<<< HEAD
import { join } from "path";
import { createWriteStream, mkdir } from "fs";
import * as os from "os";
=======
import { RateLimitException } from "./exceptions";
>>>>>>> 40b47271

interface AltimateConfig {
  key: string;
  instance: string;
}

export interface ColumnLineage {
  source: { uniqueId: string; column_name: string };
  target: { uniqueId: string; column_name: string };
  type: string;
}

interface Schemas {
  [key: string]: { [key: string]: unknown };
}

export type ModelNode = {
  database: string;
  schema: string;
  name: string;
  alias: string;
  uniqueId: string;
  columns: { [columnName: string]: ColumnMetaData };
};

export interface DBTColumnLineageRequest {
  targets: { uniqueId: string; column_name: string }[];
  model_dialect: string;
  model_info: {
    model_node: ModelNode;
    compiled_sql?: string;
  }[];
  schemas?: Schemas | null;
  upstream_expansion: boolean;
  selected_column: {
    model_node?: ModelNode;
    column: string;
  };
  parent_models: {
    model_node: ModelNode;
  }[];
  session_id: string;
}

export interface DBTColumnLineageResponse {
  column_lineage: ColumnLineage[];
  confidence?: { confidence: string; message?: string };
}

interface SQLToModelRequest {
  sql: string;
  adapter: string;
  models: NodeMetaData[];
  sources: SourceMetaData[];
}

interface SQLToModelResponse {
  sql: string;
}

interface OnewayFeedback {
  feedback_value: "good" | "bad";
  feedback_text: string;
  feedback_src: "dbtpu-extension";
  data: any;
}

interface DocsGenerateModelRequestV2 {
  columns: string[];
  dbt_model: {
    model_name: string;
    model_description?: string;
    compiled_sql?: string;
    columns: {
      column_name: string;
      description?: string;
      data_type?: string;
    }[];
    adapter?: string;
  };
  user_instructions?: {
    prompt_hint: string;
    language: string;
    persona: string;
  };
  follow_up_instructions?: {
    instruction: string;
  };

  gen_model_description: boolean;
}

export interface DocsGenerateModelRequest {
  columns: string[];
  dbt_model: {
    model_name: string;
    model_description?: string;
    compiled_sql?: string;
    columns: {
      column_name: string;
      description?: string;
      data_type?: string;
    }[];
    adapter?: string;
  };
  prompt_hint: string;
  gen_model_description: boolean;
}

export interface DocsGenerateResponse {
  column_descriptions?: {
    column_name: string;
    column_description: string;
  }[];
  model_description?: string;
}

interface DocPromptOptionsResponse {
  prompt_options: {
    options: {
      key: string;
      value: string;
    }[];
  }[];
}

interface QuerySummaryResponse {
  explanation: string;
  ok: string;
}

interface ValidateSqlRequest {
  sql: string;
  adapter: string;
  models: ModelNode[];
}

interface DBTCoreIntegration {
  id: number;
  name: string;
  created_at: string;
  last_modified_at: string;
  created_by: number;
  last_modified_by: number;
  environments: DBTCoreIntegrationEnvironment[];
  files: DBTCoreIntegrationFile[];
}

interface DBTCoreIntegrationEnvironment {
  id: number;
  dbt_core_integration_id: number;
  environment_type: string;
  created_at: string;
  last_modified_at: string;
  created_by: number;
  last_modified_by: number;
}

interface DBTCoreIntegrationFile {
  id: number;
  dbt_core_integration_id: number;
  file_type: string;
  path: string;
  verified: boolean;
  uploaded_at: string;
  uploaded_by: number;
}

interface DownloadArtifactResponse {
  url: string;
  dbt_core_integration_file_id: number;
}

export type ValidateSqlParseErrorType =
  | "sql_parse_error"
  | "sql_invalid_error"
  | "sql_unknown_error";

export interface ValidateSqlParseErrorResponse {
  error_type?: ValidateSqlParseErrorType;
  errors: {
    description: string;
    start_position?: [number, number];
    end_position?: [number, number];
  }[];
}

interface FeedbackResponse {
  ok: boolean;
}

enum PromptAnswer {
  YES = "Get your free API Key",
}

@provideSingleton(AltimateRequest)
export class AltimateRequest {
  private static ALTIMATE_URL = workspace
    .getConfiguration("dbt")
    .get<string>("altimateUrl", "https://api.myaltimate.com");

  constructor(private telemetry: TelemetryService) {}

  getConfig(): AltimateConfig | undefined {
    const key = workspace.getConfiguration("dbt").get<string>("altimateAiKey");
    const instance = workspace
      .getConfiguration("dbt")
      .get<string>("altimateInstanceName");

    if (key && instance) {
      return { key, instance };
    }
    return undefined;
  }

  public enabled() {
    return !!this.getConfig();
  }

  private async showAPIKeyMessage(message: string) {
    const answer = await window.showInformationMessage(
      message,
      PromptAnswer.YES,
    );
    if (answer === PromptAnswer.YES) {
      env.openExternal(
        Uri.parse("https://app.myaltimate.com/register?source=extension"),
      );
    }
  }

  private getCredentialsMessage(): string | undefined {
    const key = workspace.getConfiguration("dbt").get<string>("altimateAiKey");
    const instance = workspace
      .getConfiguration("dbt")
      .get<string>("altimateInstanceName");

    if (!key && !instance) {
      return `To use this feature, please add an API Key and an instance name in the settings.`;
    }
    if (!key) {
      return `To use this feature, please add an API key in the settings.`;
    }
    if (!instance) {
      return `To use this feature, please add an instance name in the settings.`;
    }
    return;
  }

  handlePreviewFeatures(): boolean {
    const message = this.getCredentialsMessage();
    if (!message) {
      return true;
    }
    this.showAPIKeyMessage(message);
    return false;
  }

  async fetch<T>(endpoint: string, fetchArgs = {}, timeout: number = 120000) {
    console.log("network:request:", endpoint, ":", fetchArgs);
    const abortController = new AbortController();
    const timeoutHandler = setTimeout(() => {
      abortController.abort();
    }, timeout);

    const message = this.getCredentialsMessage();
    if (message) {
      window.showErrorMessage(message);
      return;
    }
    const config = this.getConfig()!;

    try {
      const url = `${AltimateRequest.ALTIMATE_URL}/${endpoint}`;
      console.log("network:url:", url);
      const response = await fetch(url, {
        method: "GET",
        ...fetchArgs,
        signal: abortController.signal,
        headers: {
          "x-tenant": config.instance,
          Authorization: "Bearer " + config.key,
          "Content-Type": "application/json",
        },
      });
      console.log("network:response:", endpoint, ":", response.status);
      if (response.ok && response.status === 200) {
        const jsonResponse = await response.json();
        clearTimeout(timeoutHandler);
        return jsonResponse as T;
      }
      if (
        // response codes when backend authorization fails
        response.status === 401 ||
        response.status === 403 ||
        response.status === 404
      ) {
        window.showErrorMessage("Invalid credentials");
        this.telemetry.sendTelemetryEvent("invalidCredentials");
      }
      const textResponse = await response.text();
      console.log("network:response:error:", textResponse);
      if (response.status === 429) {
        throw new RateLimitException(
          textResponse,
          response.headers.get("Retry-After")
            ? parseInt(response.headers.get("Retry-After") || "")
            : 1 * 60 * 1000, // default to 1 min
        );
      }
      this.telemetry.sendTelemetryError("apiError", {
        endpoint,
        status: response.status,
        textResponse,
      });
      clearTimeout(timeoutHandler);
      return {} as T;
    } catch (e) {
      console.log("network:response:catchAllError:", e);
      this.telemetry.sendTelemetryError("apiCatchAllError", e, {
        endpoint,
      });
      clearTimeout(timeoutHandler);
      throw e;
    }
  }

  async downloadFileLocally(
    url: string,
    filePath = "manifest.json",
  ): Promise<string> {
    const tempFolder = os.tmpdir();

    mkdir(tempFolder, { recursive: true }, (err) => {
      console.log(err);
    });

    const destinationPath = join(tempFolder, filePath);

    const response = await fetch(url, { agent: undefined });

    if (!response.ok) {
      throw new Error(
        `Failed to download file. Status: ${response.status} ${response.statusText}`,
      );
    }

    const fileStream = createWriteStream(destinationPath);
    await new Promise((resolve, reject) => {
      response.body?.pipe(fileStream);
      response.body?.on("error", reject);
      fileStream.on("finish", resolve);
    });

    console.log("File downloaded successfully!");
    return tempFolder;
  }

  private getQueryString = (
    params: Record<string, string | number>,
  ): string => {
    const queryString = Object.keys(params)
      .map(
        (key) =>
          `${encodeURIComponent(key)}=${encodeURIComponent(params[key])}`,
      )
      .join("&");

    return queryString ? `?${queryString}` : "";
  };

  async isAuthenticated() {
    try {
      await this.fetch<void>("auth_health", {
        method: "POST",
      });
    } catch (error) {
      return false;
    }
    return true;
  }

  async generateModelDocs(docsGenerate: DocsGenerateModelRequest) {
    return this.fetch<DocsGenerateResponse>("dbt/v1", {
      method: "POST",
      body: JSON.stringify(docsGenerate),
    });
  }

  async generateModelDocsV2(docsGenerate: DocsGenerateModelRequestV2) {
    return this.fetch<DocsGenerateResponse>("dbt/v2", {
      method: "POST",
      body: JSON.stringify(docsGenerate),
    });
  }

  async sendFeedback(feedback: OnewayFeedback) {
    return await this.fetch<FeedbackResponse>("feedbacks/ai/fb", {
      method: "POST",
      body: JSON.stringify(feedback),
    });
  }

  async getDocPromptOptions() {
    await this.fetch<DocPromptOptionsResponse>("dbt/v1/doc_prompt_options", {
      method: "POST",
    });
  }

  async getColumnLevelLineage(req: DBTColumnLineageRequest) {
    return this.fetch<DBTColumnLineageResponse>("dbt/v3/lineage", {
      method: "POST",
      body: JSON.stringify(req),
    });
  }

  async runModeller(req: SQLToModelRequest) {
    return this.fetch<SQLToModelResponse>("dbt/v1/sqltomodel", {
      method: "POST",
      body: JSON.stringify(req),
    });
  }

  async getQuerySummary(compiled_sql: string, adapter: string) {
    return this.fetch<QuerySummaryResponse>("dbt/v1/query-explain", {
      method: "POST",
      body: JSON.stringify({ compiled_sql, adapter }),
    });
  }

  async validateSql(req: ValidateSqlRequest) {
    return this.fetch<ValidateSqlParseErrorResponse>("dbt/v1/modelvalidation", {
      method: "POST",
      body: JSON.stringify(req),
    });
  }

  async validateCredentials(instance: string, key: string) {
    const url = `${AltimateRequest.ALTIMATE_URL}/dbt/v3/validate-credentials`;
    const response = await fetch(url, {
      method: "GET",
      headers: {
        "x-tenant": instance,
        Authorization: "Bearer " + key,
        "Content-Type": "application/json",
      },
    });
    return (await response.json()) as Record<string, any> | undefined;
  }

  async fetchProjectIntegrations() {
    return this.fetch<DBTCoreIntegration[]>("dbt/v1/project_integrations");
  }

  async downloadArtifact(
    artifact_type: string,
    dbt_core_integration_id: number,
  ) {
    return this.fetch<DownloadArtifactResponse>(
      `dbt/v1/download_artifact${this.getQueryString({
        artifact_type: artifact_type,
        dbt_core_integration_id: dbt_core_integration_id,
      })}`,
    );
  }
}<|MERGE_RESOLUTION|>--- conflicted
+++ resolved
@@ -4,13 +4,10 @@
 import { ColumnMetaData, NodeMetaData, SourceMetaData } from "./domain";
 import { TelemetryService } from "./telemetry";
 import { DBTProjectContainer } from "./manifest/dbtProjectContainer";
-<<<<<<< HEAD
 import { join } from "path";
 import { createWriteStream, mkdir } from "fs";
 import * as os from "os";
-=======
 import { RateLimitException } from "./exceptions";
->>>>>>> 40b47271
 
 interface AltimateConfig {
   key: string;
