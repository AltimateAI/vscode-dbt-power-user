import { env, Uri, window, workspace } from "vscode";
import { provideSingleton, processStreamResponse } from "./utils";
import fetch from "node-fetch";
import { ColumnMetaData, NodeMetaData, SourceMetaData } from "./domain";
import { TelemetryService } from "./telemetry";
import { join } from "path";
import { createWriteStream, mkdirSync } from "fs";
import * as os from "os";
import { RateLimitException } from "./exceptions";
import { DBTProject } from "./manifest/dbtProject";
import { DBTTerminal } from "./dbt_client/dbtTerminal";

export class NoCredentialsError extends Error {}

export class NotFoundError extends Error {}

export class ForbiddenError extends Error {
  constructor() {
    super("Invalid credentials. Please check instance name and API Key.");
  }
}

export class APIError extends Error {}

interface AltimateConfig {
  key: string;
  instance: string;
}

export interface ColumnLineage {
  source: { uniqueId: string; column_name: string };
  target: { uniqueId: string; column_name: string };
  type: string;
}

interface Schemas {
  [key: string]: { [key: string]: unknown };
}

export type ModelNode = {
  database: string;
  schema: string;
  name: string;
  alias: string;
  uniqueId: string;
  columns: { [columnName: string]: ColumnMetaData };
};

export interface DBTColumnLineageRequest {
  targets: { uniqueId: string; column_name: string }[];
  model_dialect: string;
  model_info: {
    model_node: ModelNode;
    compiled_sql?: string;
  }[];
  schemas?: Schemas | null;
  upstream_expansion: boolean;
  selected_column: {
    model_node?: ModelNode;
    column: string;
  };
  parent_models: {
    model_node: ModelNode;
  }[];
  session_id: string;
}

export interface DBTColumnLineageResponse {
  column_lineage: ColumnLineage[];
  confidence?: { confidence: string; message?: string };
}

interface SQLToModelRequest {
  sql: string;
  adapter: string;
  models: NodeMetaData[];
  sources: SourceMetaData[];
}

export interface SQLToModelResponse {
  sql: string;
}

interface OnewayFeedback {
  feedback_value: "good" | "bad";
  feedback_text: string;
  feedback_src: "dbtpu-extension";
  data: any;
}

export enum QueryAnalysisType {
  EXPLAIN = "explain",
  FIX = "fix",
  MODIFY = "modify",
}

export enum QueryAnalysisChatType {
  SYSTEM = "SystemMessage",
  HUMAN = "HumanMessage",
}

interface QueryAnalysisChat {
  type: QueryAnalysisChatType;
  content: string;
  additional_kwargs?: Record<string, unknown>;
}

export interface QueryAnalysisRequest {
  session_id: string;
  job_type: QueryAnalysisType;
  model: DocsGenerateModelRequestV2["dbt_model"];
  user_request?: string; // required for modify query
  history?: QueryAnalysisChat[];
}

interface DocsGenerateModelRequestV2 {
  columns: string[];
  dbt_model: {
    model_name: string;
    model_description?: string;
    compiled_sql?: string;
    columns: {
      column_name: string;
      description?: string;
      data_type?: string;
    }[];
    adapter?: string;
  };
  user_instructions?: {
    prompt_hint: string;
    language: string;
    persona: string;
  };
  follow_up_instructions?: {
    instruction: string;
  };

  gen_model_description: boolean;
}

export interface DocsGenerateModelRequest {
  columns: string[];
  dbt_model: {
    model_name: string;
    model_description?: string;
    compiled_sql?: string;
    columns: {
      column_name: string;
      description?: string;
      data_type?: string;
    }[];
    adapter?: string;
  };
  prompt_hint: string;
  gen_model_description: boolean;
}

export interface DocsGenerateResponse {
  column_descriptions?: {
    column_name: string;
    column_description: string;
  }[];
  model_description?: string;
}

export interface DBTCoreIntegration {
  id: number;
  name: string;
  created_at: string;
  last_modified_at: string;
  last_file_upload_time: string;
}

interface DownloadArtifactResponse {
  url: string;
  dbt_core_integration_file_id: number;
}

interface ShareQueryRequest {
  name: string;
  compile_sql: string;
  csv_result: string;
}

interface InviteUserRequest {
  company: string;
  email: string;
  role: string;
}

interface InviteUserResponse {
  id: number;
  email: string;
}

export type ValidateSqlParseErrorType =
  | "sql_parse_error"
  | "sql_invalid_error"
  | "sql_unknown_error";

export interface ValidateSqlParseErrorResponse {
  error_type?: ValidateSqlParseErrorType;
  errors: {
    description: string;
    start_position?: [number, number];
    end_position?: [number, number];
  }[];
}

interface FeedbackResponse {
  ok: boolean;
}

enum PromptAnswer {
  YES = "Get your free API Key",
}

@provideSingleton(AltimateRequest)
export class AltimateRequest {
  private static ALTIMATE_URL = workspace
    .getConfiguration("dbt")
    .get<string>("altimateUrl", "https://api.myaltimate.com");

  constructor(
    private telemetry: TelemetryService,
    private dbtTerminal: DBTTerminal,
  ) {}

  getConfig(): AltimateConfig | undefined {
    const key = workspace.getConfiguration("dbt").get<string>("altimateAiKey");
    const instance = workspace
      .getConfiguration("dbt")
      .get<string>("altimateInstanceName");

    if (key && instance) {
      return { key, instance };
    }
    return undefined;
  }

  public enabled() {
    return !!this.getConfig();
  }

  private async showAPIKeyMessage(message: string) {
    const answer = await window.showInformationMessage(
      message,
      PromptAnswer.YES,
    );
    if (answer === PromptAnswer.YES) {
      env.openExternal(
        Uri.parse("https://app.myaltimate.com/register?source=extension"),
      );
    }
  }

  getCredentialsMessage(): string | undefined {
    const key = workspace.getConfiguration("dbt").get<string>("altimateAiKey");
    const instance = workspace
      .getConfiguration("dbt")
      .get<string>("altimateInstanceName");

    if (!key && !instance) {
      return `To use this feature, please add an API Key and an instance name in the settings.`;
    }
    if (!key) {
      return `To use this feature, please add an API key in the settings.`;
    }
    if (!instance) {
      return `To use this feature, please add an instance name in the settings.`;
    }
    return;
  }

  handlePreviewFeatures(): boolean {
    const message = this.getCredentialsMessage();
    if (!message) {
      return true;
    }
    this.showAPIKeyMessage(message);
    return false;
  }

  async fetchAsStream<R>(
    endpoint: string,
    request: R,
    onProgress: (response: string) => void,
    timeout: number = 120000,
  ) {
    const url = `${AltimateRequest.ALTIMATE_URL}/${endpoint}`;
    this.dbtTerminal.debug("fetchAsStream:request", url, request);
    const config = this.getConfig()!;
    const abortController = new AbortController();
    const timeoutHandler = setTimeout(() => {
      abortController.abort();
    }, timeout);
    try {
      const response = await fetch(url, {
        method: "POST",
        body: JSON.stringify(request),
        signal: abortController.signal,
        headers: {
          "x-tenant": config.instance,
          Authorization: "Bearer " + config.key,
          "Content-Type": "application/json",
        },
      });

      if (response.ok && response.status === 200) {
        if (!response?.body) {
          this.dbtTerminal.debug("fetchAsStream", "empty response");
          return null;
        }
        const responseText = await processStreamResponse(
          response.body,
          onProgress,
        );

        return responseText;
      }
      if (
        // response codes when backend authorization fails
        response.status === 401 ||
        response.status === 403
      ) {
        this.telemetry.sendTelemetryEvent("invalidCredentials", { url });
        throw new ForbiddenError();
      }
      if (response.status === 404) {
        this.telemetry.sendTelemetryEvent("resourceNotFound", { url });
        throw new NotFoundError("Resource Not found");
      }
      const textResponse = await response.text();
      this.dbtTerminal.debug(
        "network:response",
        "error from backend",
        textResponse,
      );
      if (response.status === 429) {
        throw new RateLimitException(
          textResponse,
          response.headers.get("Retry-After")
            ? parseInt(response.headers.get("Retry-After") || "")
            : 1 * 60 * 1000, // default to 1 min
        );
      }
      this.telemetry.sendTelemetryError("apiError", {
        endpoint,
        status: response.status,
        textResponse,
      });
      throw new APIError(
        `Could not process request, server responded with ${response.status}: ${textResponse}`,
      );
    } catch (error) {
      this.dbtTerminal.error(
        "apiCatchAllError",
        "fetchAsStream catchAllError",
        error,
        true,
        {
          endpoint,
        },
      );
      throw error;
    } finally {
      clearTimeout(timeoutHandler);
    }
    return null;
  }

  async fetch<T>(
    endpoint: string,
    fetchArgs = {},
    timeout: number = 120000,
  ): Promise<T> {
    this.dbtTerminal.debug("network:request", endpoint, fetchArgs);
    const abortController = new AbortController();
    const timeoutHandler = setTimeout(() => {
      abortController.abort();
    }, timeout);

    const message = this.getCredentialsMessage();
    if (message) {
      throw new NoCredentialsError(message);
    }
    const config = this.getConfig()!;

    try {
      const url = `${AltimateRequest.ALTIMATE_URL}/${endpoint}`;
      const response = await fetch(url, {
        method: "GET",
        ...fetchArgs,
        signal: abortController.signal,
        headers: {
          "x-tenant": config.instance,
          Authorization: "Bearer " + config.key,
          "Content-Type": "application/json",
        },
      });
      this.dbtTerminal.debug("network:response", endpoint, response.status);
      if (response.ok && response.status === 200) {
        const jsonResponse = await response.json();
        return jsonResponse as T;
      }
      if (
        // response codes when backend authorization fails
        response.status === 401 ||
        response.status === 403
      ) {
        this.telemetry.sendTelemetryEvent("invalidCredentials", { url });
        throw new ForbiddenError();
      }
      if (response.status === 404) {
        this.telemetry.sendTelemetryEvent("resourceNotFound", { url });
        throw new NotFoundError("Resource Not found");
      }
      const textResponse = await response.text();
      this.dbtTerminal.debug(
        "network:response",
        "error from backend",
        textResponse,
      );
      if (response.status === 429) {
        throw new RateLimitException(
          textResponse,
          response.headers.get("Retry-After")
            ? parseInt(response.headers.get("Retry-After") || "")
            : 1 * 60 * 1000, // default to 1 min
        );
      }
      this.telemetry.sendTelemetryError("apiError", {
        endpoint,
        status: response.status,
        textResponse,
      });
<<<<<<< HEAD
      clearTimeout(timeoutHandler);
      let errorMessage = textResponse;
      try {
        const jsonResponse = JSON.parse(textResponse);
        errorMessage = jsonResponse.detail || jsonResponse;
      } catch {
        /* empty */
      }
      throw new Error(errorMessage);
=======
      throw new APIError(
        `Could not process request, server responded with ${response.status}: ${textResponse}`,
      );
>>>>>>> 84c362cb
    } catch (e) {
      this.dbtTerminal.error("apiCatchAllError", "catchAllError", e, true, {
        endpoint,
      });
      throw e;
    } finally {
      clearTimeout(timeoutHandler);
    }
  }

  async downloadFileLocally(
    artifactUrl: string,
    projectRoot: Uri,
    fileName = "manifest.json",
  ): Promise<string> {
    const hashedProjectRoot = DBTProject.hashProjectRoot(projectRoot.fsPath);
    const tempFolder = join(os.tmpdir(), hashedProjectRoot);

    try {
      this.dbtTerminal.debug(
        "AltimateRequest",
        `creating temporary folder: ${tempFolder} for file: ${fileName}`,
      );
      mkdirSync(tempFolder, { recursive: true });

      const destinationPath = join(tempFolder, fileName);

      this.dbtTerminal.debug(
        "AltimateRequest",
        `fetching artifactUrl: ${artifactUrl}`,
      );
      const response = await fetch(artifactUrl, { agent: undefined });

      const fileStream = createWriteStream(destinationPath);
      await new Promise((resolve, reject) => {
        response.body?.pipe(fileStream);
        response.body?.on("error", reject);
        fileStream.on("finish", resolve);
      });

      this.dbtTerminal.debug("File downloaded successfully!", fileName);
      return tempFolder;
    } catch (err) {
      this.dbtTerminal.error(
        "downloadFileLocally",
        `Could not save ${fileName} locally`,
        err,
      );
      window.showErrorMessage(`Could not save ${fileName} locally: ${err}`);
      throw err;
    }
  }

  private getQueryString = (
    params: Record<string, string | number>,
  ): string => {
    const queryString = Object.keys(params)
      .map(
        (key) =>
          `${encodeURIComponent(key)}=${encodeURIComponent(params[key])}`,
      )
      .join("&");

    return queryString ? `?${queryString}` : "";
  };

  async isAuthenticated() {
    try {
      await this.fetch<void>("auth_health", {
        method: "POST",
      });
    } catch (error) {
      return false;
    }
    return true;
  }

  async generateModelDocs(docsGenerate: DocsGenerateModelRequest) {
    return this.fetch<DocsGenerateResponse>("dbt/v1", {
      method: "POST",
      body: JSON.stringify(docsGenerate),
    });
  }

  async generateModelDocsV2(docsGenerate: DocsGenerateModelRequestV2) {
    return this.fetch<DocsGenerateResponse>("dbt/v2", {
      method: "POST",
      body: JSON.stringify(docsGenerate),
    });
  }

  async sendFeedback(feedback: OnewayFeedback) {
    return await this.fetch<FeedbackResponse>("feedbacks/ai/fb", {
      method: "POST",
      body: JSON.stringify(feedback),
    });
  }

  async getColumnLevelLineage(req: DBTColumnLineageRequest) {
    return this.fetch<DBTColumnLineageResponse>("dbt/v3/lineage", {
      method: "POST",
      body: JSON.stringify(req),
    });
  }

  async runModeller(req: SQLToModelRequest) {
    return this.fetch<SQLToModelResponse>("dbt/v1/sqltomodel", {
      method: "POST",
      body: JSON.stringify(req),
    });
  }

  async validateCredentials(instance: string, key: string) {
    const url = `${AltimateRequest.ALTIMATE_URL}/dbt/v3/validate-credentials`;
    const response = await fetch(url, {
      method: "GET",
      headers: {
        "x-tenant": instance,
        Authorization: "Bearer " + key,
        "Content-Type": "application/json",
      },
    });
    return (await response.json()) as Record<string, any> | undefined;
  }

<<<<<<< HEAD
  async shareQueryResult(req: ShareQueryRequest) {
    return this.fetch<{ share_url: string }>("dbt/v3/query-result/share", {
      method: "POST",
      body: JSON.stringify(req),
    });
  }

  async inviteUser(req: InviteUserRequest) {
    return this.fetch<InviteUserResponse>("users/invite", {
      method: "POST",
      body: JSON.stringify(req),
    });
  }
=======
  async fetchProjectIntegrations() {
    return this.fetch<DBTCoreIntegration[]>("dbt/v1/project_integrations");
  }

  async sendDeferToProdEvent(defer_type: string) {
    return this.fetch("dbt/v1/defer_to_prod_event", {
      method: "POST",
      body: JSON.stringify({ defer_type }),
    });
  }

  async fetchArtifactUrl(artifact_type: string, dbtCoreIntegrationId: number) {
    return this.fetch<DownloadArtifactResponse>(
      `dbt/v1/fetch_artifact_url${this.getQueryString({
        artifact_type: artifact_type,
        dbt_core_integration_id: dbtCoreIntegrationId,
      })}`,
    );
  }
>>>>>>> 84c362cb
}<|MERGE_RESOLUTION|>--- conflicted
+++ resolved
@@ -434,21 +434,9 @@
         status: response.status,
         textResponse,
       });
-<<<<<<< HEAD
-      clearTimeout(timeoutHandler);
-      let errorMessage = textResponse;
-      try {
-        const jsonResponse = JSON.parse(textResponse);
-        errorMessage = jsonResponse.detail || jsonResponse;
-      } catch {
-        /* empty */
-      }
-      throw new Error(errorMessage);
-=======
       throw new APIError(
         `Could not process request, server responded with ${response.status}: ${textResponse}`,
       );
->>>>>>> 84c362cb
     } catch (e) {
       this.dbtTerminal.error("apiCatchAllError", "catchAllError", e, true, {
         endpoint,
@@ -574,7 +562,6 @@
     return (await response.json()) as Record<string, any> | undefined;
   }
 
-<<<<<<< HEAD
   async shareQueryResult(req: ShareQueryRequest) {
     return this.fetch<{ share_url: string }>("dbt/v3/query-result/share", {
       method: "POST",
@@ -588,7 +575,7 @@
       body: JSON.stringify(req),
     });
   }
-=======
+  
   async fetchProjectIntegrations() {
     return this.fetch<DBTCoreIntegration[]>("dbt/v1/project_integrations");
   }
@@ -608,5 +595,4 @@
       })}`,
     );
   }
->>>>>>> 84c362cb
 }