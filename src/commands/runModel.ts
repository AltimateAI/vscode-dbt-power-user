--- conflicted
+++ resolved
@@ -1,136 +1,129 @@
-import path = require("path");
-import { Uri, window } from "vscode";
-import { RunModelType } from "../domain";
-import { DBTProjectContainer } from "../manifest/dbtProjectContainer";
-import { NodeTreeItem } from "../treeview_provider/ModelTreeviewProvider";
-import { provideSingleton } from "../utils";
-
-@provideSingleton(RunModel)
-export class RunModel {
-  constructor(private dbtProjectContainer: DBTProjectContainer) { }
-
-  runModelOnActiveWindow() {
-    // TODO: try catch with server
-    const fullPath = window.activeTextEditor?.document.uri;
-    if (fullPath !== undefined) {
-      this.runDBTModel(fullPath);
-    }
-  }
-
-  runTestsOnActiveWindow() {
-    // TODO: try catch with server?
-    const fullPath = window.activeTextEditor?.document.uri;
-    if (fullPath !== undefined) {
-      this.runDBTModelTest(fullPath);
-    }
-  }
-
-  compileModelOnActiveWindow() {
-    const fullPath = window.activeTextEditor?.document.uri;
-    if (fullPath !== undefined) {
-      this.compileDBTModel(fullPath);
-    }
-  }
-
-  compileQueryOnActiveWindow() {
-    const fullPath = window.activeTextEditor?.document.uri;
-    if (fullPath !== undefined) {
-      const query = window.activeTextEditor?.document.getText();
-      if (query !== undefined) {
-        this.compileDBTQuery(fullPath, query);
-      }
-    }
-  }
-
-  previewModelOnActiveWindow() {
-<<<<<<< HEAD
-    if (!window.activeTextEditor) {
-      return;
-=======
-    let sqlQuery = window.activeTextEditor?.document.getText(window.activeTextEditor.selection) ?? undefined;
-    if (!sqlQuery) {
-      sqlQuery = window.activeTextEditor?.document.getText();
-    }
-    const sqlTitle = path.basename(window.activeTextEditor?.document.uri.fsPath ?? "untitled.sql") + " " + new Date().toTimeString().split(" ")[0];
-    if (sqlQuery !== undefined) {
-      this.previewDBTModel(sqlQuery, sqlTitle);
->>>>>>> 6b424701
-    }
-    const sqlSelected = window.activeTextEditor.selection;
-    const sqlQuery = window.activeTextEditor.document.getText(
-      sqlSelected.isEmpty ? undefined : sqlSelected);
-    const sqlTitle = path.basename(window.activeTextEditor?.document.uri.fsPath ?? "Untitled.sql")
-      + " "
-      + new Date().toTimeString().split(" ")[0];
-    this.previewDBTModel(sqlQuery, sqlTitle);
-  }
-
-  runModelOnNodeTreeItem(type: RunModelType) {
-    return (model?: NodeTreeItem) => {
-      if (model === undefined) {
-        this.runModelOnActiveWindow();
-        return;
-      }
-      switch (type) {
-        case (RunModelType.TEST): {
-          if (model.label) {
-            this.runDBTTest(Uri.file(model.url), model.label.toString().split(".")[0]);
-          }
-          break;
-        }
-        default: {
-          // Catch Parents || Children RunTypes
-          this.runDBTModel(Uri.file(model.url), type);
-          break;
-        }
-      }
-    };
-  }
-
-  showCompiledSQLOnActiveWindow() {
-    const fullPath = window.activeTextEditor?.document.uri;
-    if (fullPath !== undefined) {
-      this.showCompiledSQL(fullPath);
-    }
-  }
-
-  showRunSQLOnActiveWindow() {
-    const fullPath = window.activeTextEditor?.document.uri;
-    if (fullPath !== undefined) {
-      this.showRunSQL(fullPath);
-    }
-  }
-
-  runDBTModel(modelPath: Uri, type?: RunModelType) {
-    this.dbtProjectContainer.runModel(modelPath, type);
-  }
-
-  compileDBTModel(modelPath: Uri, type?: RunModelType) {
-    this.dbtProjectContainer.compileModel(modelPath, type);
-  }
-
-  compileDBTQuery(modelPath: Uri, query: string) {
-    this.dbtProjectContainer.compileQuery(modelPath, query);
-  }
-
-  runDBTTest(modelPath: Uri, testName: string) {
-    this.dbtProjectContainer.runTest(modelPath, testName);
-  }
-
-  runDBTModelTest(modelPath: Uri) {
-    const modelName = path.basename(modelPath.fsPath, ".sql");
-    this.dbtProjectContainer.runModelTest(modelPath, modelName);
-  }
-
-  async previewDBTModel(sql: string, title: string) {
-    this.dbtProjectContainer.previewSQL(sql, title);
-  }
-
-  showCompiledSQL(modelPath: Uri) {
-    this.dbtProjectContainer.showCompiledSQL(modelPath);
-  }
-
-  showRunSQL(modelPath: Uri) {
-    this.dbtProjectContainer.showRunSQL(modelPath);
-  }
-}
+import path = require("path");
+import { Uri, window } from "vscode";
+import { RunModelType } from "../domain";
+import { DBTProjectContainer } from "../manifest/dbtProjectContainer";
+import { NodeTreeItem } from "../treeview_provider/ModelTreeviewProvider";
+import { provideSingleton } from "../utils";
+
+@provideSingleton(RunModel)
+export class RunModel {
+  constructor(private dbtProjectContainer: DBTProjectContainer) { }
+
+  runModelOnActiveWindow() {
+    if (!window.activeTextEditor) {
+      return;
+    }
+    const fullPath = window.activeTextEditor.document.uri;
+    this.runDBTModel(fullPath);
+  }
+
+  runTestsOnActiveWindow() {
+    if (!window.activeTextEditor) {
+      return;
+    }
+    const fullPath = window.activeTextEditor.document.uri;
+    this.runDBTModelTest(fullPath);
+  }
+
+  compileModelOnActiveWindow() {
+    if (!window.activeTextEditor) {
+      return;
+    }
+    const fullPath = window.activeTextEditor.document.uri;
+    this.compileDBTModel(fullPath);
+  }
+
+  compileQueryOnActiveWindow() {
+    if (!window.activeTextEditor) {
+      return;
+    }
+    const fullPath = window.activeTextEditor.document.uri;
+    const query = window.activeTextEditor.document.getText();
+    if (query !== undefined) {
+      this.compileDBTQuery(fullPath, query);
+    }
+  }
+
+  executeQueryOnActiveWindow() {
+    if (!window.activeTextEditor) {
+      return;
+    }
+    const cursor = window.activeTextEditor.selection;
+    const query = window.activeTextEditor.document.getText(cursor.isEmpty ? undefined : cursor);
+    const queryName =
+      "Results: "
+      + path.basename(window.activeTextEditor.document.uri.fsPath ?? "Ad Hoc")
+      + " " + (cursor.isEmpty ? "" : "(Ad Hoc) ")
+      + new Date().toTimeString().split(" ")[0];
+    this.executeSQL(query, queryName);
+  }
+
+  runModelOnNodeTreeItem(type: RunModelType) {
+    return (model?: NodeTreeItem) => {
+      if (model === undefined) {
+        this.runModelOnActiveWindow();
+        return;
+      }
+      switch (type) {
+        case (RunModelType.TEST): {
+          if (model.label) {
+            this.runDBTTest(Uri.file(model.url), model.label.toString().split(".")[0]);
+          }
+          break;
+        }
+        default: {
+          // Catch Parents || Children RunTypes
+          this.runDBTModel(Uri.file(model.url), type);
+          break;
+        }
+      }
+    };
+  }
+
+  showCompiledSQLOnActiveWindow() {
+    const fullPath = window.activeTextEditor?.document.uri;
+    if (fullPath !== undefined) {
+      this.showCompiledSQL(fullPath);
+    }
+  }
+
+  showRunSQLOnActiveWindow() {
+    const fullPath = window.activeTextEditor?.document.uri;
+    if (fullPath !== undefined) {
+      this.showRunSQL(fullPath);
+    }
+  }
+
+  runDBTModel(modelPath: Uri, type?: RunModelType) {
+    this.dbtProjectContainer.runModel(modelPath, type);
+  }
+
+  compileDBTModel(modelPath: Uri, type?: RunModelType) {
+    this.dbtProjectContainer.compileModel(modelPath, type);
+  }
+
+  compileDBTQuery(modelPath: Uri, query: string) {
+    this.dbtProjectContainer.compileQuery(modelPath, query);
+  }
+
+  runDBTTest(modelPath: Uri, testName: string) {
+    this.dbtProjectContainer.runTest(modelPath, testName);
+  }
+
+  runDBTModelTest(modelPath: Uri) {
+    const modelName = path.basename(modelPath.fsPath, ".sql");
+    this.dbtProjectContainer.runModelTest(modelPath, modelName);
+  }
+
+  async executeSQL(query: string, title: string) {
+    this.dbtProjectContainer.executeSQL(query, title);
+  }
+
+  showCompiledSQL(modelPath: Uri) {
+    this.dbtProjectContainer.showCompiledSQL(modelPath);
+  }
+
+  showRunSQL(modelPath: Uri) {
+    this.dbtProjectContainer.showRunSQL(modelPath);
+  }
+}