import {
  commands,
  CommentReply,
  CommentThread,
  Disposable,
  languages,
  TextEditor,
  ViewColumn,
  window,
  workspace,
} from "vscode";
import { SqlPreviewContentProvider } from "../content_provider/sqlPreviewContentProvider";
import { RunModelType } from "../domain";
import { extendErrorWithSupportLinks, provideSingleton } from "../utils";
import { RunModel } from "./runModel";
import { SqlToModel } from "./sqlToModel";
import { AltimateScan } from "./altimateScan";
import { WalkthroughCommands } from "./walkthroughCommands";
import { DBTProjectContainer } from "../manifest/dbtProjectContainer";
import { ProjectQuickPickItem } from "../quickpick/projectQuickPick";
import { ValidateSql } from "./validateSql";
import { BigQueryCostEstimate } from "./bigQueryCostEstimate";
import { DBTTerminal } from "../dbt_client/dbtTerminal";
import { SharedStateService } from "../services/sharedStateService";
<<<<<<< HEAD
import {
  ConversationProvider,
  ConversationComment,
  ConversationCommentThread,
} from "../comment_provider/conversationProvider";
=======
import { PythonEnvironment } from "../manifest/pythonEnvironment";
>>>>>>> d63de688

@provideSingleton(VSCodeCommands)
export class VSCodeCommands implements Disposable {
  private disposables: Disposable[] = [];

  constructor(
    private dbtProjectContainer: DBTProjectContainer,
    private runModel: RunModel,
    private sqlToModel: SqlToModel,
    private validateSql: ValidateSql,
    private altimateScan: AltimateScan,
    private walkthroughCommands: WalkthroughCommands,
    private bigQueryCostEstimate: BigQueryCostEstimate,
    private dbtTerminal: DBTTerminal,
    private eventEmitterService: SharedStateService,
<<<<<<< HEAD
    private conversationController: ConversationProvider,
=======
    private pythonEnvironment: PythonEnvironment,
>>>>>>> d63de688
  ) {
    this.disposables.push(
      commands.registerCommand(
        "dbtPowerUser.checkIfDbtIsInstalled",
        async () => {
          await this.dbtProjectContainer.detectDBT();
          this.dbtProjectContainer.initialize();
        },
      ),
      commands.registerCommand("dbtPowerUser.installDbt", () =>
        this.walkthroughCommands.installDbt(),
      ),
      commands.registerCommand("dbtPowerUser.runCurrentModel", () =>
        this.runModel.runModelOnActiveWindow(),
      ),
      commands.registerCommand("dbtPowerUser.testCurrentModel", () =>
        this.runModel.runTestsOnActiveWindow(),
      ),
      commands.registerCommand("dbtPowerUser.compileCurrentModel", () =>
        this.runModel.compileModelOnActiveWindow(),
      ),
      commands.registerCommand(
        "dbtPowerUser.bigqueryCostEstimate",
        ({ returnResult }: { returnResult?: boolean }) =>
          this.bigQueryCostEstimate.estimateCost({ returnResult }),
      ),
      commands.registerTextEditorCommand(
        "dbtPowerUser.sqlPreview",
        async (editor: TextEditor) => {
          const uri = editor.document.uri.with({
            scheme: SqlPreviewContentProvider.SCHEME,
          });
          const doc = await workspace.openTextDocument(uri);
          const isOpen = window.visibleTextEditors.some(
            (e) => e.document.uri === uri,
          );
          await window.showTextDocument(doc, ViewColumn.Beside, false);
          await languages.setTextDocumentLanguage(doc, "sql");
          if (!isOpen) {
            await commands.executeCommand("workbench.action.lockEditorGroup");
            await commands.executeCommand(
              "workbench.action.focusPreviousGroup",
            );
          } else {
            await commands.executeCommand("workbench.action.closeActiveEditor");
            return;
          }
        },
      ),
      commands.registerCommand(
        "dbtPowerUser.goToDocumentationEditor",
        async () => {
          await commands.executeCommand(
            "workbench.view.extension.docs_edit_view",
          );
        },
      ),
      commands.registerCommand("dbtPowerUser.runTest", (model) =>
        this.runModel.runModelOnNodeTreeItem(RunModelType.TEST)(model),
      ),
      commands.registerCommand("dbtPowerUser.runChildrenModels", (model) =>
        this.runModel.runModelOnNodeTreeItem(RunModelType.RUN_CHILDREN)(model),
      ),
      commands.registerCommand("dbtPowerUser.runParentModels", (model) =>
        this.runModel.runModelOnNodeTreeItem(RunModelType.RUN_PARENTS)(model),
      ),
      commands.registerCommand("dbtPowerUser.showRunSQL", () =>
        this.runModel.showRunSQLOnActiveWindow(),
      ),
      commands.registerCommand("dbtPowerUser.showCompiledSQL", () =>
        this.runModel.showCompiledSQLOnActiveWindow(),
      ),
      commands.registerCommand("dbtPowerUser.generateSchemaYML", () =>
        this.runModel.generateSchemaYMLOnActiveWindow(),
      ),
      commands.registerCommand("dbtPowerUser.generateDBTDocs", () =>
        this.runModel.generateDBTDocsOnActiveWindow(),
      ),
      commands.registerCommand("dbtPowerUser.executeSQL", () =>
        this.runModel.executeQueryOnActiveWindow(),
      ),
      commands.registerCommand("dbtPowerUser.summarizeQuery", () =>
        this.eventEmitterService.fire({
          command: "dbtPowerUser.summarizeQuery",
          payload: {},
        }),
      ),
      commands.registerCommand("dbtPowerUser.changeQuery", () =>
        this.eventEmitterService.fire({
          command: "dbtPowerUser.changeQuery",
          payload: {},
        }),
      ),
      commands.registerCommand("dbtPowerUser.translateQuery", () =>
        this.eventEmitterService.fire({
          command: "dbtPowerUser.translateQuery",
          payload: {},
        }),
      ),
      commands.registerCommand(
        "dbtPowerUser.createModelBasedonSourceConfig",
        (params) => {
          this.runModel.createModelBasedonSourceConfig(params);
        },
      ),
      commands.registerCommand("dbtPowerUser.buildCurrentModel", () =>
        this.runModel.buildModelOnActiveWindow(),
      ),
      commands.registerCommand("dbtPowerUser.buildCurrentProject", () => {
        if (!window.activeTextEditor) {
          return;
        }
        const activeFileUri = window.activeTextEditor.document.uri;
        if (!activeFileUri) {
          this.dbtTerminal.debug(
            "buildCurrentProject",
            "skipping buildCurrentProject without active file",
          );
          return;
        }

        const dbtProject =
          this.dbtProjectContainer.findDBTProject(activeFileUri);
        if (!dbtProject) {
          this.dbtTerminal.debug(
            "buildCurrentProject",
            `buildCurrentProject unable to find dbtproject by active file: ${activeFileUri.path}`,
          );
          return;
        }
        this.dbtTerminal.debug(
          "buildCurrentProject",
          `building current project: ${dbtProject.getProjectName()} with active file: ${
            activeFileUri.path
          }`,
        );

        dbtProject.buildProject();
      }),
      commands.registerCommand("dbtPowerUser.buildChildrenModels", () =>
        this.runModel.buildModelOnActiveWindow(RunModelType.BUILD_CHILDREN),
      ),
      commands.registerCommand("dbtPowerUser.buildParentModels", () =>
        this.runModel.buildModelOnActiveWindow(RunModelType.BUILD_PARENTS),
      ),
      commands.registerCommand("dbtPowerUser.buildChildrenParentModels", () =>
        this.runModel.buildModelOnActiveWindow(
          RunModelType.BUILD_CHILDREN_PARENTS,
        ),
      ),
      commands.registerCommand("dbtPowerUser.sqlToModel", () =>
        this.sqlToModel.getModelFromSql(),
      ),
      commands.registerCommand("dbtPowerUser.validateSql", () =>
        this.validateSql.validateSql(),
      ),
      commands.registerCommand("dbtPowerUser.altimateScan", () =>
        this.altimateScan.getProblems(),
      ),
      commands.registerCommand("dbtPowerUser.clearAltimateScanResults", () =>
        this.altimateScan.clearProblems(),
      ),
      commands.registerCommand("dbtPowerUser.validateProject", () => {
        const pickedProject: ProjectQuickPickItem | undefined =
          this.dbtProjectContainer.getFromWorkspaceState(
            "dbtPowerUser.projectSelected",
          );

        this.walkthroughCommands.validateProjects(pickedProject);
      }),
      commands.registerCommand("dbtPowerUser.installDeps", () => {
        this.dbtProjectContainer.setToGlobalState(
          "showSetupWalkthrough",
          false,
        );

        const pickedProject: ProjectQuickPickItem | undefined =
          this.dbtProjectContainer.getFromWorkspaceState(
            "dbtPowerUser.projectSelected",
          );
        this.walkthroughCommands.installDeps(pickedProject);
      }),
      commands.registerCommand(
        "dbtPowerUser.openSetupWalkthrough",
        async () => {
          await commands.executeCommand("workbench.action.openWalkthrough");
          commands.executeCommand(
            "workbench.action.openWalkthrough",
            `${this.dbtProjectContainer.extensionId}#initialSetup`,
            true,
          );
        },
      ),
      commands.registerCommand(
        "dbtPowerUser.openTutorialWalkthrough",
        async () => {
          await commands.executeCommand("workbench.action.openWalkthrough");
          commands.executeCommand(
            "workbench.action.openWalkthrough",
            `${this.dbtProjectContainer.extensionId}#tutorials`,
            false,
          );
        },
      ),
      commands.registerCommand("dbtPowerUser.associateFileExts", async () => {
        commands.executeCommand(
          "workbench.action.openSettings",
          "@id:files.associations",
        );
      }),
      commands.registerCommand("dbtPowerUser.openDatapilotWithQuery", () =>
        this.eventEmitterService.fire({
          command: "dbtPowerUser.openDatapilotWithQuery",
          payload: {},
        }),
      ),
      commands.registerCommand("dbtPowerUser.showHelpDatapilot", () =>
        this.eventEmitterService.fire({
          command: "dbtPowerUser.openHelpInDatapilot",
          payload: {},
        }),
      ),
<<<<<<< HEAD
      commands.registerCommand(
        "dbtPowerUser.createConversation",
        (reply: CommentReply) => {
          try {
            this.conversationController.createConversation(reply);
          } catch (err) {
            window.showErrorMessage(
              extendErrorWithSupportLinks((err as Error).message),
            );
          }
        },
      ),
      commands.registerCommand(
        "dbtPowerUser.replyToConversation",
        (reply: CommentReply) => {
          try {
            this.conversationController.replyToConversation(reply);
          } catch (err) {
            window.showErrorMessage(
              extendErrorWithSupportLinks((err as Error).message),
            );
          }
        },
      ),

      commands.registerCommand(
        "dbtPowerUser.resolveConversation",
        (thread: CommentThread) => {
          try {
            this.conversationController.resolveConversation(
              thread as ConversationCommentThread,
            );
          } catch (err) {
            window.showErrorMessage(
              extendErrorWithSupportLinks((err as Error).message),
            );
          }
        },
      ),
      commands.registerCommand(
        "dbtPowerUser.copyDbtDocsLink",
        (thread: CommentThread) => {
          try {
            this.conversationController.copyThreadLink(
              thread as ConversationCommentThread,
            );
          } catch (err) {
            window.showErrorMessage(
              extendErrorWithSupportLinks((err as Error).message),
            );
          }
        },
      ),
      commands.registerCommand(
        "dbtPowerUser.viewInDbtDocs",
        (thread: CommentThread) => {
          try {
            this.conversationController.viewInDbtDocs(
              thread as ConversationCommentThread,
            );
          } catch (err) {
            window.showErrorMessage(
              extendErrorWithSupportLinks((err as Error).message),
            );
          }
        },
=======
      commands.registerCommand("dbtPowerUser.printEnvVars", () =>
        this.pythonEnvironment.printEnvVars(),
>>>>>>> d63de688
      ),
    );
  }

  dispose() {
    while (this.disposables.length) {
      const x = this.disposables.pop();
      if (x) {
        x.dispose();
      }
    }
  }
}<|MERGE_RESOLUTION|>--- conflicted
+++ resolved
@@ -22,15 +22,12 @@
 import { BigQueryCostEstimate } from "./bigQueryCostEstimate";
 import { DBTTerminal } from "../dbt_client/dbtTerminal";
 import { SharedStateService } from "../services/sharedStateService";
-<<<<<<< HEAD
 import {
   ConversationProvider,
   ConversationComment,
   ConversationCommentThread,
 } from "../comment_provider/conversationProvider";
-=======
 import { PythonEnvironment } from "../manifest/pythonEnvironment";
->>>>>>> d63de688
 
 @provideSingleton(VSCodeCommands)
 export class VSCodeCommands implements Disposable {
@@ -46,11 +43,8 @@
     private bigQueryCostEstimate: BigQueryCostEstimate,
     private dbtTerminal: DBTTerminal,
     private eventEmitterService: SharedStateService,
-<<<<<<< HEAD
     private conversationController: ConversationProvider,
-=======
     private pythonEnvironment: PythonEnvironment,
->>>>>>> d63de688
   ) {
     this.disposables.push(
       commands.registerCommand(
@@ -273,7 +267,6 @@
           payload: {},
         }),
       ),
-<<<<<<< HEAD
       commands.registerCommand(
         "dbtPowerUser.createConversation",
         (reply: CommentReply) => {
@@ -340,10 +333,8 @@
             );
           }
         },
-=======
       commands.registerCommand("dbtPowerUser.printEnvVars", () =>
         this.pythonEnvironment.printEnvVars(),
->>>>>>> d63de688
       ),
     );
   }
