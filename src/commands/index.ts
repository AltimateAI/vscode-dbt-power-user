--- conflicted
+++ resolved
@@ -52,47 +52,8 @@
       commands.registerCommand("dbtPowerUser.compileCurrentModel", () =>
         this.runModel.compileModelOnActiveWindow(),
       ),
-<<<<<<< HEAD
-      commands.registerCommand(
-        "dbtPowerUser.bigqueryCostEstimate",
-        async ({ returnResult }: { returnResult?: boolean }) => {
-          const modelName = path.basename(
-            window.activeTextEditor!.document.fileName,
-            ".sql",
-          );
-          if (!returnResult) {
-            this.dbtTerminal.show(true);
-          }
-          const query = window.activeTextEditor?.document.getText();
-          if (!query) {
-            window.showErrorMessage(
-              "We need a valid query to get a cost estimate.",
-            );
-            return;
-          }
-          const compiledQuery = await this.getProject()?.compileQuery(query);
-          if (!compiledQuery) {
-            window.showErrorMessage(
-              "We need a valid query to get a cost estimate.",
-            );
-            return;
-          }
-          const result =
-            await this.getProject()?.validateSQLDryRun(compiledQuery);
-          if (!result) {
-            return;
-          }
-          this.dbtTerminal.log(
-            `The query for ${modelName} will process ${result.bytes_processed}.\r\n`,
-          );
-          if (returnResult) {
-            return { modelName, result };
-          }
-        },
-=======
       commands.registerCommand("dbtPowerUser.bigqueryCostEstimate", () =>
         this.bigQueryCostEstimate.estimateCost(),
->>>>>>> 7da103ae
       ),
       commands.registerTextEditorCommand(
         "dbtPowerUser.sqlPreview",
