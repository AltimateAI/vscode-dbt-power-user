import {
  commands,
  CommentReply,
  CommentThread,
  Disposable,
  languages,
  TextEditor,
  ViewColumn,
  window,
  workspace,
  version,
  extensions,
<<<<<<< HEAD
  Uri,
  Range,
=======
  WebviewPanel,
  ProgressLocation,
>>>>>>> e4581930
} from "vscode";
import { SqlPreviewContentProvider } from "../content_provider/sqlPreviewContentProvider";
import { RunModelType } from "../domain";
import {
  deepEqual,
  extendErrorWithSupportLinks,
  getFirstWorkspacePath,
  provideSingleton,
} from "../utils";
import { RunModel } from "./runModel";
import { SqlToModel } from "./sqlToModel";
import { AltimateScan } from "./altimateScan";
import { WalkthroughCommands } from "./walkthroughCommands";
import { DBTProjectContainer } from "../manifest/dbtProjectContainer";
import { ProjectQuickPickItem } from "../quickpick/projectQuickPick";
import { ValidateSql } from "./validateSql";
import { BigQueryCostEstimate } from "./bigQueryCostEstimate";
import { DBTTerminal } from "../dbt_client/dbtTerminal";
import { SharedStateService } from "../services/sharedStateService";
import {
  ConversationProvider,
  ConversationCommentThread,
} from "../comment_provider/conversationProvider";
import { PythonEnvironment } from "../manifest/pythonEnvironment";
import { DBTClient } from "../dbt_client";
import { existsSync, readFileSync } from "fs";
import { DBTProject } from "../manifest/dbtProject";
<<<<<<< HEAD
import { VirtualSqlContentProvider } from "../content_provider/virtualSqlContentProvider";
=======
import { SQLLineagePanel } from "../webview_provider/sqlLineagePanel";
import { inject } from "inversify";
>>>>>>> e4581930

@provideSingleton(VSCodeCommands)
export class VSCodeCommands implements Disposable {
  private disposables: Disposable[] = [];

  constructor(
    private dbtProjectContainer: DBTProjectContainer,
    private runModel: RunModel,
    private sqlToModel: SqlToModel,
    private validateSql: ValidateSql,
    private altimateScan: AltimateScan,
    private walkthroughCommands: WalkthroughCommands,
    private bigQueryCostEstimate: BigQueryCostEstimate,
    private dbtTerminal: DBTTerminal,
    private eventEmitterService: SharedStateService,
    private conversationController: ConversationProvider,
    private pythonEnvironment: PythonEnvironment,
    private dbtClient: DBTClient,
    private sqlLineagePanel: SQLLineagePanel,
  ) {
    this.disposables.push(
      commands.registerCommand(
        "dbtPowerUser.checkIfDbtIsInstalled",
        async () => {
          await this.dbtProjectContainer.detectDBT();
          this.dbtProjectContainer.initialize();
        },
      ),
      commands.registerCommand("dbtPowerUser.installDbt", () =>
        this.walkthroughCommands.installDbt(),
      ),
      commands.registerCommand("dbtPowerUser.runCurrentModel", () =>
        this.runModel.runModelOnActiveWindow(),
      ),
      commands.registerCommand("dbtPowerUser.testCurrentModel", () =>
        this.runModel.runTestsOnActiveWindow(),
      ),
      commands.registerCommand("dbtPowerUser.compileCurrentModel", () =>
        this.runModel.compileModelOnActiveWindow(),
      ),
      commands.registerCommand(
        "dbtPowerUser.bigqueryCostEstimate",
        ({ returnResult }: { returnResult?: boolean }) =>
          this.bigQueryCostEstimate.estimateCost({ returnResult }),
      ),
      commands.registerTextEditorCommand(
        "dbtPowerUser.sqlPreview",
        async (editor: TextEditor) => {
          const uri = editor.document.uri.with({
            scheme: SqlPreviewContentProvider.SCHEME,
          });
          const doc = await workspace.openTextDocument(uri);
          const isOpen = window.visibleTextEditors.some(
            (e) => e.document.uri === uri,
          );
          await window.showTextDocument(doc, ViewColumn.Beside, false);
          await languages.setTextDocumentLanguage(doc, "sql");
          if (!isOpen) {
            await commands.executeCommand("workbench.action.lockEditorGroup");
            await commands.executeCommand(
              "workbench.action.focusPreviousGroup",
            );
          } else {
            await commands.executeCommand("workbench.action.closeActiveEditor");
            return;
          }
        },
      ),
      commands.registerCommand(
        "dbtPowerUser.goToDocumentationEditor",
        async () => {
          await commands.executeCommand(
            "workbench.view.extension.docs_edit_view",
          );
        },
      ),
      commands.registerCommand("dbtPowerUser.runTest", (model) =>
        this.runModel.runModelOnNodeTreeItem(RunModelType.TEST)(model),
      ),
      commands.registerCommand("dbtPowerUser.runChildrenModels", (model) =>
        this.runModel.runModelOnNodeTreeItem(RunModelType.RUN_CHILDREN)(model),
      ),
      commands.registerCommand("dbtPowerUser.runParentModels", (model) =>
        this.runModel.runModelOnNodeTreeItem(RunModelType.RUN_PARENTS)(model),
      ),
      commands.registerCommand("dbtPowerUser.showRunSQL", () =>
        this.runModel.showRunSQLOnActiveWindow(),
      ),
      commands.registerCommand("dbtPowerUser.showCompiledSQL", () =>
        this.runModel.showCompiledSQLOnActiveWindow(),
      ),
      commands.registerCommand("dbtPowerUser.generateSchemaYML", () =>
        this.runModel.generateSchemaYMLOnActiveWindow(),
      ),
      commands.registerCommand("dbtPowerUser.generateDBTDocs", () =>
        this.runModel.generateDBTDocsOnActiveWindow(),
      ),
      commands.registerCommand("dbtPowerUser.executeSQL", () =>
        this.runModel.executeQueryOnActiveWindow(),
      ),
      commands.registerCommand("dbtPowerUser.summarizeQuery", () =>
        this.eventEmitterService.fire({
          command: "dbtPowerUser.summarizeQuery",
          payload: {},
        }),
      ),
      commands.registerCommand("dbtPowerUser.changeQuery", () =>
        this.eventEmitterService.fire({
          command: "dbtPowerUser.changeQuery",
          payload: {},
        }),
      ),
      commands.registerCommand("dbtPowerUser.translateQuery", () =>
        this.eventEmitterService.fire({
          command: "dbtPowerUser.translateQuery",
          payload: {},
        }),
      ),
      commands.registerCommand(
        "dbtPowerUser.createModelBasedonSourceConfig",
        (params) => {
          this.runModel.createModelBasedonSourceConfig(params);
        },
      ),
      commands.registerCommand("dbtPowerUser.buildCurrentModel", () =>
        this.runModel.buildModelOnActiveWindow(),
      ),
      commands.registerCommand("dbtPowerUser.buildCurrentProject", () => {
        if (!window.activeTextEditor) {
          return;
        }
        const activeFileUri = window.activeTextEditor.document.uri;
        if (!activeFileUri) {
          this.dbtTerminal.debug(
            "buildCurrentProject",
            "skipping buildCurrentProject without active file",
          );
          return;
        }

        const dbtProject =
          this.dbtProjectContainer.findDBTProject(activeFileUri);
        if (!dbtProject) {
          this.dbtTerminal.debug(
            "buildCurrentProject",
            `buildCurrentProject unable to find dbtproject by active file: ${activeFileUri.path}`,
          );
          return;
        }
        this.dbtTerminal.debug(
          "buildCurrentProject",
          `building current project: ${dbtProject.getProjectName()} with active file: ${
            activeFileUri.path
          }`,
        );

        dbtProject.buildProject();
      }),
      commands.registerCommand("dbtPowerUser.buildChildrenModels", () =>
        this.runModel.buildModelOnActiveWindow(RunModelType.BUILD_CHILDREN),
      ),
      commands.registerCommand("dbtPowerUser.buildParentModels", () =>
        this.runModel.buildModelOnActiveWindow(RunModelType.BUILD_PARENTS),
      ),
      commands.registerCommand("dbtPowerUser.buildChildrenParentModels", () =>
        this.runModel.buildModelOnActiveWindow(
          RunModelType.BUILD_CHILDREN_PARENTS,
        ),
      ),
      commands.registerCommand("dbtPowerUser.sqlToModel", () =>
        this.sqlToModel.getModelFromSql(),
      ),
      commands.registerCommand("dbtPowerUser.validateSql", () =>
        this.validateSql.validateSql(),
      ),
      commands.registerCommand("dbtPowerUser.altimateScan", () =>
        this.altimateScan.getProblems(),
      ),
      commands.registerCommand("dbtPowerUser.clearAltimateScanResults", () =>
        this.altimateScan.clearProblems(),
      ),
      commands.registerCommand(
        "dbtPowerUser.switchDbtIntegration",
        async () => {
          const dbtIntegration = workspace
            .getConfiguration("dbt")
            .get<string>("dbtIntegration", "core");
          const target = dbtIntegration === "cloud" ? "core" : "cloud";
          const message = `Switching to dbt ${target} requires reloading the window, any unsaved changes will be lost.`;
          const answer = await window.showInformationMessage(
            message,
            "Confirm",
          );
          if (answer === "Confirm") {
            await workspace
              .getConfiguration("dbt")
              .update(
                "dbtIntegration",
                dbtIntegration === "cloud" ? "core" : "cloud",
              );
            await commands.executeCommand("workbench.action.reloadWindow");
          }
        },
      ),
      commands.registerCommand("dbtPowerUser.validateProject", () => {
        const pickedProject: ProjectQuickPickItem | undefined =
          this.dbtProjectContainer.getFromWorkspaceState(
            "dbtPowerUser.projectSelected",
          );

        this.walkthroughCommands.validateProjects(pickedProject);
      }),
      commands.registerCommand("dbtPowerUser.installDeps", () => {
        this.dbtProjectContainer.setToGlobalState(
          "showSetupWalkthrough",
          false,
        );

        const pickedProject: ProjectQuickPickItem | undefined =
          this.dbtProjectContainer.getFromWorkspaceState(
            "dbtPowerUser.projectSelected",
          );
        this.walkthroughCommands.installDeps(pickedProject);
      }),
      commands.registerCommand(
        "dbtPowerUser.openSetupWalkthrough",
        async () => {
          await commands.executeCommand("workbench.action.openWalkthrough");
          commands.executeCommand(
            "workbench.action.openWalkthrough",
            `${this.dbtProjectContainer.extensionId}#initialSetup`,
            true,
          );
        },
      ),
      commands.registerCommand(
        "dbtPowerUser.openTutorialWalkthrough",
        async () => {
          await commands.executeCommand("workbench.action.openWalkthrough");
          commands.executeCommand(
            "workbench.action.openWalkthrough",
            `${this.dbtProjectContainer.extensionId}#tutorials`,
            false,
          );
        },
      ),
      commands.registerCommand("dbtPowerUser.associateFileExts", async () => {
        commands.executeCommand(
          "workbench.action.openSettings",
          "@id:files.associations",
        );
      }),
      commands.registerCommand("dbtPowerUser.openDatapilotWithQuery", () =>
        this.eventEmitterService.fire({
          command: "dbtPowerUser.openDatapilotWithQuery",
          payload: {},
        }),
      ),
      commands.registerCommand("dbtPowerUser.showHelpDatapilot", () =>
        this.eventEmitterService.fire({
          command: "dbtPowerUser.openHelpInDatapilot",
          payload: {},
        }),
      ),
      commands.registerCommand(
        "dbtPowerUser.createConversation",
        (reply: CommentReply) => {
          try {
            this.conversationController.createConversation(reply);
          } catch (err) {
            window.showErrorMessage(
              extendErrorWithSupportLinks((err as Error).message),
            );
          }
        },
      ),
      commands.registerCommand(
        "dbtPowerUser.replyToConversation",
        (reply: CommentReply) => {
          try {
            this.conversationController.replyToConversation(reply);
          } catch (err) {
            window.showErrorMessage(
              extendErrorWithSupportLinks((err as Error).message),
            );
          }
        },
      ),

      commands.registerCommand(
        "dbtPowerUser.resolveConversation",
        (thread: CommentThread) => {
          try {
            this.conversationController.resolveConversation(
              thread as ConversationCommentThread,
            );
          } catch (err) {
            window.showErrorMessage(
              extendErrorWithSupportLinks((err as Error).message),
            );
          }
        },
      ),
      commands.registerCommand(
        "dbtPowerUser.copyDbtDocsLink",
        (thread: CommentThread) => {
          try {
            this.conversationController.copyThreadLink(
              thread as ConversationCommentThread,
            );
          } catch (err) {
            window.showErrorMessage(
              extendErrorWithSupportLinks((err as Error).message),
            );
          }
        },
      ),
      commands.registerCommand(
        "dbtPowerUser.viewInDocEditor",
        (thread: CommentThread) => {
          try {
            this.conversationController.viewInDocEditor(
              thread as ConversationCommentThread,
            );
          } catch (err) {
            window.showErrorMessage(
              extendErrorWithSupportLinks((err as Error).message),
            );
          }
        },
      ),
      commands.registerCommand(
        "dbtPowerUser.viewInDbtDocs",
        (thread: CommentThread) => {
          try {
            this.conversationController.viewInDbtDocs(
              thread as ConversationCommentThread,
            );
          } catch (err) {
            window.showErrorMessage(
              extendErrorWithSupportLinks((err as Error).message),
            );
          }
        },
      ),
      commands.registerCommand("dbtPowerUser.printEnvVars", () =>
        this.pythonEnvironment.printEnvVars(),
      ),
      commands.registerCommand("dbtPowerUser.diagnostics", async () => {
        try {
          await this.dbtTerminal.show(true);
          await new Promise((resolve) => setTimeout(resolve, 1000));
          this.dbtTerminal.logLine("Diagnostics started...");
          this.dbtTerminal.logNewLine();

          // Printing env vars
          this.dbtTerminal.logBlockWithHeader(
            [
              "Printing environment variables...",
              "* Please remove any sensitive information before sending it to us",
            ],
            Object.entries(this.pythonEnvironment.environmentVariables).map(
              ([key, value]) => `${key}=${value}`,
            ),
          );
          this.dbtTerminal.logNewLine();

          // Printing extension settings
          const dbtSettings = workspace.getConfiguration().inspect("dbt");
          const globalValue: any = dbtSettings?.globalValue || {};
          const defaultValue: any = dbtSettings?.defaultValue || {};
          const workspaceValue: any = dbtSettings?.workspaceValue || {};
          const settingKeys = [
            ...Object.keys(globalValue),
            ...Object.keys(defaultValue),
            ...Object.keys(workspaceValue),
          ];
          this.dbtTerminal.logBlockWithHeader(
            [
              "Printing extension settings...",
              "* Please remove any sensitive information before sending it to us",
            ],
            settingKeys.map((key) => {
              const value = workspace.getConfiguration("dbt").get(key);
              let overridenText = "";
              if (!deepEqual(value, defaultValue[key])) {
                if (deepEqual(value, workspaceValue[key])) {
                  overridenText = `${key} is overridden in workspace settings`;
                } else if (deepEqual(value, globalValue[key])) {
                  overridenText = `${key} is overridden in user settings`;
                }
              }

              const valueText =
                Array.isArray(value) || typeof value === "object"
                  ? JSON.stringify(value)
                  : value;
              return `${key}=${valueText}\t\t${overridenText}`;
            }),
          );
          this.dbtTerminal.logNewLine();

          // Printing extension and setup info
          const dbtIntegrationMode = workspace
            .getConfiguration("dbt")
            .get<string>("dbtIntegration", "core");
          this.dbtTerminal.logBlock([
            `Python Path=${this.pythonEnvironment.pythonPath}`,
            `VSCode version=${version}`,
            `Extension version=${
              extensions.getExtension("innoverio.vscode-dbt-power-user")
                ?.packageJSON?.version
            }`,
            `DBT integration mode=${dbtIntegrationMode}`,
            `First workspace path=${getFirstWorkspacePath()}`,
          ]);
          this.dbtTerminal.logNewLine();

          if (!this.dbtClient.pythonInstalled) {
            this.dbtTerminal.logLine("Python is not installed");
            this.dbtTerminal.logLine(
              "Can't proceed further without fixing python installation",
            );
            return;
          }
          this.dbtTerminal.logLine("Python is installed");
          if (!this.dbtClient.dbtInstalled) {
            this.dbtTerminal.logLine("DBT is not installed");
            this.dbtTerminal.logLine(
              "Can't proceed further without fixing dbt installation",
            );
            return;
          }
          this.dbtTerminal.logLine("DBT is installed");
          const dbtWorkspaces = this.dbtProjectContainer.dbtWorkspaceFolders;
          this.dbtTerminal.logLine(
            `Number of workspaces=${dbtWorkspaces.length}`,
          );
          for (const w of dbtWorkspaces) {
            this.dbtTerminal.logHorizontalRule();
            this.dbtTerminal.logLine(
              `Workspace Path=${w.workspaceFolder.uri.fsPath}`,
            );
            this.dbtTerminal.logLine(`Adapters=${w.getAdapters()}`);
            this.dbtTerminal.logLine(
              `AllowList Folders=${w.getAllowListFolders()}`,
            );
            w.projectDiscoveryDiagnostics.forEach((uri, diagnostics) => {
              this.dbtTerminal.logLine(`Problems for ${uri.fsPath}`);
              diagnostics.forEach((d) => {
                this.dbtTerminal.logLine(
                  `source=${d.source}\tmessage=${d.message}`,
                );
              });
            });
            this.dbtTerminal.logHorizontalRule();
          }

          const projects = this.dbtProjectContainer.getProjects();
          this.dbtTerminal.logLine(`Number of projects=${projects.length}`);
          if (projects.length === 0) {
            this.dbtTerminal.logLine("No project detected");
            this.dbtTerminal.logLine("Can't proceed further without project");
            return;
          }
          this.dbtTerminal.logNewLine();

          for (const project of projects) {
            try {
              this.dbtTerminal.logHorizontalRule();
              this.dbtTerminal.logLine(
                `Printing information for ${project.getProjectName()}`,
              );
              this.dbtTerminal.logHorizontalRule();
              await this.printProjectInfo(project);
            } catch (e) {
              this.dbtTerminal.logNewLine();
              this.dbtTerminal.logLine(
                "Failed to print all the info for the project...",
              );
              this.dbtTerminal.logLine(`Error=${e}`);
            } finally {
              this.dbtTerminal.logHorizontalRule();
            }
          }
          this.dbtTerminal.logNewLine();
          this.dbtTerminal.logLine("Diagnostics completed successfully...");
        } catch (e) {
          this.dbtTerminal.logNewLine();
          this.dbtTerminal.logLine("Diagnostics ended with error...");
          this.dbtTerminal.logLine(`Error=${e}`);
        }
      }),
<<<<<<< HEAD
      commands.registerCommand("dbtPowerUser.createPUSqlFile", async () => {
        try {
          if (!window.activeTextEditor) {
            // TODO: current project path
            return;
          }
          const project = this.dbtProjectContainer.findDBTProject(
            window.activeTextEditor.document.uri,
          );
          const uri = Uri.parse(
            `${project?.projectRoot || "/any/path"}/poweruser-${Date.now()}.sql`,
          ).with({ scheme: "untitled" });
          workspace.openTextDocument(uri).then((doc) => {
            languages.setTextDocumentLanguage(doc, "sql");
            // below one does not work while executing sql - could not find project
            // workspace
            //   .openTextDocument({
            //     language: "sql",
            //     content:
            //       "-- Type your (dbt) SQL query here\nSELECT * FROM your_table;",
            //   })
            //   .then((doc) => {
            window.showTextDocument(doc).then((editor) => {
              editor.edit((editBuilder) => {
                // Replace the entire content of the document
                // You can adjust the range if you want to replace or insert at specific positions
                const entireDocumentRange = new Range(
                  doc.positionAt(0),
                  doc.positionAt(doc.getText().length),
                );
                editBuilder.replace(
                  entireDocumentRange,
                  "-- Type your (dbt) SQL query here\nSELECT * FROM your_table",
                );
              });
            });
          });
        } catch (e) {
          // TODO handle error
          console.log(e);
        }
=======
      commands.registerCommand("dbtPowerUser.sqlLineage", async () => {
        window.withProgress(
          {
            title: "Retrieving SQL visualization",
            location: ProgressLocation.Notification,
            cancellable: false,
          },
          async (_, token) => {
            try {
              const lineage = await this.sqlLineagePanel.getSQLLineage(token);
              const panel = window.createWebviewPanel(
                SQLLineagePanel.viewType,
                "SQL Visualizer (Beta)",
                ViewColumn.Two,
                { retainContextWhenHidden: true, enableScripts: true },
              );
              this.sqlLineagePanel.resolveWebviewView(panel, lineage);
            } catch (e) {
              const errorMessage = (e as Error)?.message;
              this.dbtTerminal.error("sqlLineage", errorMessage, e, true);
              window.showErrorMessage(errorMessage);
            }
          },
        );
>>>>>>> e4581930
      }),
    );
  }

  private async printProjectInfo(project: DBTProject) {
    this.dbtTerminal.logLine(`Project Name=${project.getProjectName()}`);
    this.dbtTerminal.logLine(`Adapter Type=${project.getAdapterType()}`);

    const dbtVersion = project.getDBTVersion();
    if (!dbtVersion) {
      this.dbtTerminal.logLine("DBT is not initialized properly");
    } else {
      this.dbtTerminal.logLine(`DBT version=${dbtVersion.join(".")}`);
    }

    if (!project.getPythonBridgeStatus()) {
      this.dbtTerminal.logLine("Python bridge is not connected");
    } else {
      this.dbtTerminal.logLine("Python bridge is connected");
    }

    this.dbtTerminal.logNewLine();

    const paths = [
      {
        pathType: "DBT Project File",
        path: project.getDBTProjectFilePath(),
      },
      { pathType: "Target", path: project.getTargetPath() },
      {
        pathType: "PackageInstall",
        path: project.getPackageInstallPath(),
      },
      { pathType: "Manifest", path: project.getManifestPath() },
      { pathType: "Catalog", path: project.getCatalogPath() },
      ...(project.getModelPaths() || []).map((path) => ({
        pathType: "Model",
        path,
      })),
      ...(project.getSeedPaths() || []).map((path) => ({
        pathType: "Seed",
        path,
      })),
      ...(project.getMacroPaths() || []).map((path) => ({
        pathType: "Macro",
        path,
      })),
    ];

    for (const p of paths) {
      if (!p.path) {
        this.dbtTerminal.logLine(`${p.pathType} path not found`);
        continue;
      }
      let line = `${p.pathType} path=${p.path}\t\t`;
      if (!existsSync(p.path)) {
        line += "File doesn't exists at location";
      } else {
        line += "File exists at location";
      }
      this.dbtTerminal.logLine(line);
    }

    const dbtProjectFilePath = project.getDBTProjectFilePath();
    if (existsSync(dbtProjectFilePath)) {
      this.dbtTerminal.logNewLine();
      this.dbtTerminal.logNewLine();
      this.dbtTerminal.logLine("dbt_project.yml");
      this.dbtTerminal.logHorizontalRule();
      const fileContent = readFileSync(dbtProjectFilePath, "utf8");
      this.dbtTerminal.logLine(fileContent.replace(/\n/g, "\r\n"));
      this.dbtTerminal.logHorizontalRule();
    }

    this.dbtTerminal.logNewLine();
    const diagnostics = project.getAllDiagnostic();
    this.dbtTerminal.logLine(
      `Number of diagnostics issues=${diagnostics.length}`,
    );
    for (const d of diagnostics) {
      this.dbtTerminal.logLine(d.message);
    }
    await project.debug();
  }

  dispose() {
    while (this.disposables.length) {
      const x = this.disposables.pop();
      if (x) {
        x.dispose();
      }
    }
  }
}<|MERGE_RESOLUTION|>--- conflicted
+++ resolved
@@ -10,13 +10,10 @@
   workspace,
   version,
   extensions,
-<<<<<<< HEAD
   Uri,
   Range,
-=======
   WebviewPanel,
   ProgressLocation,
->>>>>>> e4581930
 } from "vscode";
 import { SqlPreviewContentProvider } from "../content_provider/sqlPreviewContentProvider";
 import { RunModelType } from "../domain";
@@ -44,12 +41,9 @@
 import { DBTClient } from "../dbt_client";
 import { existsSync, readFileSync } from "fs";
 import { DBTProject } from "../manifest/dbtProject";
-<<<<<<< HEAD
 import { VirtualSqlContentProvider } from "../content_provider/virtualSqlContentProvider";
-=======
 import { SQLLineagePanel } from "../webview_provider/sqlLineagePanel";
 import { inject } from "inversify";
->>>>>>> e4581930
 
 @provideSingleton(VSCodeCommands)
 export class VSCodeCommands implements Disposable {
@@ -543,7 +537,6 @@
           this.dbtTerminal.logLine(`Error=${e}`);
         }
       }),
-<<<<<<< HEAD
       commands.registerCommand("dbtPowerUser.createPUSqlFile", async () => {
         try {
           if (!window.activeTextEditor) {
@@ -585,7 +578,7 @@
           // TODO handle error
           console.log(e);
         }
-=======
+      }),
       commands.registerCommand("dbtPowerUser.sqlLineage", async () => {
         window.withProgress(
           {
@@ -610,7 +603,6 @@
             }
           },
         );
->>>>>>> e4581930
       }),
     );
   }
