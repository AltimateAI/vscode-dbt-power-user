import * as os from "os";
import {
  commands,
  CommentReply,
  CommentThread,
  Disposable,
  languages,
  TextEditor,
  ViewColumn,
  window,
  workspace,
  version,
  extensions,
  Uri,
  Range,
  ProgressLocation,
  TextEditorDecorationType,
  DecorationRangeBehavior,
  WorkspaceEdit,
  NotebookCellData,
  NotebookCellKind,
  NotebookRange,
  NotebookEdit,
  NotebookDocument,
  NotebookEditor,
} from "vscode";
import { SqlPreviewContentProvider } from "../content_provider/sqlPreviewContentProvider";
import { RunModelType } from "../domain";
import {
  deepEqual,
  extendErrorWithSupportLinks,
  getFirstWorkspacePath,
  getFormattedDateTime,
  provideSingleton,
} from "../utils";
import { RunModel } from "./runModel";
import { SqlToModel } from "./sqlToModel";
import { AltimateScan } from "./altimateScan";
import { WalkthroughCommands } from "./walkthroughCommands";
import { DBTProjectContainer } from "../manifest/dbtProjectContainer";
import { ProjectQuickPickItem } from "../quickpick/projectQuickPick";
import { ValidateSql } from "./validateSql";
import { BigQueryCostEstimate } from "./bigQueryCostEstimate";
import { DBTTerminal } from "../dbt_client/dbtTerminal";
import { SharedStateService } from "../services/sharedStateService";
import {
  ConversationProvider,
  ConversationCommentThread,
} from "../comment_provider/conversationProvider";
import { PythonEnvironment } from "../manifest/pythonEnvironment";
import { DBTClient } from "../dbt_client";
import { existsSync, readFileSync } from "fs";
import { DBTProject } from "../manifest/dbtProject";
import { SQLLineagePanel } from "../webview_provider/sqlLineagePanel";
import { QueryManifestService } from "../services/queryManifestService";
<<<<<<< HEAD
import { NotebookFileSystemProvider } from "../file_system_providers/notebookFileSystemProvider";
import { join } from "path";
import {
  RawNotebook,
  RawNotebookCell,
} from "../notebook_provider/sampleSerializer";
=======
import { AltimateRequest } from "../altimate";
>>>>>>> d0506228

@provideSingleton(VSCodeCommands)
export class VSCodeCommands implements Disposable {
  private disposables: Disposable[] = [];

  constructor(
    private dbtProjectContainer: DBTProjectContainer,
    private runModel: RunModel,
    private sqlToModel: SqlToModel,
    private validateSql: ValidateSql,
    private altimateScan: AltimateScan,
    private walkthroughCommands: WalkthroughCommands,
    private bigQueryCostEstimate: BigQueryCostEstimate,
    private dbtTerminal: DBTTerminal,
    private eventEmitterService: SharedStateService,
    private conversationController: ConversationProvider,
    private pythonEnvironment: PythonEnvironment,
    private dbtClient: DBTClient,
    private sqlLineagePanel: SQLLineagePanel,
    private queryManifestService: QueryManifestService,
    private altimate: AltimateRequest,
  ) {
    this.disposables.push(
      commands.registerCommand(
        "dbtPowerUser.checkIfDbtIsInstalled",
        async () => {
          await this.dbtProjectContainer.detectDBT();
          this.dbtProjectContainer.initialize();
        },
      ),
      commands.registerCommand("dbtPowerUser.installDbt", () =>
        this.walkthroughCommands.installDbt(),
      ),
      commands.registerCommand("dbtPowerUser.runCurrentModel", () =>
        this.runModel.runModelOnActiveWindow(),
      ),
      commands.registerCommand("dbtPowerUser.testCurrentModel", () =>
        this.runModel.runTestsOnActiveWindow(),
      ),
      commands.registerCommand("dbtPowerUser.compileCurrentModel", () =>
        this.runModel.compileModelOnActiveWindow(),
      ),
      commands.registerCommand(
        "dbtPowerUser.bigqueryCostEstimate",
        ({ returnResult }: { returnResult?: boolean }) =>
          this.bigQueryCostEstimate.estimateCost({ returnResult }),
      ),
      commands.registerTextEditorCommand(
        "dbtPowerUser.sqlPreview",
        async (editor: TextEditor) => {
          const uri = editor.document.uri.with({
            scheme: SqlPreviewContentProvider.SCHEME,
          });
          const doc = await workspace.openTextDocument(uri);
          const isOpen = window.visibleTextEditors.some(
            (e) => e.document.uri === uri,
          );
          await window.showTextDocument(doc, ViewColumn.Beside, false);
          await languages.setTextDocumentLanguage(doc, "sql");
          if (!isOpen) {
            await commands.executeCommand("workbench.action.lockEditorGroup");
            await commands.executeCommand(
              "workbench.action.focusPreviousGroup",
            );
          } else {
            await commands.executeCommand("workbench.action.closeActiveEditor");
            return;
          }
        },
      ),
      commands.registerCommand(
        "dbtPowerUser.goToDocumentationEditor",
        async () => {
          await commands.executeCommand(
            "workbench.view.extension.docs_edit_view",
          );
        },
      ),
      commands.registerCommand("dbtPowerUser.runTest", (model) =>
        this.runModel.runModelOnNodeTreeItem(RunModelType.TEST)(model),
      ),
      commands.registerCommand("dbtPowerUser.runChildrenModels", (model) =>
        this.runModel.runModelOnNodeTreeItem(RunModelType.RUN_CHILDREN)(model),
      ),
      commands.registerCommand("dbtPowerUser.runParentModels", (model) =>
        this.runModel.runModelOnNodeTreeItem(RunModelType.RUN_PARENTS)(model),
      ),
      commands.registerCommand("dbtPowerUser.showRunSQL", () =>
        this.runModel.showRunSQLOnActiveWindow(),
      ),
      commands.registerCommand("dbtPowerUser.showCompiledSQL", () =>
        this.runModel.showCompiledSQLOnActiveWindow(),
      ),
      commands.registerCommand("dbtPowerUser.generateSchemaYML", () =>
        this.runModel.generateSchemaYMLOnActiveWindow(),
      ),
      commands.registerCommand("dbtPowerUser.generateDBTDocs", () =>
        this.runModel.generateDBTDocsOnActiveWindow(),
      ),
      commands.registerCommand("dbtPowerUser.executeSQL", () =>
        this.runModel.executeQueryOnActiveWindow(),
      ),
      commands.registerCommand("dbtPowerUser.summarizeQuery", () =>
        this.eventEmitterService.fire({
          command: "dbtPowerUser.summarizeQuery",
          payload: {},
        }),
      ),
      commands.registerCommand("dbtPowerUser.changeQuery", () =>
        this.eventEmitterService.fire({
          command: "dbtPowerUser.changeQuery",
          payload: {},
        }),
      ),
      commands.registerCommand("dbtPowerUser.translateQuery", () =>
        this.eventEmitterService.fire({
          command: "dbtPowerUser.translateQuery",
          payload: {},
        }),
      ),
      commands.registerCommand(
        "dbtPowerUser.createModelBasedonSourceConfig",
        (params) => {
          this.runModel.createModelBasedonSourceConfig(params);
        },
      ),
      commands.registerCommand("dbtPowerUser.buildCurrentModel", () =>
        this.runModel.buildModelOnActiveWindow(),
      ),
      commands.registerCommand("dbtPowerUser.buildCurrentProject", () => {
        if (!window.activeTextEditor) {
          return;
        }
        const activeFileUri = window.activeTextEditor.document.uri;
        if (!activeFileUri) {
          this.dbtTerminal.debug(
            "buildCurrentProject",
            "skipping buildCurrentProject without active file",
          );
          return;
        }

        const dbtProject =
          this.dbtProjectContainer.findDBTProject(activeFileUri);
        if (!dbtProject) {
          this.dbtTerminal.debug(
            "buildCurrentProject",
            `buildCurrentProject unable to find dbtproject by active file: ${activeFileUri.path}`,
          );
          return;
        }
        this.dbtTerminal.debug(
          "buildCurrentProject",
          `building current project: ${dbtProject.getProjectName()} with active file: ${
            activeFileUri.path
          }`,
        );

        dbtProject.buildProject();
      }),
      commands.registerCommand("dbtPowerUser.buildChildrenModels", () =>
        this.runModel.buildModelOnActiveWindow(RunModelType.BUILD_CHILDREN),
      ),
      commands.registerCommand("dbtPowerUser.buildParentModels", () =>
        this.runModel.buildModelOnActiveWindow(RunModelType.BUILD_PARENTS),
      ),
      commands.registerCommand("dbtPowerUser.buildChildrenParentModels", () =>
        this.runModel.buildModelOnActiveWindow(
          RunModelType.BUILD_CHILDREN_PARENTS,
        ),
      ),
      commands.registerCommand("dbtPowerUser.sqlToModel", () =>
        this.sqlToModel.getModelFromSql(),
      ),
      commands.registerCommand("dbtPowerUser.validateSql", () =>
        this.validateSql.validateSql(),
      ),
      commands.registerCommand("dbtPowerUser.altimateScan", () =>
        this.altimateScan.getProblems(),
      ),
      commands.registerCommand("dbtPowerUser.clearAltimateScanResults", () =>
        this.altimateScan.clearProblems(),
      ),
      commands.registerCommand(
        "dbtPowerUser.switchDbtIntegration",
        async () => {
          const dbtIntegration = workspace
            .getConfiguration("dbt")
            .get<string>("dbtIntegration", "core");
          const target = dbtIntegration === "cloud" ? "core" : "cloud";
          const message = `Switching to dbt ${target} requires reloading the window, any unsaved changes will be lost.`;
          const answer = await window.showInformationMessage(
            message,
            "Confirm",
          );
          if (answer === "Confirm") {
            await workspace
              .getConfiguration("dbt")
              .update(
                "dbtIntegration",
                dbtIntegration === "cloud" ? "core" : "cloud",
              );
            await commands.executeCommand("workbench.action.reloadWindow");
          }
        },
      ),
      commands.registerCommand("dbtPowerUser.validateProject", () => {
        const pickedProject: ProjectQuickPickItem | undefined =
          this.dbtProjectContainer.getFromWorkspaceState(
            "dbtPowerUser.projectSelected",
          );

        this.walkthroughCommands.validateProjects(pickedProject);
      }),
      commands.registerCommand("dbtPowerUser.installDeps", () => {
        this.dbtProjectContainer.setToGlobalState(
          "showSetupWalkthrough",
          false,
        );

        const pickedProject: ProjectQuickPickItem | undefined =
          this.dbtProjectContainer.getFromWorkspaceState(
            "dbtPowerUser.projectSelected",
          );
        this.walkthroughCommands.installDeps(pickedProject);
      }),
      commands.registerCommand(
        "dbtPowerUser.openSetupWalkthrough",
        async () => {
          await commands.executeCommand("workbench.action.openWalkthrough");
          commands.executeCommand(
            "workbench.action.openWalkthrough",
            `${this.dbtProjectContainer.extensionId}#initialSetup`,
            true,
          );
        },
      ),
      commands.registerCommand(
        "dbtPowerUser.openTutorialWalkthrough",
        async () => {
          await commands.executeCommand("workbench.action.openWalkthrough");
          commands.executeCommand(
            "workbench.action.openWalkthrough",
            `${this.dbtProjectContainer.extensionId}#tutorials`,
            false,
          );
        },
      ),
      commands.registerCommand("dbtPowerUser.associateFileExts", async () => {
        commands.executeCommand(
          "workbench.action.openSettings",
          "@id:files.associations",
        );
      }),
      commands.registerCommand("dbtPowerUser.openDatapilotWithQuery", () =>
        this.eventEmitterService.fire({
          command: "dbtPowerUser.openDatapilotWithQuery",
          payload: {},
        }),
      ),
      commands.registerCommand("dbtPowerUser.showHelpDatapilot", () =>
        this.eventEmitterService.fire({
          command: "dbtPowerUser.openHelpInDatapilot",
          payload: {},
        }),
      ),
      commands.registerCommand(
        "dbtPowerUser.createConversation",
        (reply: CommentReply) => {
          try {
            this.conversationController.createConversation(reply);
          } catch (err) {
            window.showErrorMessage(
              extendErrorWithSupportLinks((err as Error).message),
            );
          }
        },
      ),
      commands.registerCommand(
        "dbtPowerUser.replyToConversation",
        (reply: CommentReply) => {
          try {
            this.conversationController.replyToConversation(reply);
          } catch (err) {
            window.showErrorMessage(
              extendErrorWithSupportLinks((err as Error).message),
            );
          }
        },
      ),

      commands.registerCommand(
        "dbtPowerUser.resolveConversation",
        (thread: CommentThread) => {
          try {
            this.conversationController.resolveConversation(
              thread as ConversationCommentThread,
            );
          } catch (err) {
            window.showErrorMessage(
              extendErrorWithSupportLinks((err as Error).message),
            );
          }
        },
      ),
      commands.registerCommand(
        "dbtPowerUser.copyDbtDocsLink",
        (thread: CommentThread) => {
          try {
            this.conversationController.copyThreadLink(
              thread as ConversationCommentThread,
            );
          } catch (err) {
            window.showErrorMessage(
              extendErrorWithSupportLinks((err as Error).message),
            );
          }
        },
      ),
      commands.registerCommand(
        "dbtPowerUser.viewInDocEditor",
        (thread: CommentThread) => {
          try {
            this.conversationController.viewInDocEditor(
              thread as ConversationCommentThread,
            );
          } catch (err) {
            window.showErrorMessage(
              extendErrorWithSupportLinks((err as Error).message),
            );
          }
        },
      ),
      commands.registerCommand(
        "dbtPowerUser.viewInDbtDocs",
        (thread: CommentThread) => {
          try {
            this.conversationController.viewInDbtDocs(
              thread as ConversationCommentThread,
            );
          } catch (err) {
            window.showErrorMessage(
              extendErrorWithSupportLinks((err as Error).message),
            );
          }
        },
      ),
      commands.registerCommand("dbtPowerUser.printEnvVars", () =>
        this.pythonEnvironment.printEnvVars(),
      ),
      commands.registerCommand("dbtPowerUser.diagnostics", async () => {
        try {
          await this.dbtTerminal.show(true);
          await new Promise((resolve) => setTimeout(resolve, 1000));
          this.dbtTerminal.logLine("Diagnostics started...");
          this.dbtTerminal.logNewLine();

          // Printing env vars
          this.dbtTerminal.logBlockWithHeader(
            [
              "Printing environment variables...",
              "* Please remove any sensitive information before sending it to us",
            ],
            Object.entries(this.pythonEnvironment.environmentVariables).map(
              ([key, value]) => `${key}=${value}`,
            ),
          );
          this.dbtTerminal.logNewLine();

          // Printing env vars
          this.dbtTerminal.logBlockWithHeader(
            [
              "Printing all python paths...",
              "* Please remove any sensitive information before sending it to us",
            ],
            this.pythonEnvironment.allPythonPaths.map(({ path }) => path),
          );
          this.dbtTerminal.logNewLine();

          // Printing extension settings
          const dbtSettings = workspace.getConfiguration().inspect("dbt");
          const globalValue: any = dbtSettings?.globalValue || {};
          const defaultValue: any = dbtSettings?.defaultValue || {};
          const workspaceValue: any = dbtSettings?.workspaceValue || {};
          const settingKeys = [
            ...Object.keys(globalValue),
            ...Object.keys(defaultValue),
            ...Object.keys(workspaceValue),
          ];
          this.dbtTerminal.logBlockWithHeader(
            [
              "Printing extension settings...",
              "* Please remove any sensitive information before sending it to us",
            ],
            settingKeys.map((key) => {
              const value = workspace.getConfiguration("dbt").get(key);
              let overridenText = "";
              if (!deepEqual(value, defaultValue[key])) {
                if (deepEqual(value, workspaceValue[key])) {
                  overridenText = `${key} is overridden in workspace settings`;
                } else if (deepEqual(value, globalValue[key])) {
                  overridenText = `${key} is overridden in user settings`;
                }
              }

              const valueText =
                Array.isArray(value) || typeof value === "object"
                  ? JSON.stringify(value)
                  : value;
              return `${key}=${valueText}\t\t${overridenText}`;
            }),
          );
          this.dbtTerminal.logNewLine();

          // Printing extension and setup info
          const dbtIntegrationMode = workspace
            .getConfiguration("dbt")
            .get<string>("dbtIntegration", "core");
          const allowListFolders = workspace
            .getConfiguration("dbt")
            .get<string[]>("allowListFolders", []);
          const apiConnectivity = await this.altimate.checkApiConnectivity();
          this.dbtTerminal.logBlock([
            `Python Path=${this.pythonEnvironment.pythonPath}`,
            `VSCode version=${version}`,
            `Extension version=${
              extensions.getExtension("innoverio.vscode-dbt-power-user")
                ?.packageJSON?.version
            }`,
            `DBT integration mode=${dbtIntegrationMode}`,
            `First workspace path=${getFirstWorkspacePath()}`,
            `Altimate API connectivity=${apiConnectivity.status}`,
            apiConnectivity.errorMsg
              ? `Altimate API connectivity error=${apiConnectivity.errorMsg}`
              : "",
            `AllowList Folders=${allowListFolders}`,
          ]);
          this.dbtTerminal.logNewLine();

          if (!this.dbtClient.pythonInstalled) {
            this.dbtTerminal.logLine("Python is not installed");
            this.dbtTerminal.logLine(
              "Can't proceed further without fixing python installation",
            );
            return;
          }
          this.dbtTerminal.logLine("Python is installed");
          if (!this.dbtClient.dbtInstalled) {
            this.dbtTerminal.logLine("DBT is not installed");
            this.dbtTerminal.logLine(
              "Can't proceed further without fixing dbt installation",
            );
            return;
          }
          this.dbtTerminal.logLine("DBT is installed");
          const dbtWorkspaces = this.dbtProjectContainer.dbtWorkspaceFolders;
          this.dbtTerminal.logLine(
            `Number of workspaces=${dbtWorkspaces.length}`,
          );
          for (const w of dbtWorkspaces) {
            this.dbtTerminal.logHorizontalRule();
            this.dbtTerminal.logLine(
              `Workspace Path=${w.workspaceFolder.uri.fsPath}`,
            );
            this.dbtTerminal.logLine(`Adapters=${w.getAdapters()}`);
            this.dbtTerminal.logLine(
              `AllowList Folders=${w.getAllowListFolders()}`,
            );
            w.projectDiscoveryDiagnostics.forEach((uri, diagnostics) => {
              this.dbtTerminal.logLine(`Problems for ${uri.fsPath}`);
              diagnostics.forEach((d) => {
                this.dbtTerminal.logLine(
                  `source=${d.source}\tmessage=${d.message}`,
                );
              });
            });
            this.dbtTerminal.logHorizontalRule();
          }

          const projects = this.dbtProjectContainer.getProjects();
          this.dbtTerminal.logLine(`Number of projects=${projects.length}`);
          if (projects.length === 0) {
            this.dbtTerminal.logLine("No project detected");
            this.dbtTerminal.logLine("Can't proceed further without project");
            return;
          }
          this.dbtTerminal.logNewLine();

          for (const project of projects) {
            try {
              this.dbtTerminal.logHorizontalRule();
              this.dbtTerminal.logLine(
                `Printing information for ${project.getProjectName()}`,
              );
              this.dbtTerminal.logHorizontalRule();
              await this.printProjectInfo(project);
            } catch (e) {
              this.dbtTerminal.logNewLine();
              this.dbtTerminal.logLine(
                "Failed to print all the info for the project...",
              );
              this.dbtTerminal.logLine(`Error=${e}`);
            } finally {
              this.dbtTerminal.logHorizontalRule();
            }
          }
          this.dbtTerminal.logNewLine();
          this.dbtTerminal.logLine("Diagnostics completed successfully...");
        } catch (e) {
          this.dbtTerminal.logNewLine();
          this.dbtTerminal.logLine("Diagnostics ended with error...");
          this.dbtTerminal.logLine(`Error=${e}`);
        }
      }),
      commands.registerCommand(
        "dbtPowerUser.createJinjaSqlNotebook",
        async (
          args: { notebookId?: string; fileName?: string } | undefined,
        ) => {
          const { notebookId, fileName } = args || {};
          // TODO: is this needed
          // workspace.updateWorkspaceFolders(0, 0, {
          //   uri: Uri.parse("memfs:/"),
          //   name: "MemFS - Sample",
          // });
          const project =
            await this.queryManifestService.getOrPickProjectFromWorkspace();
          if (!project) {
            window.showErrorMessage("No dbt project selected.");
            return;
          }

          const memFs = new NotebookFileSystemProvider();
          const fileNamePrefix = notebookId || fileName || "poweruser";
          const uri = Uri.parse(
            `${project.projectRoot}/${fileNamePrefix}-${Date.now()}.notebook`,
          ).with({ scheme: "untitled" });
          //         const hashedProjectRoot = DBTProject.hashProjectRoot(project.projectRoot.fsPath);
          // const tempFolder = join(os.tmpdir(), hashedProjectRoot);

          // const uri = Uri.parse(`${tempFolder}/untitled.notebook`, true).with({ scheme: "memfs" });;
          // await memFs.writeFile(uri, Buffer.from(''), { create: true, overwrite: true });
          // const cell = new NotebookCellData(NotebookCellKind.Code, "select * ", "jinja-sql");
          // cell.metadata = {"hello": "j"};
          // const data = new NotebookData([cell]);
          // data.metadata = {
          //   custom: {
          //     cells: [],
          //     metadata: {
          //       orig_nbformat: 4
          //     },
          //     nbformat: 4,
          //     nbformat_minor: 2
          //   }
          // };
          // workspace.openNotebookDocument("my-notebook", data).then(
          workspace.openNotebookDocument(uri).then(
            (doc) => {
              // set this to sql language so we can bind codelens and other features
              // languages.setTextDocumentLanguage(doc, "jinja-sql");
              window.showNotebookDocument(doc).then(
                (editor) => {
                  if (!notebookId) {
                    return;
                  }
                  const notebooks =
                    this.dbtProjectContainer.getFromGlobalState("notebooks") ||
                    {};
                  const contents = notebooks[notebookId];

                  let raw: RawNotebookCell[];
                  try {
                    raw = (<RawNotebook>JSON.parse(contents)).cells;
                  } catch {
                    raw = [
                      {
                        cell_type: "code",
                        source: [],
                        languageId: "jinja-sql",
                      },
                    ];
                  }

                  const cellData = raw.map(
                    (item) =>
                      new NotebookCellData(
                        NotebookCellKind.Code,
                        item.source?.join("\n"),
                        "jinja-sql",
                      ),
                  );

                  // Get the active notebook editor
                  const notebookEditor = window.activeNotebookEditor;
                  if (notebookEditor) {
                    // Create notebook cells
                    const cells = cellData.map(
                      (data) =>
                        new NotebookCellData(
                          data.kind,
                          data.value,
                          data.languageId,
                        ),
                    );

                    // Function to backup the state of the notebook
                    function backupNotebookState(notebook: NotebookDocument) {
                      return notebook
                        .getCells()
                        .map((cell) => cell.document.getText());
                    }

                    // Function to restore the state of the notebook
                    async function restoreNotebookState(
                      notebook: NotebookDocument,
                      backup: string[],
                    ) {
                      const edit = new WorkspaceEdit();
                      notebook.getCells().forEach((cell, index) => {
                        edit.replace(
                          cell.document.uri,
                          new Range(0, 0, cell.document.lineCount, 0),
                          backup[index],
                        );
                      });
                      await workspace.applyEdit(edit);
                    }

                    async function applyCellsWithoutDirty(
                      notebookEditor: NotebookEditor,
                      cells: NotebookCellData[],
                    ) {
                      const backup = backupNotebookState(
                        notebookEditor.notebook,
                      );

                      // Apply the cell data to the notebook
                      const edit = new WorkspaceEdit();
                      edit.set(notebookEditor.notebook.uri, [
                        new NotebookEdit(new NotebookRange(0, 0), cells),
                      ]);

                      await workspace.applyEdit(edit);

                      // Restore the original state to make it appear as not dirty
                      await restoreNotebookState(
                        notebookEditor.notebook,
                        backup,
                      );
                    }

                    applyCellsWithoutDirty(notebookEditor, cells).then(() => {
                      console.log(
                        "Cells applied without marking the document as dirty.",
                      );
                    });
                    // Apply the cell data to the notebook
                    // const edit = new WorkspaceEdit();
                    // // edit.replace(notebookEditor.notebook.uri, new NotebookEdit(new NotebookRange(0, 0), cells));
                    // edit.set(notebookEditor.notebook.uri, [
                    //   new NotebookEdit(new NotebookRange(0, 0), cells),
                    // ]);
                    // workspace.applyEdit(edit).then(() => {
                    //   // notebookEditor.notebook.isDirty = false;
                    //   // Save the notebook
                    //   // setTimeout(() => {
                    //   //   notebookEditor.notebook.save();
                    //   // }, 100);
                    // });
                  }
                },
                (e) => {
                  window.showErrorMessage((e as Error).message);
                },
              );
            },
            (e) => {
              window.showErrorMessage((e as Error).message);
            },
          );
        },
      ),
      commands.registerCommand(
        "dbtPowerUser.createSqlFile",
        async (args: { code?: string; fileName?: string } | undefined) => {
          const { code, fileName } = args || {};
          try {
            const project =
              await this.queryManifestService.getOrPickProjectFromWorkspace();
            if (!project) {
              window.showErrorMessage("No dbt project selected.");
              return;
            }

            const fileNamePrefix = fileName || "poweruser";
            const uri = Uri.parse(
              `${project.projectRoot}/${fileNamePrefix}-${getFormattedDateTime()}.sql`,
            ).with({ scheme: "untitled" });
            const annotationDecoration: TextEditorDecorationType =
              window.createTextEditorDecorationType({
                rangeBehavior: DecorationRangeBehavior.OpenOpen,
              });

            const contentText =
              "Enter your query here and execute it just like any dbt model file. This file is unsaved, you can either save it to your project or save it as a bookmark for later usage or share it with your team members.";

            const decorations = [
              {
                renderOptions: {
                  before: {
                    color: "#666666",
                    contentText,
                    // hacking to add more css properties
                    width: "90%;display: block;white-space: pre-line;",
                  },
                },
                range: new Range(2, 0, 2, 0),
              },
            ];

            workspace.openTextDocument(uri).then((doc) => {
              // set this to sql language so we can bind codelens and other features
              languages.setTextDocumentLanguage(doc, "jinja-sql");
              window.showTextDocument(doc).then((editor) => {
                editor.edit((editBuilder) => {
                  const entireDocumentRange = new Range(
                    doc.positionAt(0),
                    doc.positionAt(doc.getText().length),
                  );
                  editBuilder.replace(entireDocumentRange, code || "\n");

                  editor.setDecorations(annotationDecoration, decorations);
                  setTimeout(() => {
                    commands.executeCommand("cursorMove", {
                      to: "up",
                      by: "line",
                      value: 1,
                    });
                  }, 0);
                  const disposable = workspace.onDidChangeTextDocument((e) => {
                    const activeEditor = window.activeTextEditor;
                    if (activeEditor && e.document === editor.document) {
                      if (activeEditor.document.getText().trim()) {
                        activeEditor.setDecorations(annotationDecoration, []);
                        disposable.dispose();
                      }
                    }
                  });
                });
              });
            });
          } catch (e) {
            const message = (e as Error).message;
            this.dbtTerminal.error("createSqlFile", message, e, true);
            window.showErrorMessage(message);
          }
        },
      ),
      commands.registerCommand("dbtPowerUser.sqlLineage", async () => {
        window.withProgress(
          {
            title: "Retrieving SQL visualization",
            location: ProgressLocation.Notification,
            cancellable: false,
          },
          async (_, token) => {
            try {
              const modelName = this.sqlLineagePanel.getActiveEditorFilename();
              const lineage = await this.sqlLineagePanel.getSQLLineage(token);
              const panel = window.createWebviewPanel(
                SQLLineagePanel.viewType,
                `${modelName} - visualization`,
                ViewColumn.Two,
                { retainContextWhenHidden: true, enableScripts: true },
              );
              this.sqlLineagePanel.resolveWebviewView(panel, lineage);
            } catch (e) {
              const errorMessage = (e as Error)?.message;
              this.dbtTerminal.error("sqlLineage", errorMessage, e, true);
              window.showErrorMessage(errorMessage);
            }
          },
        );
      }),
      commands.registerCommand(
        "dbtPowerUser.showDocumentation",
        async (modelName) => {
          const result = queryManifestService.getEventByCurrentProject();
          if (!result) {
            return;
          }
          const { event } = result;
          if (!event) {
            return;
          }
          const { nodeMetaMap } = event;
          const model = nodeMetaMap.get(modelName);
          if (!model?.path) {
            return;
          }
          const doc = await workspace.openTextDocument(Uri.file(model.path));
          await window.showTextDocument(doc);
          await commands.executeCommand("dbtPowerUser.DocsEdit.focus");
        },
      ),
    );
  }

  private async printProjectInfo(project: DBTProject) {
    this.dbtTerminal.logLine(`Project Name=${project.getProjectName()}`);
    this.dbtTerminal.logLine(`Adapter Type=${project.getAdapterType()}`);

    const dbtVersion = project.getDBTVersion();
    if (!dbtVersion) {
      this.dbtTerminal.logLine("DBT is not initialized properly");
    } else {
      this.dbtTerminal.logLine(`DBT version=${dbtVersion.join(".")}`);
    }

    if (!project.getPythonBridgeStatus()) {
      this.dbtTerminal.logLine("Python bridge is not connected");
    } else {
      this.dbtTerminal.logLine("Python bridge is connected");
    }

    this.dbtTerminal.logNewLine();

    const paths = [
      {
        pathType: "DBT Project File",
        path: project.getDBTProjectFilePath(),
      },
      { pathType: "Target", path: project.getTargetPath() },
      {
        pathType: "PackageInstall",
        path: project.getPackageInstallPath(),
      },
      { pathType: "Manifest", path: project.getManifestPath() },
      { pathType: "Catalog", path: project.getCatalogPath() },
      ...(project.getModelPaths() || []).map((path) => ({
        pathType: "Model",
        path,
      })),
      ...(project.getSeedPaths() || []).map((path) => ({
        pathType: "Seed",
        path,
      })),
      ...(project.getMacroPaths() || []).map((path) => ({
        pathType: "Macro",
        path,
      })),
    ];

    for (const p of paths) {
      if (!p.path) {
        this.dbtTerminal.logLine(`${p.pathType} path not found`);
        continue;
      }
      let line = `${p.pathType} path=${p.path}\t\t`;
      if (!existsSync(p.path)) {
        line += "File doesn't exists at location";
      } else {
        line += "File exists at location";
      }
      this.dbtTerminal.logLine(line);
    }

    const dbtProjectFilePath = project.getDBTProjectFilePath();
    if (existsSync(dbtProjectFilePath)) {
      this.dbtTerminal.logNewLine();
      this.dbtTerminal.logNewLine();
      this.dbtTerminal.logLine("dbt_project.yml");
      this.dbtTerminal.logHorizontalRule();
      const fileContent = readFileSync(dbtProjectFilePath, "utf8");
      this.dbtTerminal.logLine(fileContent.replace(/\n/g, "\r\n"));
      this.dbtTerminal.logHorizontalRule();
    }

    this.dbtTerminal.logNewLine();
    const diagnostics = project.getAllDiagnostic();
    this.dbtTerminal.logLine(
      `Number of diagnostics issues=${diagnostics.length}`,
    );
    for (const d of diagnostics) {
      this.dbtTerminal.logLine(d.message);
    }
    await project.debug();
  }

  dispose() {
    while (this.disposables.length) {
      const x = this.disposables.pop();
      if (x) {
        x.dispose();
      }
    }
  }
}<|MERGE_RESOLUTION|>--- conflicted
+++ resolved
@@ -53,16 +53,13 @@
 import { DBTProject } from "../manifest/dbtProject";
 import { SQLLineagePanel } from "../webview_provider/sqlLineagePanel";
 import { QueryManifestService } from "../services/queryManifestService";
-<<<<<<< HEAD
 import { NotebookFileSystemProvider } from "../file_system_providers/notebookFileSystemProvider";
 import { join } from "path";
 import {
   RawNotebook,
   RawNotebookCell,
 } from "../notebook_provider/sampleSerializer";
-=======
 import { AltimateRequest } from "../altimate";
->>>>>>> d0506228
 
 @provideSingleton(VSCodeCommands)
 export class VSCodeCommands implements Disposable {
