--- conflicted
+++ resolved
@@ -38,25 +38,16 @@
 import agate
 from dbt.adapters.factory import get_adapter_class_by_name
 from dbt.config.runtime import RuntimeConfig
-<<<<<<< HEAD
-=======
-from dbt.contracts.graph.manifest import NodeType, WritableManifest
-from dbt.events.functions import fire_event  # monkey-patched for perf
->>>>>>> bd9e35dd
 from dbt.flags import set_from_args
 from dbt.parser.manifest import ManifestLoader, process_node
 from dbt.parser.sql import SqlBlockParser, SqlMacroParser
 from dbt.task.sql import SqlCompileRunner, SqlExecuteRunner
 from dbt.tracking import disable_tracking
 from dbt.version import __version__ as dbt_version
-<<<<<<< HEAD
 
 DBT_MAJOR_VER, DBT_MINOR_VER, DBT_PATCH_VER = (
     int(v) if v.isnumeric() else v for v in dbt_version.split(".")
 )
-=======
-import json
->>>>>>> bd9e35dd
 
 if DBT_MAJOR_VER >=1 and DBT_MINOR_VER >= 8:
     from dbt.contracts.graph.nodes import ManifestNode, CompiledNode  # type: ignore
