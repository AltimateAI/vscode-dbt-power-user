# Webview for extension

### Overview

```mermaid
---
title: Webview setup
---
classDiagram
    AltimateWebviewProvider <|-- InsightsPanel : extends
    <<Baseclass>> AltimateWebviewProvider

    note for InsightsPanel "Mandatory overrides: \n viewType\n viewType\n description"
    note for InsightsPanel "Optional overrides: \n handleCommand"
    AltimateWebviewProvider <|-- DocumentationEditor : extends
    AltimateWebviewProvider : +String viewType
    AltimateWebviewProvider : #String viewPath
    AltimateWebviewProvider : #String description
    AltimateWebviewProvider: #renderWebviewView()
    AltimateWebviewProvider: #handleCommand()
    class InsightsPanel{
      #handleCommand
    }
    class DocumentationEditor{
      #handleCommand
    }

    class Webview_panels["webview_panels/src/main.tsx"]
    Webview_panels <|-- AltimateWebviewProvider : renders
    <<reactapp>> Webview_panels
    note for Webview_panels "AppConstants.tsx defines routes for each panel \n main.tsx will render route defined in viewPath variable in Provider"


    click AltimateWebviewProvider href "../src/webview_provider/altimateWebviewProvider.ts" ""
    click InsightsPanel href "../src/webview_provider/insightsPanel.ts" ""
    click Webview_panels href "./src/main.tsx" ""

```

### Setup notes

#### AltimateWebviewProvider

- Base class for rendering webview
- Also handles security practices like CSP and noonce as recommended [here](https://code.visualstudio.com/api/extension-guides/webview#security)
- Each new panel needs to have its own provider which extends this class and should override
  - `viewPath`
  - `description`
  - `viewType`
  - each panel can also override `handleCommand` function to handle incoming messages from webview

#### webview_panels react app

- Uses react-router-dom for handling different routes for each panel
- Route will be determined by the `viewPath` value set in `AltimateWebviewProvider`
- Uses [reduxjstoolkit](https://redux-toolkit.js.org/) with useReducer in [AppProvider](./src/modules/app/AppProvider.tsx)
  - This helps us to setup reducers in more readable and maintainable way
  - This comes with [RTK Query](https://redux-toolkit.js.org/rtk-query/overview) similar to react-query
- [useListeners](./src/modules/app/useListeners.ts) - common place to listen for incoming messages
  - Component specific message can be listened within component/respective hook
- Assets are stored here [./src/assets](./src/assets)
  - can be accessed via `index.ts` in the same directory

### How to add new panel?

- In `package.json`, add an entry in `viewsContainers -> panel` with expected values
  - add corresponding entry in `views -> dbt_view`
- Create new provider in [../src/webview_provider](../src/webview_provider) by extending `AltimateWebviewProvider` with `viewType` same as the one added in package.json above
- Add the new provider in [../src/webview_provider/index.ts](../src/webview_provider/index.ts)
- Add new route in [./src/AppConstants.tsx](./src/AppConstants.tsx)
- Use the new view route added in AppConstants in new webview provider created in step 2 and update value for `viewPath` variable
- Update the value for `panelDescription` in provider
- Launch the extension and test the new panel

### Guidelines

- UI components are built in [./src/uiCore](./src/uiCore/index.ts) package. Any new UI component should be imported only from this package. This will enable us to apply consistent styling, create ui toolkit and ability to switch to new UI library easily if needed
- `reactstrap` (which is the current ui library) import is restricted in components in `src/modules`, to avoid importing the ui components directly from reactstrap. Instead export the necessary component from [./src/uiCore](./src/uiCore/index.ts) and use it in components
- [Storybook](https://storybook.js.org/) is integrated and [ui tool kit](./src/uiCore/uiToolkitStories) is built in storybook to check the available UI components, typography, colors. If you add any new component to uiCore, add that component to above storybook.
- use `panelLogger` for logging from webview panels. We can make this to use console or any logger in future

### Communication with DataPilot

- From webview react app, call `postMessageToDataPilot({ test: '123' });` in `useAppContext`
- This message will be received by `altimateWebviewProvider` and posted to `SharedStateService`
- `datapilotPanel` will listen for message from `SharedStateService` and relays that to data pilot webview panel
- Datapilot storybook is available [here](./src/modules/dataPilot/DataPilot.stories.tsx)

### Making API calls

- Webview panel does not make api calls directly. Instead the request will be sent to webview providers and in turn call backend apis
- For achieving this, helper methods are available
  - [requestExecutor](./src/modules/app/requestExecutor.ts) - handles sending messages to providers
    - `executeRequestInSync` can be used for getting response back from provider for an action
    - `executeRequestInAsync` can be used for just sending message to provider without need for response

<<<<<<< HEAD
### Storybook

- vscode api integration is added using manual mock as in [here](./.storybook/__mocks__/vscode.ts).
- Sample code (use `vscode` field in `parameters` to pass your mock data):
  ```
  export const QueryAnalysisDefaultView = {
  render: (): JSX.Element => {
    return <DataPilotPanel />;
  },
  parameters: {
    vscode: {
      data: { key: "value" },
      timer: 3000,
    },
  },
  }
  ```
=======
### Streaming api response

- use `executeStreamRequest` defined in [requestExecutor](./src/modules/app/requestExecutor.ts) to send an api request (which could send streaming response) through webview provider and add `progress` callback
- In webview providers (ex: [datapilotPanel](../src/webview_provider/datapilotPanel.ts)), handle the incoming command and trigger backend api request using `fetchAsStream` defined in [StreamingService](../src/services/streamingService.ts)
- `StreamingService` will take care of sending chunks to webview_panels which will be listened by `response` message event and `progress` will be called with chunks
- Once the stream is completed, `executeStreamRequest` will resolve to the response
>>>>>>> 65da1c4f
<|MERGE_RESOLUTION|>--- conflicted
+++ resolved
@@ -94,7 +94,6 @@
     - `executeRequestInSync` can be used for getting response back from provider for an action
     - `executeRequestInAsync` can be used for just sending message to provider without need for response
 
-<<<<<<< HEAD
 ### Storybook
 
 - vscode api integration is added using manual mock as in [here](./.storybook/__mocks__/vscode.ts).
@@ -112,11 +111,10 @@
   },
   }
   ```
-=======
+
 ### Streaming api response
 
 - use `executeStreamRequest` defined in [requestExecutor](./src/modules/app/requestExecutor.ts) to send an api request (which could send streaming response) through webview provider and add `progress` callback
 - In webview providers (ex: [datapilotPanel](../src/webview_provider/datapilotPanel.ts)), handle the incoming command and trigger backend api request using `fetchAsStream` defined in [StreamingService](../src/services/streamingService.ts)
 - `StreamingService` will take care of sending chunks to webview_panels which will be listened by `response` message event and `progress` will be called with chunks
-- Once the stream is completed, `executeStreamRequest` will resolve to the response
->>>>>>> 65da1c4f
+- Once the stream is completed, `executeStreamRequest` will resolve to the response