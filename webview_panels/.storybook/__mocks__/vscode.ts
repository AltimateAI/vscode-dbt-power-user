let data = undefined;
let timer = 0;
let func = undefined;

export const vscode = {
  postMessage: async (args: Record<string, unknown>) => {
    if (args.syncRequestId) {
      let response;
      let status = true;
      try {
        const body =
<<<<<<< HEAD
          typeof func === "function" ? await (func as Function)(args) : data;
=======
          typeof func === "function" ? await (func as (args: Record<string, unknown>) => unknown)(args) : data;
>>>>>>> 2ac35c11
        response = { body };
      } catch (error) {
        response = {
          error: (error as Error).message,
        };
        status = false;
      }
      setTimeout(() => {
        window.postMessage({
          command: "response",
          args: {
            syncRequestId: args.syncRequestId,
            ...response,
            status,
          },
        });
      }, timer);
      return;
    }
    return new Promise((resolve) =>
      setTimeout(() => {
        resolve({
          command: "response",
          args: {
            syncRequestId: args.syncRequestId,
            body: data,
            status: true,
          },
        });
      }, timer)
    );
  },
};

export function decorator(story, { parameters }) {
  if (parameters && parameters.vscode) {
    data = parameters.vscode.data;
    timer = parameters.vscode.timer || 0;
    func = parameters.vscode.func || 0;
  } else {
    data = undefined;
    timer = 0;
  }
  return story();
}<|MERGE_RESOLUTION|>--- conflicted
+++ resolved
@@ -9,11 +9,7 @@
       let status = true;
       try {
         const body =
-<<<<<<< HEAD
-          typeof func === "function" ? await (func as Function)(args) : data;
-=======
           typeof func === "function" ? await (func as (args: Record<string, unknown>) => unknown)(args) : data;
->>>>>>> 2ac35c11
         response = { body };
       } catch (error) {
         response = {
