/* eslint-disable react-refresh/only-export-components */
import { ChevronRightIcon } from "@assets/icons";
import {
  forwardRef,
  ForwardRefRenderFunction,
  useImperativeHandle,
} from "react";
import { ReactNode, useState } from "react";
import {
  ButtonProps,
  Offcanvas,
  OffcanvasBody,
  OffcanvasHeader,
} from "reactstrap";
import IconButton from "../iconButton/IconButton";
import classes from "./styles.module.scss";
import { Button } from "../..";

interface Props {
  title?: string;
  buttonProps?: ButtonProps;
  buttonText?: ReactNode | string;
  icon?: JSX.Element;
  onClose?: () => void;
  children: ReactNode;
  backdrop?: boolean;
}

export interface DrawerRef {
  close: () => void;
  open: () => void;
}

const Drawer: ForwardRefRenderFunction<DrawerRef, Props> = (
<<<<<<< HEAD
  { buttonProps, buttonText, icon, title, onClose, children },
  ref,
=======
  { buttonProps, buttonText, title, onClose, children, backdrop = true },
  ref
>>>>>>> 838475d5
) => {
  const [show, setShow] = useState(false);

  const handleClose = () => {
    setShow(false);
    onClose?.();
  };
  const handleShow = () => {
    setShow(true);
  };

  useImperativeHandle(ref, () => ({
    close() {
      setShow(false);
    },
    open() {
      setShow(true);
    },
  }));

  return (
    <>
      {buttonText ? (
        <Button
          {...buttonProps}
          onClick={handleShow}
          buttontext={buttonText}
          icon={icon}
        />
      ) : null}

      <Offcanvas
        isOpen={show}
        onClosed={handleClose}
        toggle={handleClose}
        direction="end"
        className={classes.offcanvas}
        backdrop={backdrop}
        unmountOnClose
      >
        {title ? (
          <OffcanvasHeader>
            <h2>{title}</h2>
          </OffcanvasHeader>
        ) : null}
        <IconButton
          color="primary"
          onClick={handleClose}
          className={classes.closeBtn}
        >
          <ChevronRightIcon />
        </IconButton>
        <OffcanvasBody>{children}</OffcanvasBody>
      </Offcanvas>
    </>
  );
};

export default forwardRef(Drawer);<|MERGE_RESOLUTION|>--- conflicted
+++ resolved
@@ -32,13 +32,8 @@
 }
 
 const Drawer: ForwardRefRenderFunction<DrawerRef, Props> = (
-<<<<<<< HEAD
-  { buttonProps, buttonText, icon, title, onClose, children },
+  { buttonProps, buttonText, icon, title, onClose, children, backdrop = true },
   ref,
-=======
-  { buttonProps, buttonText, title, onClose, children, backdrop = true },
-  ref
->>>>>>> 838475d5
 ) => {
   const [show, setShow] = useState(false);
 
