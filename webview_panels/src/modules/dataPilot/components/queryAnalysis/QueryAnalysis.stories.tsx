--- conflicted
+++ resolved
@@ -177,7 +177,6 @@
   ],
 };
 
-<<<<<<< HEAD
 export const TranslateFlow = {
   render: (): JSX.Element => {
     return <DataPilotPanel />;
@@ -220,10 +219,10 @@
       },
     }),
   ],
-=======
+};
+
 export const MarkdownWithTable = {
   render: (): JSX.Element => {
     return <MarkdownRenderer response={SAMPLE_TABLE} />;
   },
->>>>>>> dbe8e5de
 };