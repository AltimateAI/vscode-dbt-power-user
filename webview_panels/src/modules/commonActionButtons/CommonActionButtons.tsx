--- conflicted
+++ resolved
@@ -3,14 +3,10 @@
 import { Alert, Button, Stack } from "@uicore";
 import { executeRequestInAsync } from "../app/requestExecutor";
 import { FC, useEffect, useState } from "react";
-<<<<<<< HEAD
 import useDocumentationContext from "@modules/documentationEditor/state/useDocumentationContext";
 import { Pages } from "@modules/documentationEditor/state/types";
-=======
 import FeedbackButton from "./FeedbackButton";
 import HelpButton from "./HelpButton";
-import HelpContent from "@modules/documentationEditor/components/help/HelpContent";
->>>>>>> 5b0009fd
 
 const AutoCollapsingNotif: FC<{ text: string; delay: number }> = ({
   text,
@@ -45,7 +41,6 @@
 
   return (
     <Stack className="align-items-center text-nowrap">
-<<<<<<< HEAD
       {selectedPages.includes(Pages.DOCUMENTATION) ? (
         <>
           <AutoCollapsingNotif
@@ -59,24 +54,7 @@
         </>
       ) : null}
       <HelpButton />
-      <Button outline onClick={handleFeedbackClick}>
-        <FeedbackIcon /> Feedback
-      </Button>
-=======
-      <AutoCollapsingNotif
-        text="New language support added! (Check Settings)"
-        delay={10000}
-      />
-      <Button outline onClick={showOldUx}>
-        Show legacy UX
-      </Button>
-      <DocGeneratorSettings />
-
-      <HelpButton>
-        <HelpContent />
-      </HelpButton>
       <FeedbackButton url="https://docs.google.com/forms/d/e/1FAIpQLSeqFBZX_P4chScTTw8w-reRn2fr7NmeGdy8jISJOPdKEWfLaw/viewform" />
->>>>>>> 5b0009fd
     </Stack>
   );
 };
