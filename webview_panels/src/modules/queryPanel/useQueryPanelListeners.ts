--- conflicted
+++ resolved
@@ -94,12 +94,8 @@
         data: args.rows,
         columnNames: args.columnNames,
         columnTypes: args.columnTypes,
-<<<<<<< HEAD
         raw_sql: args.raw_sql,
       } as QueryPanelStateProps["queryResults"]),
-=======
-      } as QueryPanelStateProps["queryResults"])
->>>>>>> b609298d
     );
     dispatch(setCompiledCodeMarkup(args.compiled_sql as string));
     clearHintInterval();
