import FeedbackButton from "@modules/commonActionButtons/FeedbackButton";
import { Stack } from "@uicore";
import HelpButton from "./components/help/HelpButton";
import ClearResultsButton from "./components/clearResultsButton/ClearResultsButton";
import useQueryPanelListeners from "./useQueryPanelListeners";
import QueryPanelTitle from "./components/QueryPanelContents/QueryPanelTitle";
import QueryPanelContent from "./components/QueryPanelContents/QueryPanelContent";
import { useEffect } from "react";
import classes from "./querypanel.module.scss";
import ShowOldUxButton from "./components/showOldUxButton/ShowOldUxButton";
<<<<<<< HEAD
import { QueryPanelTitleTabState } from "./components/QueryPanelContents/types";
import useQueryPanelState from "./useQueryPanelState";
import { useQueryPanelDispatch } from "./QueryPanelProvider";
import { setTabState } from "./context/queryPanelSlice";

const QueryPanel = (): JSX.Element => {
  const { tabState } = useQueryPanelState();
  const dispatch = useQueryPanelDispatch();
=======
import ShowInTabButton from "./components/openInTabButton/OpenInTabButton";

const QueryPanel = (): JSX.Element => {
  const [showCompiledCode, setShowCompiledCode] = useState(false);

>>>>>>> 8cc6e7bc
  const { loading, isPanel } = useQueryPanelListeners();

  useEffect(() => {
    if (loading) {
      dispatch(setTabState(QueryPanelTitleTabState.Preview));
    }
  }, [loading]);

  const changeTabState = (state: QueryPanelTitleTabState) => {
    dispatch(setTabState(state));
  };

  return (
    <div className={classes.queryPanel}>
      <Stack className="mb-2 justify-content-between">
        <Stack direction="column" style={{ flex: 1 }}>
          <QueryPanelTitle tabState={tabState} setTabState={changeTabState} />
        </Stack>
        <Stack>
          {isPanel && (
            <>
              <ShowOldUxButton />
              <ClearResultsButton />
              <ShowInTabButton />
            </>
          )}
          <HelpButton />
          <FeedbackButton url="https://docs.google.com/forms/d/19wX5b5_xXL6J_Q_GpuWzYddIXbvLxuarv09Y3VRk_EU/viewform" />
        </Stack>
      </Stack>
      <div style={{ flex: 1 }}>
        <QueryPanelContent tabState={tabState} />
      </div>
    </div>
  );
};

export default QueryPanel;<|MERGE_RESOLUTION|>--- conflicted
+++ resolved
@@ -8,22 +8,15 @@
 import { useEffect } from "react";
 import classes from "./querypanel.module.scss";
 import ShowOldUxButton from "./components/showOldUxButton/ShowOldUxButton";
-<<<<<<< HEAD
 import { QueryPanelTitleTabState } from "./components/QueryPanelContents/types";
 import useQueryPanelState from "./useQueryPanelState";
 import { useQueryPanelDispatch } from "./QueryPanelProvider";
 import { setTabState } from "./context/queryPanelSlice";
+import ShowInTabButton from "./components/openInTabButton/OpenInTabButton";
 
 const QueryPanel = (): JSX.Element => {
   const { tabState } = useQueryPanelState();
   const dispatch = useQueryPanelDispatch();
-=======
-import ShowInTabButton from "./components/openInTabButton/OpenInTabButton";
-
-const QueryPanel = (): JSX.Element => {
-  const [showCompiledCode, setShowCompiledCode] = useState(false);
-
->>>>>>> 8cc6e7bc
   const { loading, isPanel } = useQueryPanelListeners();
 
   useEffect(() => {
