--- conflicted
+++ resolved
@@ -206,15 +206,7 @@
     <Col lg={7}>
       <Card className={classes.insightsCard}>
         <CardTitle className={classes.cardTitle} tag="h5">
-<<<<<<< HEAD
-          Enable defer_to_production
-          <Tag>Performance</Tag>
-          <Button outline onClick={toggleBody}>
-            <SettingsIcon />
-          </Button>
-=======
           Defer to production <PreviewFeatureIcon />
->>>>>>> 5b0009fd
         </CardTitle>
         <CardBody>
           <CardText>
