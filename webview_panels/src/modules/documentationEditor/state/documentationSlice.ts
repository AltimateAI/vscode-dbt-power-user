--- conflicted
+++ resolved
@@ -169,17 +169,11 @@
       if (!state.currentDocsData) {
         return;
       }
-<<<<<<< HEAD
 
       state.currentDocsData.columns =
         mergeCurrentAndIncomingDocumentationColumns(
           state.currentDocsData.columns,
           columns,
-=======
-      state.currentDocsData.columns = columns.map((column) => {
-        const existingColumn = state.currentDocsData?.columns.find(
-          (c) => column.name === c.name,
->>>>>>> 29b9ae7b
         );
       state.isDocGeneratedForAnyColumn = true;
     },
