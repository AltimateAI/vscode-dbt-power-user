--- conflicted
+++ resolved
@@ -45,10 +45,7 @@
       onClick={onSubmit}
       title={`Generate description for ${entityName}`}
       icon={getButtonText()}
-<<<<<<< HEAD
-=======
       showtext={true}
->>>>>>> 2d143f28
     />
   );
 };
