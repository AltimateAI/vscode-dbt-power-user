--- conflicted
+++ resolved
@@ -197,9 +197,6 @@
       border-color: var(--stroke--disable);
       background-color: var(--background--02);
       color: var(--text-color--title);
-<<<<<<< HEAD
-      
-=======
       border-radius: 8px;
       border-top-width: 1px;
       cursor: default;
@@ -212,7 +209,6 @@
       &:global.disabled {
         opacity: 0.3;
       }
->>>>>>> b493232c
     }
     :global .btn-primary{
       background-color: var(--primary-color);
