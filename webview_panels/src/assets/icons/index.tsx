--- conflicted
+++ resolved
@@ -18,11 +18,8 @@
 export { default as CheckedSquareIcon } from "./checked-square.svg?react";
 export { default as TestsIcon } from "./tests.svg?react";
 export { default as FolderIcon } from "./folder.svg?react";
-<<<<<<< HEAD
 import LoadingSpinnerUrl from "./spinner.gif";
-=======
 import "./styles.css";
->>>>>>> 8f71386a
 
 interface Props {
   icon: string;
@@ -119,7 +116,6 @@
   props: HTMLAttributes<HTMLElement>,
 ): JSX.Element => <Icon icon="comment" {...props} />;
 
-<<<<<<< HEAD
 export const LoadingSpinner = (): JSX.Element => (
   <img
     // @ts-expect-error added in altimateWebViewProvider
@@ -127,8 +123,7 @@
     alt="Altimate loader"
   />
 );
-=======
+
 export const LoadingIcon = (
   props: HTMLAttributes<HTMLElement>,
-): JSX.Element => <Icon icon="loading" className="rotate" {...props} />;
->>>>>>> 8f71386a
+): JSX.Element => <Icon icon="loading" className="rotate" {...props} />;